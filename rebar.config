--- conflicted
+++ resolved
@@ -16,18 +16,12 @@
 {profiles,
  [{eqc, [{deps, [meck, fqc]},
     {erl_opts, [debug_info,  {d, 'EQC'}]},
-<<<<<<< HEAD
     {extra_src_dirs, ["test/property", "test/end_to_end"]},
     {shell, [{apps, [lz4, zstd]}]},
     {plugins, [rebar_eqc]}
    ]},
   {test, [{extra_src_dirs, ["test/end_to_end", "test/property"]}
    ]}
-=======
-    {extra_src_dirs, ["test"]}]},
-    {shell, [{apps, [lz4]}]},
-    {plugins, [rebar_eqc]}
->>>>>>> 07f2f57b
  ]}.
 
 {deps, [
