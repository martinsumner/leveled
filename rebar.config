{minimum_otp_vsn, "22.3"}.

{xref_checks,
  [undefined_function_calls,undefined_functions,
    locals_not_used,
    deprecated_function_calls, deprecated_functions]}.

{cover_excl_mods,
  [testutil,
    appdefined_SUITE, basic_SUITE, iterator_SUITE,
    perf_SUITE, recovery_SUITE, riak_SUITE, tictac_SUITE]}.

{eunit_opts, [verbose]}.

{profiles,
 [{eqc, [{deps, [meck, fqc]},
    {erl_opts, [debug_info,  {d, 'EQC'}]},
    {extra_src_dirs, ["test/property", "test/end_to_end"]},
    {shell, [{apps, [lz4]}]},
    {plugins, [rebar_eqc]}
   ]},
  {test, [{extra_src_dirs, ["test/end_to_end", "test/property"]}
   ]},
<<<<<<< HEAD
  {perf_full, [{erl_opts, [{d, perf_full}]}]},
  {perf_mini, [{erl_opts, [{d, perf_mini}]}]},
  {perf_prof, [{erl_opts, [{d, perf_prof}]}]}
=======
  {perf_full, [{erl_opts, [{d, performance, riak_fullperf}]}]},
  {perf_mini, [{erl_opts, [{d, performance, riak_miniperf}]}]},
  {perf_prof, [{erl_opts, [{d, performance, riak_profileperf}]}]}
>>>>>>> d45356a4
 ]}.

{deps, [
  {lz4, ".*", {git, "https://github.com/nhs-riak/erlang-lz4", {branch, "nhse-develop-otp27"}}},
  {zstd, ".*", {git, "https://github.com/nhs-riak/zstd-erlang", {branch, "nhse-develop"}}}
        ]}.

{ct_opts, [{dir, ["test/end_to_end"]}]}.<|MERGE_RESOLUTION|>--- conflicted
+++ resolved
@@ -21,15 +21,9 @@
    ]},
   {test, [{extra_src_dirs, ["test/end_to_end", "test/property"]}
    ]},
-<<<<<<< HEAD
-  {perf_full, [{erl_opts, [{d, perf_full}]}]},
-  {perf_mini, [{erl_opts, [{d, perf_mini}]}]},
-  {perf_prof, [{erl_opts, [{d, perf_prof}]}]}
-=======
   {perf_full, [{erl_opts, [{d, performance, riak_fullperf}]}]},
   {perf_mini, [{erl_opts, [{d, performance, riak_miniperf}]}]},
   {perf_prof, [{erl_opts, [{d, performance, riak_profileperf}]}]}
->>>>>>> d45356a4
  ]}.
 
 {deps, [
