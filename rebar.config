--- conflicted
+++ resolved
@@ -2,12 +2,7 @@
 
 {erl_opts,
     [warnings_as_errors,
-<<<<<<< HEAD
-	{platform_define, "^2[0-6]{1}", fsm_deprecated},
-        {platform_define, "^2[2-6]{1}", if_check}]}.
-=======
         {platform_define, "^2[2-5]{1}", if_check}]}.
->>>>>>> 3d3d2848
 
 {xref_checks, [undefined_function_calls,undefined_functions]}.
 
