%%%============================================================================
%%% File paths
%%%============================================================================
-define(JOURNAL_FP, "journal").
-define(LEDGER_FP, "ledger").
%%%============================================================================

%%%============================================================================
%%% Configurable startup defaults
%%%============================================================================
-define(CACHE_SIZE, 2500).
-define(MAX_CACHE_MULTTIPLE, 2).
-define(MIN_CACHE_SIZE, 100).
-define(MIN_PCL_CACHE_SIZE, 400).
-define(MAX_PCL_CACHE_SIZE, 28000). 
    % This is less than actual max - but COIN_SIDECOUNT
-define(ABSOLUTEMAX_JOURNALSIZE, 4000000000).
-define(COMPRESSION_METHOD, lz4).
-define(COMPRESSION_POINT, on_receipt).
-define(COMPRESSION_LEVEL, 1).
-define(LOG_LEVEL, info).
-define(DEFAULT_DBID, 65536).
-define(OPEN_LASTMOD_RANGE, {0, infinity}).
-define(SNAPTIMEOUT_SHORT, 900). % 15 minutes
-define(SNAPTIMEOUT_LONG, 43200). % 12 hours
-define(SST_PAGECACHELEVEL_NOLOOKUP, 1).
-define(SST_PAGECACHELEVEL_LOOKUP, 4).
-define(DEFAULT_STATS_PERC, 10).
-define(DEFAULT_SYNC_STRATEGY, none).
%%%============================================================================

%%%============================================================================
%%% Non-configurable startup defaults
%%%============================================================================
-define(MAX_SSTSLOTS, 256).
-define(LOADING_PAUSE, 1000).
-define(LOADING_BATCH, 1000).
-define(CACHE_SIZE_JITTER, 25).
-define(JOURNAL_SIZE_JITTER, 20).
-define(LONG_RUNNING, 1000000).
    % An individual task taking > 1s gets a specific log
-define(MAX_KEYCHECK_FREQUENCY, 100).
-define(MIN_KEYCHECK_FREQUENCY, 1).
-define(MAX_LEVELS, 8).
    %% Should equal the length of the LEVEL_SCALEFACTOR
-define(CACHE_TYPE, skpl).
%%%============================================================================

%%%============================================================================
%%% Tags
%%%============================================================================
-define(RIAK_TAG, o_rkv).
    %% Tag to be used on standard Riak KV objects
-define(STD_TAG, o).
    %% Tag to be used on K/V objects for non-Riak purposes
-define(IDX_TAG, i).
    %% Tag used for secondary index keys
-define(HEAD_TAG, h).
    %% Tag used for head-only objects

-define(INKT_STND, stnd).
    %% Inker key type used for 'normal' objects
-define(INKT_MPUT, mput).
    %% Inker key type used for 'batch' objects
-define(INKT_KEYD, keyd). 
    %% Inker key type used for objects which contain no value, only key changes
    %% This is used currently for objects formed under a 'retain' strategy
    %% on Inker compaction
-define(INKT_TOMB, tomb).
    %% Inker key type used for tombstones
%%%============================================================================


%%%============================================================================
%%% Shared records
%%%============================================================================
-record(level,
                        {level :: integer(),
                        is_basement = false :: boolean(),
                        timestamp :: integer()}).                      

-record(manifest_entry,
                        {start_key :: tuple() | undefined,
                        end_key :: tuple() | undefined,
                        owner :: pid()|list(),
                        filename :: string() | undefined,
                        bloom :: binary() | none | undefined}).

-record(cdb_options,
                        {max_size :: pos_integer() | undefined,
                        max_count :: pos_integer() | undefined,
                        file_path :: string() | undefined,
                        waste_path :: string() | undefined,
                        binary_mode = false :: boolean(),
                            % Default set by bookie to be `true`
                            % `false` set here due to legacy of unit tests
                            % using non-binary keys
                        sync_strategy = ?DEFAULT_SYNC_STRATEGY,
                        log_options = leveled_log:get_opts() 
                            :: leveled_log:log_options(),
                        monitor = {no_monitor, 0}
                            :: leveled_monitor:monitor()}).

-record(sst_options,
                        {press_method = ?COMPRESSION_METHOD
                            :: leveled_sst:press_method(),
                        press_level = ?COMPRESSION_LEVEL :: non_neg_integer(),
                        log_options = leveled_log:get_opts() 
                            :: leveled_log:log_options(),
                        max_sstslots = ?MAX_SSTSLOTS :: pos_integer(),
                        pagecache_level = ?SST_PAGECACHELEVEL_NOLOOKUP
                            :: pos_integer(),
                        monitor = {no_monitor, 0}
                            :: leveled_monitor:monitor()}).

-record(inker_options,
                        {cdb_max_size :: integer() | undefined,
                        root_path :: string() | undefined,
                        cdb_options = #cdb_options{} :: #cdb_options{},
                        start_snapshot = false :: boolean(),
                        bookies_pid :: pid() | undefined,
                        source_inker :: pid() | undefined,
                        reload_strategy = [] :: list(),
                        waste_retention_period :: integer() | undefined,
<<<<<<< HEAD
                        compression_method = native
                            :: leveled_codec:compression_method(),
=======
                        compression_method = ?COMPRESSION_METHOD
                            :: lz4|native|none,
>>>>>>> 07f2f57b
                        compress_on_receipt = false :: boolean(),
                        max_run_length,
                        singlefile_compactionperc :: float()|undefined,
                        maxrunlength_compactionperc :: float()|undefined,
                        score_onein = 1 :: pos_integer(),
                        snaptimeout_long :: pos_integer() | undefined,
                        monitor = {no_monitor, 0}
                            :: leveled_monitor:monitor()}).

-record(penciller_options,
                        {root_path :: string() | undefined,
                        sst_options = #sst_options{} :: #sst_options{},
                        max_inmemory_tablesize :: integer() | undefined,
                        start_snapshot = false :: boolean(),
                        snapshot_query,
                        bookies_pid :: pid() | undefined,
                        bookies_mem :: tuple() | undefined,
                        source_penciller :: pid() | undefined,
                        snapshot_longrunning = true :: boolean(),
<<<<<<< HEAD
                        compression_method = native 
                            :: leveled_codec:compression_method(),
=======
                        compression_method = ?COMPRESSION_METHOD
                            :: lz4|native|none,
>>>>>>> 07f2f57b
                        levelzero_cointoss = false :: boolean(),
                        snaptimeout_short :: pos_integer() | undefined,
                        snaptimeout_long :: pos_integer() | undefined,
                        monitor = {no_monitor, 0}
                            :: leveled_monitor:monitor()}).

-record(iclerk_options,
                        {inker :: pid() | undefined,
                         max_run_length :: integer() | undefined,
                         cdb_options = #cdb_options{} :: #cdb_options{},
                         waste_retention_period :: integer() | undefined,
<<<<<<< HEAD
                         compression_method = native
                            :: leveled_codec:compression_method(),
=======
                         compression_method = ?COMPRESSION_METHOD
                            :: lz4|native|none,
>>>>>>> 07f2f57b
                         singlefile_compactionperc :: float()|undefined,
                         maxrunlength_compactionperc :: float()|undefined,
                         score_onein = 1 :: pos_integer(),
                         reload_strategy = [] :: list()}).
%%%============================================================================<|MERGE_RESOLUTION|>--- conflicted
+++ resolved
@@ -114,67 +114,52 @@
                             :: leveled_monitor:monitor()}).
 
 -record(inker_options,
-                        {cdb_max_size :: integer() | undefined,
-                        root_path :: string() | undefined,
-                        cdb_options = #cdb_options{} :: #cdb_options{},
-                        start_snapshot = false :: boolean(),
-                        bookies_pid :: pid() | undefined,
-                        source_inker :: pid() | undefined,
-                        reload_strategy = [] :: list(),
-                        waste_retention_period :: integer() | undefined,
-<<<<<<< HEAD
-                        compression_method = native
-                            :: leveled_codec:compression_method(),
-=======
-                        compression_method = ?COMPRESSION_METHOD
-                            :: lz4|native|none,
->>>>>>> 07f2f57b
-                        compress_on_receipt = false :: boolean(),
-                        max_run_length,
-                        singlefile_compactionperc :: float()|undefined,
-                        maxrunlength_compactionperc :: float()|undefined,
-                        score_onein = 1 :: pos_integer(),
-                        snaptimeout_long :: pos_integer() | undefined,
-                        monitor = {no_monitor, 0}
-                            :: leveled_monitor:monitor()}).
+        {cdb_max_size :: integer() | undefined,
+            root_path :: string() | undefined,
+            cdb_options = #cdb_options{} :: #cdb_options{},
+            start_snapshot = false :: boolean(),
+            bookies_pid :: pid() | undefined,
+            source_inker :: pid() | undefined,
+            reload_strategy = [] :: list(),
+            waste_retention_period :: integer() | undefined,
+            compression_method = ?COMPRESSION_METHOD
+                :: leveled_codec:compression_method(),
+            compress_on_receipt = false :: boolean(),
+            max_run_length,
+            singlefile_compactionperc :: float()|undefined,
+            maxrunlength_compactionperc :: float()|undefined,
+            score_onein = 1 :: pos_integer(),
+            snaptimeout_long :: pos_integer() | undefined,
+            monitor = {no_monitor, 0}
+                :: leveled_monitor:monitor()}).
 
 -record(penciller_options,
-                        {root_path :: string() | undefined,
-                        sst_options = #sst_options{} :: #sst_options{},
-                        max_inmemory_tablesize :: integer() | undefined,
-                        start_snapshot = false :: boolean(),
-                        snapshot_query,
-                        bookies_pid :: pid() | undefined,
-                        bookies_mem :: tuple() | undefined,
-                        source_penciller :: pid() | undefined,
-                        snapshot_longrunning = true :: boolean(),
-<<<<<<< HEAD
-                        compression_method = native 
-                            :: leveled_codec:compression_method(),
-=======
-                        compression_method = ?COMPRESSION_METHOD
-                            :: lz4|native|none,
->>>>>>> 07f2f57b
-                        levelzero_cointoss = false :: boolean(),
-                        snaptimeout_short :: pos_integer() | undefined,
-                        snaptimeout_long :: pos_integer() | undefined,
-                        monitor = {no_monitor, 0}
-                            :: leveled_monitor:monitor()}).
+        {root_path :: string() | undefined,
+            sst_options = #sst_options{} :: #sst_options{},
+            max_inmemory_tablesize :: integer() | undefined,
+            start_snapshot = false :: boolean(),
+            snapshot_query,
+            bookies_pid :: pid() | undefined,
+            bookies_mem :: tuple() | undefined,
+            source_penciller :: pid() | undefined,
+            snapshot_longrunning = true :: boolean(),
+            compression_method = ?COMPRESSION_METHOD
+                :: leveled_codec:compression_method(),
+            levelzero_cointoss = false :: boolean(),
+            snaptimeout_short :: pos_integer() | undefined,
+            snaptimeout_long :: pos_integer() | undefined,
+            monitor = {no_monitor, 0}
+                :: leveled_monitor:monitor()}).
 
 -record(iclerk_options,
-                        {inker :: pid() | undefined,
-                         max_run_length :: integer() | undefined,
-                         cdb_options = #cdb_options{} :: #cdb_options{},
-                         waste_retention_period :: integer() | undefined,
-<<<<<<< HEAD
-                         compression_method = native
-                            :: leveled_codec:compression_method(),
-=======
-                         compression_method = ?COMPRESSION_METHOD
-                            :: lz4|native|none,
->>>>>>> 07f2f57b
-                         singlefile_compactionperc :: float()|undefined,
-                         maxrunlength_compactionperc :: float()|undefined,
-                         score_onein = 1 :: pos_integer(),
-                         reload_strategy = [] :: list()}).
+        {inker :: pid() | undefined,
+            max_run_length :: integer() | undefined,
+            cdb_options = #cdb_options{} :: #cdb_options{},
+            waste_retention_period :: integer() | undefined,
+            compression_method = ?COMPRESSION_METHOD
+            :: leveled_codec:compression_method(),
+            singlefile_compactionperc :: float()|undefined,
+            maxrunlength_compactionperc :: float()|undefined,
+            score_onein = 1 :: pos_integer(),
+            reload_strategy = [] :: list()}).
 %%%============================================================================