%% -------- PENCILLER MANIFEST ---------
%%
%% The manifest is an ordered set of files for each level to be used to find
%% which file is relevant for a given key or range lookup at a given level.
%%
%% This implementation is incomplete, in that it just uses a plain list at 
%% each level.  This is fine for short-lived volume tests, but as the deeper
%% levels are used there will be an exponential penalty.
%%
%% The originial intention was to swap out this implementation for a
%% multi-version ETS table - but that became complex.  So one of two changes
%% are pending:
%% - Use a single version ES cache for lower levels (and not allow snapshots to
%% access the cache)
%% - Use a skiplist like enhanced list at lower levels.


-module(leveled_pmanifest).

-include("include/leveled.hrl").

-export([
        new_manifest/0,
        open_manifest/1,
        copy_manifest/1,
        load_manifest/3,
        close_manifest/2,
        save_manifest/2,
        query_manifest/3,
        get_manifest_sqn/1,
        key_lookup/3,
        range_lookup/4,
        merge_lookup/4,
        insert_manifest_entry/4,
        remove_manifest_entry/4,
        replace_manifest_entry/5,
        switch_manifest_entry/4,
        mergefile_selector/3,
        add_snapshot/3,
        release_snapshot/2,
        merge_snapshot/2,
        ready_to_delete/2,
        clear_pending/3,
        check_for_work/1,
        is_basement/2,
        levelzero_present/1,
        check_bloom/3,
        report_manifest_level/2,
        snapshot_pids/1
        ]).      

-export([
        filepath/2
        ]).

-include_lib("eunit/include/eunit.hrl").

-define(MANIFEST_FILEX, "man").
-define(PENDING_FILEX, "pnd").
-define(MANIFEST_FP, "ledger_manifest").
-define(LEVEL_SCALEFACTOR, 
            [{0, 0}, 
                {1, 4}, {2, 16}, {3, 64}, % Factor of 4
                {4, 384}, {5, 2304}, % Factor of 6 
                {6, 18432}, % Factor of 8 
                {7, infinity}]).
            % As an alternative to going up by a factor of 8 at each level, 
            % increase by a factor of 4 at young levels - to make early  
            % compaction jobs shorter.
            %  
            % There are 32K keys per files => with 4096 files there are 100M
            % keys supported,
            
            % 600M keys is supported before hitting the infinite level.  
            % At o(10) trillion keys behaviour may become increasingly 
            % difficult to predict.

-ifdef(if_check).
-if(length(?LEVEL_SCALEFACTOR) /= ?MAX_LEVELS).
-error("length ?LEVEL_SCALEFACTOR differs from ?MAX_LEVELS").
-endif.
-endif.

-define(TREE_TYPE, idxt).
-define(TREE_WIDTH, 8).
-define(PHANTOM_PID, r2d_fail).
-define(MANIFESTS_TO_RETAIN, 5).
-define(GROOM_SAMPLE, 16).

-record(manifest, {levels,
                        % an array of lists or trees representing the manifest
                    manifest_sqn = 0 :: non_neg_integer(),
                        % The current manifest SQN
                    snapshots  = []
                        :: list(snapshot()),
                        % A list of snaphots (i.e. clones)
                    min_snapshot_sqn = 0 :: integer(),
                        % The smallest snapshot manifest SQN in the snapshot
                        % list
                    pending_deletes = dict:new() :: dict:dict(), 
                    basement :: non_neg_integer(),
                        % Currently the lowest level (the largest number)
                    blooms :: dict:dict()
                    }).      

-type snapshot() ::
    {pid(), non_neg_integer(), pos_integer(), pos_integer()}.
-type manifest() :: #manifest{}.
-type manifest_entry() :: #manifest_entry{}.
-type manifest_owner() :: pid()|list().
-type lsm_level() :: 0..7.
-type selector_strategy() ::
        random|{grooming, fun((list(manifest_entry())) -> manifest_entry())}.

-export_type([manifest/0, manifest_entry/0, manifest_owner/0, lsm_level/0]).

%%%============================================================================
%%% API
%%%============================================================================

-spec new_manifest() -> manifest().
%% @doc
%% The manifest in this case is a manifest of the ledger.  This contains
%% information on the layout of the files, but also information of snapshots
%% that may have an influence on the manifest as they require files to remain
%% after the primary penciller is happy for them to be removed.
new_manifest() ->
    LevelArray0 = array:new([{size, ?MAX_LEVELS + 1}, {default, []}]),
    SetLowerLevelFun =
        fun(IDX, Acc) ->
            array:set(IDX, leveled_tree:empty(?TREE_TYPE), Acc)
        end,
    LevelArray1 = lists:foldl(SetLowerLevelFun,
                                LevelArray0,
                                lists:seq(2, ?MAX_LEVELS)),
    #manifest{
        levels = LevelArray1, 
        manifest_sqn = 0, 
        snapshots = [],
        pending_deletes = dict:new(),
        basement = 0,
        blooms = dict:new()
    }.    

-spec open_manifest(string()) -> manifest().
%% @doc
%% Open a manifest in the appropriate sub-directory of the RootPath, and will
%% return an empty manifest if no such manifest is present.
open_manifest(RootPath) ->
    % Open the manifest in the file path which has the highest SQN, and will
    % open without error
    ManifestPath = filepath(RootPath, manifest),
    {ok, Filenames} = file:list_dir(ManifestPath),
    CurrRegex = "nonzero_(?<MSN>[0-9]+)\\." ++ ?MANIFEST_FILEX,
    ExtractSQNFun =
        fun(FN, Acc) ->
            case re:run(FN, CurrRegex, [{capture, ['MSN'], list}]) of
                nomatch ->
                    Acc;
                {match, [Int]} when is_list(Int) ->
                    Acc ++ [list_to_integer(Int)]
            end
        end,
    ValidManSQNs = lists:reverse(lists:sort(lists:foldl(ExtractSQNFun,
                                                        [],
                                                        Filenames))),
    open_manifestfile(RootPath, ValidManSQNs).

-spec copy_manifest(manifest()) -> manifest().
%% @doc
%% Used to pass the manifest to a snapshot, removing information not required
%% by a snapshot
copy_manifest(Manifest) ->
    % Copy the manifest ensuring anything only the master process should care
    % about is switched to be empty
    Manifest#manifest{snapshots = [], pending_deletes = dict:new()}.

-spec load_manifest(
    manifest(),
    fun((file:name_all(), 1..7) -> {pid(), leveled_ebloom:bloom()}),
    fun((pid()) -> pos_integer()))
        -> {integer(), manifest(), list()}.
%% @doc
%% Roll over the manifest starting a process to manage each file in the
%% manifest.  The PidFun should be able to return the Pid of a file process
%% (having started one).  The SQNFun will return the max sequence number
%% of that file, if passed the Pid that owns it.
%%
%% The manifest is started from the basement first, and then the higher levels
%% as the page cache will be loaded with each file, and it would be
%% preferable to have the higher levels in the cache if memory is insufficient 
%% to load each level
load_manifest(Manifest, LoadFun, SQNFun) ->
    UpdateLevelFun =
        fun(LevelIdx, {AccMaxSQN, AccMan, AccFL}) ->
            L0 = array:get(LevelIdx, AccMan#manifest.levels),
            {L1, SQN1, FileList, LvlBloom} = 
                load_level(LevelIdx, L0, LoadFun, SQNFun),
            UpdLevels = array:set(LevelIdx, L1, AccMan#manifest.levels),
            FoldBloomFun = 
                fun({P, B}, BAcc) -> 
                    dict:store(P, B, BAcc) 
                end,
            UpdBlooms = 
                lists:foldl(FoldBloomFun, AccMan#manifest.blooms, LvlBloom),
            {max(AccMaxSQN, SQN1), 
                AccMan#manifest{levels = UpdLevels, blooms = UpdBlooms},
                AccFL ++ FileList}
        end,
    lists:foldl(UpdateLevelFun, 
                {0, Manifest, []}, 
                lists:reverse(lists:seq(0, Manifest#manifest.basement))).

-spec close_manifest(
    manifest(),
    fun((any()) -> ok)) -> ok.
%% @doc
%% Close all the files in the manifest (using CloseEntryFun to call close on
%% a file).  Firts all the files in the active manifest are called, and then
%% any files which were pending deletion.
close_manifest(Manifest, CloseEntryFun) ->
    CloseLevelFun =
        fun(LevelIdx) ->
            Level = array:get(LevelIdx, Manifest#manifest.levels),
            close_level(LevelIdx, Level, CloseEntryFun)
        end,
    lists:foreach(CloseLevelFun, lists:seq(0, Manifest#manifest.basement)),
    
    ClosePDFun =
        fun({_FN, {_SQN, ME}}) ->
            CloseEntryFun(ME)
        end,
    lists:foreach(ClosePDFun, dict:to_list(Manifest#manifest.pending_deletes)).

-spec save_manifest(manifest(), string()) -> ok.
%% @doc
%% Save the manifest to file (with a checksum)
save_manifest(Manifest, RootPath) ->
    TFP = filepath(RootPath, Manifest#manifest.manifest_sqn, pending_manifest),
    AFP = filepath(RootPath, Manifest#manifest.manifest_sqn, current_manifest),
    ManBin = term_to_binary(Manifest#manifest{snapshots = [],
                                                pending_deletes = dict:new(),
                                                min_snapshot_sqn = 0,
                                                blooms = dict:new()}),
    CRC = erlang:crc32(ManBin),
    ToPersist = <<CRC:32/integer, ManBin/binary>>,
    ok = leveled_util:safe_rename(TFP, AFP, ToPersist, true),
    GC_SQN = Manifest#manifest.manifest_sqn - ?MANIFESTS_TO_RETAIN,
        % If a manifest is corrupted the previous one will be tried, so don't
        % delete the previous one straight away.  Retain until enough have been
        % kept to make the probability of all being independently corrupted 
        % through separate events negligible
    ok = remove_manifest(RootPath, GC_SQN),
        % Sometimes we skip a SQN, so to GC all may need to clear up previous
        % as well
    ok = remove_manifest(RootPath, GC_SQN - 1).

-spec remove_manifest(string(), integer()) -> ok.
remove_manifest(RootPath, GC_SQN) ->
    LFP = filepath(RootPath, GC_SQN, current_manifest),
    ok = 
        case filelib:is_file(LFP) of
            true ->
                file:delete(LFP);
            _ ->
                ok
        end.


-spec report_manifest_level(
    manifest(), non_neg_integer()) ->
        {non_neg_integer(),
            non_neg_integer(),
            {string(), pid(), non_neg_integer()} |
                undefined,
            non_neg_integer(),
            non_neg_integer(),
            non_neg_integer(),
            non_neg_integer()}.
%% @doc
%% Report on a level in the manifest
%% - How many files in the level
%% - The average size of the memory occupied by a files in the level
%% - The file with the largest memory footprint {Filename, Pid, Memory}
report_manifest_level(Manifest, LevelIdx) ->
    Levels = Manifest#manifest.levels,
    Level = array:get(LevelIdx, Levels),
    {LevelSize, LevelList} = 
        case is_list(Level) of
            true ->
                {length(Level), Level};
            _ ->
                {leveled_tree:tsize(Level), leveled_tree:to_list(Level)}
        end,
    AccMemFun = 
        fun(MaybeME, {MemAcc, Max, HBSAcc, HSAcc, LHSAcc, BVHSAcc}) ->
            ME = get_manifest_entry(MaybeME),
            P = ME#manifest_entry.owner,
            {memory, PM} = process_info(P, memory),
            UpdMax = 
                case Max of
                    {_MaxFN, _MaxP, MaxPM} when MaxPM > PM ->
                        Max;
                    _ ->
                        {ME#manifest_entry.filename, P, PM}
                end,
            {garbage_collection_info, GCI} =
                process_info(P, garbage_collection_info),
            HBS = proplists:get_value(heap_block_size, GCI),
            HS = proplists:get_value(heap_size, GCI),
            LHS = proplists:get_value(recent_size, GCI),
            BVHS = proplists:get_value(bin_vheap_size, GCI),
            {MemAcc + PM, UpdMax,
                HBSAcc + HBS, HSAcc + HS, LHSAcc + LHS, BVHSAcc + BVHS}
        end,
    case LevelSize of
        0 ->
            {0, 0, undefined, 0, 0, 0, 0};
        _ ->
            {TotalMem, BiggestMem, TotalHBS, TotalHS, TotalLHS, TotalBVBS} =
                lists:foldl(AccMemFun, {0, undefined, 0, 0, 0, 0}, LevelList),
            {LevelSize, TotalMem div LevelSize, BiggestMem,
                TotalHBS div LevelSize,
                TotalHS div LevelSize,
                TotalLHS div LevelSize,
                TotalBVBS div LevelSize}
    end.


-spec replace_manifest_entry(manifest(), integer(), integer(),
                                    list()|manifest_entry(),
                                    list()|manifest_entry()) -> manifest().
%% @doc
%% Replace a list of manifest entries in the manifest with a new set of entries
%% Pass in the new manifest SQN to be used for this manifest.  The list of
%% entries can just be a single entry
%%
%% This is generally called on the level being merged down into.
replace_manifest_entry(Manifest, ManSQN, LevelIdx, Removals, Additions) ->
    Levels = Manifest#manifest.levels,
    Level = array:get(LevelIdx, Levels),
    {UpdBlooms, StrippedAdditions} = 
        update_blooms(Removals, Additions, Manifest#manifest.blooms),
    UpdLevel = replace_entry(LevelIdx, Level, Removals, StrippedAdditions),
    leveled_log:log(pc019, ["insert", LevelIdx, UpdLevel]),
    PendingDeletes = 
        update_pendingdeletes(ManSQN, 
                                Removals, 
                                Manifest#manifest.pending_deletes),
    UpdLevels = array:set(LevelIdx, UpdLevel, Levels),
    case is_empty(LevelIdx, UpdLevel) of
        true ->
            Manifest#manifest{levels = UpdLevels,
                                basement = get_basement(UpdLevels),
                                manifest_sqn = ManSQN,
                                pending_deletes = PendingDeletes,
                                blooms = UpdBlooms};
        false ->
            Basement = max(LevelIdx, Manifest#manifest.basement),
            Manifest#manifest{levels = UpdLevels,
                                basement = Basement,
                                manifest_sqn = ManSQN,
                                pending_deletes = PendingDeletes,
                                blooms = UpdBlooms}
    end.

-spec insert_manifest_entry(manifest(), integer(), integer(),
                                    list()|manifest_entry()) -> manifest().
%% @doc
%% Place a single new manifest entry into a level of the manifest, at a given
%% level and manifest sequence number
insert_manifest_entry(Manifest, ManSQN, LevelIdx, Entry) ->
    Levels = Manifest#manifest.levels,
    Level = array:get(LevelIdx, Levels),
    {UpdBlooms, UpdEntry} = 
        update_blooms([], Entry, Manifest#manifest.blooms),
    UpdLevel = add_entry(LevelIdx, Level, UpdEntry),
    leveled_log:log(pc019, ["insert", LevelIdx, UpdLevel]),
    Basement = max(LevelIdx, Manifest#manifest.basement),
    Manifest#manifest{levels = array:set(LevelIdx, UpdLevel, Levels),
                        basement = Basement,
                        manifest_sqn = ManSQN,
                        blooms = UpdBlooms}.

-spec remove_manifest_entry(manifest(), integer(), integer(),
                                   list()|manifest_entry()) -> manifest().
%% @doc
%% Remove a manifest entry (as it has been merged into the level below)
remove_manifest_entry(Manifest, ManSQN, LevelIdx, Entry) ->
    Levels = Manifest#manifest.levels,
    Level = array:get(LevelIdx, Levels),
    {UpdBlooms, []} = 
        update_blooms(Entry, [], Manifest#manifest.blooms),
    UpdLevel = remove_entry(LevelIdx, Level, Entry),
    leveled_log:log(pc019, ["remove", LevelIdx, UpdLevel]),
    PendingDeletes = update_pendingdeletes(ManSQN,
                                            Entry,
                                            Manifest#manifest.pending_deletes),
    UpdLevels = array:set(LevelIdx, UpdLevel, Levels),
    case is_empty(LevelIdx, UpdLevel) of
        true ->
            Manifest#manifest{levels = UpdLevels,
                                basement = get_basement(UpdLevels),
                                manifest_sqn = ManSQN,
                                pending_deletes = PendingDeletes,
                                blooms = UpdBlooms};
        false ->
            Manifest#manifest{levels = UpdLevels,
                                manifest_sqn = ManSQN,
                                pending_deletes = PendingDeletes,
                                blooms = UpdBlooms}
    end.

-spec switch_manifest_entry(manifest(), integer(), integer(),
                                    list()|manifest_entry()) -> manifest().
%% @doc
%% Switch a manifest etry from this level to the level below (i.e when there
%% are no overlapping manifest entries in the level below)
switch_manifest_entry(Manifest, ManSQN, SrcLevel, Entry) ->
    % Move to level below - so needs to be removed but not marked as a
    % pending deletion
    Levels = Manifest#manifest.levels,
    Level = array:get(SrcLevel, Levels),
    UpdLevel = remove_entry(SrcLevel, Level, Entry),
    UpdLevels = array:set(SrcLevel, UpdLevel, Levels),
    insert_manifest_entry(Manifest#manifest{levels = UpdLevels},
                            ManSQN,
                            SrcLevel + 1,
                            Entry).

-spec get_manifest_sqn(manifest()) -> integer().
%% @doc
%% Return the manifest SQN for this manifest
get_manifest_sqn(Manifest) ->
    Manifest#manifest.manifest_sqn.

-spec key_lookup(manifest(), integer(), leveled_codec:ledger_key()) 
                                                    -> false|manifest_owner().
%% @doc
%% For a given key find which manifest entry covers that key at that level,
%% returning false if there is no covering manifest entry at that level.
key_lookup(Manifest, LevelIdx, Key) ->
    case LevelIdx > Manifest#manifest.basement of
        true ->
            false;
        false ->
            key_lookup_level(LevelIdx,
                                array:get(LevelIdx, Manifest#manifest.levels),
                                Key)
    end.

-spec query_manifest(
    manifest(),
    leveled_codec:ledger_key(),
    leveled_codec:ledger_key()) -> list().
query_manifest(Manifest, StartKey, EndKey) ->
    SetupFoldFun =
        fun(Level, Acc) ->
            Pointers =
                range_lookup(Manifest, Level, StartKey, EndKey),
            case Pointers of
                [] -> Acc;
                PL -> Acc ++ [{Level, PL}]
            end
        end,
    lists:foldl(SetupFoldFun, [], lists:seq(0, ?MAX_LEVELS - 1)).

-spec range_lookup(manifest(), 
                    integer(), 
                    leveled_codec:ledger_key(), 
                    leveled_codec:ledger_key()) -> list().
%% @doc
%% Return a list of manifest_entry pointers at this level which cover the
%% key query range.
range_lookup(Manifest, LevelIdx, StartKey, EndKey) ->
    MakePointerFun =
        fun(M) ->
            {next, M, StartKey}
        end,
    range_lookup_int(Manifest, LevelIdx, StartKey, EndKey, MakePointerFun).

-spec merge_lookup(manifest(), 
                    integer(), 
                    leveled_codec:ledger_key(), 
                    leveled_codec:ledger_key()) -> list().
%% @doc
%% Return a list of manifest_entry pointers at this level which cover the
%% key query range, only all keys in the files should be included in the
%% pointers, not just the queries in the range.
merge_lookup(Manifest, LevelIdx, StartKey, EndKey) ->
    MakePointerFun =
        fun(M) ->
            {next, M, all}
        end,
    range_lookup_int(Manifest, LevelIdx, StartKey, EndKey, MakePointerFun).


-spec mergefile_selector(manifest(), integer(), selector_strategy()) 
                                                        -> manifest_entry().
%% @doc
%% An algorithm for discovering which files to merge ....
%% We can find the most optimal file:
%% - The one with the most overlapping data below?
%% - The one that overlaps with the fewest files below?
%% - The smallest file?
%% We could try and be fair in some way (merge oldest first)
%% Ultimately, there is a lack of certainty that being fair or optimal is
%% genuinely better - eventually every file has to be compacted.
%%
%% Hence, the initial implementation is to select files to merge at random
mergefile_selector(Manifest, LevelIdx, _Strategy) when LevelIdx =< 1 ->
    Level = array:get(LevelIdx, Manifest#manifest.levels),
    lists:nth(leveled_rand:uniform(length(Level)), Level);
mergefile_selector(Manifest, LevelIdx, random) ->
    Level = leveled_tree:to_list(array:get(LevelIdx,
                                            Manifest#manifest.levels)),
    {_SK, ME} = lists:nth(leveled_rand:uniform(length(Level)), Level),
    ME;
mergefile_selector(Manifest, LevelIdx, {grooming, ScoringFun}) ->
    Level = leveled_tree:to_list(array:get(LevelIdx,
                                            Manifest#manifest.levels)),
    SelectorFun =
        fun(_I, Acc) ->
            {_SK, ME} = lists:nth(leveled_rand:uniform(length(Level)), Level),
            [ME|Acc]
        end,
    Sample =
        lists:usort(lists:foldl(SelectorFun, [], lists:seq(1, ?GROOM_SAMPLE))),
    % Note that Entries may be less than GROOM_SAMPLE, if same one picked
    % multiple times.  Level cannot be empty, as otherwise a merge would not
    % have been chosen at this level
    ScoringFun(Sample).
    

-spec merge_snapshot(manifest(), manifest()) -> manifest().
%% @doc
%% When the clerk returns an updated manifest to the penciller, the penciller
%% should restore its view of the snapshots to that manifest.  Snapshots can
%% be received in parallel to the manifest being updated, so the updated
%% manifest must not trample over any accrued state in the manifest.
merge_snapshot(PencillerManifest, ClerkManifest) ->
    ClerkManifest#manifest{
        snapshots = PencillerManifest#manifest.snapshots,
        min_snapshot_sqn = PencillerManifest#manifest.min_snapshot_sqn}.

-spec add_snapshot(manifest(), pid()|atom(), integer()) -> manifest().
%% @doc
%% Add a snapshot reference to the manifest, withe rusing the pid or an atom
%% known to reference a special process.  The timeout should be in seconds, and
%% the snapshot will assume to have expired at timeout (and so at that stage
%% files which depended on the snapshot will potentially expire, and if the
%% clone is still active it may crash)
add_snapshot(Manifest, Pid, Timeout) ->
    SnapEntry = {Pid, Manifest#manifest.manifest_sqn, seconds_now(), Timeout},
    SnapList0 = [SnapEntry|Manifest#manifest.snapshots],
    ManSQN = Manifest#manifest.manifest_sqn,
    case Manifest#manifest.min_snapshot_sqn of
        0 ->
            Manifest#manifest{snapshots = SnapList0,
                                min_snapshot_sqn = ManSQN};
        N ->
            N0 = min(N, ManSQN),
            Manifest#manifest{snapshots = SnapList0,
                                min_snapshot_sqn = N0}
    end.

-spec release_snapshot(manifest(), pid()|atom()) -> manifest().
%% @doc
%% When a clone is complete the release should be notified to the manifest.
release_snapshot(Manifest, Pid) ->
    FilterFun =
        fun({P, SQN, ST, TO}, {Acc, MinSQN, Found}) ->
            case P of
                Pid ->
                    {Acc, MinSQN, true};
                _ ->
                    case seconds_now() > (ST + TO) of 
                        true ->
                            leveled_log:log(p0038, [P, SQN,  ST, TO]),
                            {Acc, MinSQN, Found};
                        false ->
                            {[{P, SQN, ST, TO}|Acc], min(SQN, MinSQN), Found}
                    end
            end
        end,
    {SnapList0, MinSnapSQN, Hit} = lists:foldl(FilterFun,
                                                {[], infinity, false},
                                                Manifest#manifest.snapshots),
    case Hit of 
        false ->
            leveled_log:log(p0039, [Pid, length(SnapList0), MinSnapSQN]);
        true ->
            ok 
    end,
    case SnapList0 of
        [] ->
            Manifest#manifest{snapshots = SnapList0,
                                min_snapshot_sqn = 0};
        _  ->
            leveled_log:log(p0004, [SnapList0]),
            Manifest#manifest{snapshots = SnapList0,
                                min_snapshot_sqn = MinSnapSQN}
    end.


%% @doc
%% A SST file which is in the delete_pending state can check to see if it is
%% ready to delete against the manifest.
%% This does not update the manifest, a call is required to clear_pending to
%% remove the file from the manifest's list of pending_deletes.
-spec ready_to_delete(manifest(), string()) -> boolean().
ready_to_delete(Manifest, Filename) ->
    PendingDelete = dict:find(Filename, Manifest#manifest.pending_deletes),
<<<<<<< HEAD
    
    case {PendingDelete, Manifest#manifest.min_snapshot_sqn} of
        {{ok, _}, 0} ->
            % no shapshots
            PDs = dict:erase(Filename, Manifest#manifest.pending_deletes),
            {true, Manifest#manifest{pending_deletes = PDs}};
        {{ok, {ChangeSQN, _ME}}, N} when N >= ChangeSQN ->
            % Every snapshot is looking at a version of history after this
            % was removed
            PDs = dict:erase(Filename, Manifest#manifest.pending_deletes),
            {true, Manifest#manifest{pending_deletes = PDs}};
        _ ->
            % If failed to delete then we should release a phantom pid
            % in case this is necessary to timeout any snapshots
            % This wll also trigger a log
            % This may also be because of i355 - a race condition when a second
            % confirm_delete may be sent prior to the first being processed
            {false, release_snapshot(Manifest, ?PHANTOM_PID)}
=======
    case {PendingDelete, Manifest#manifest.min_snapshot_sqn} of
        {{ok, _}, 0} ->
            % no shapshots
            true;
        {{ok, {ChangeSQN, _ME}}, N} when N >= ChangeSQN ->
            % Every snapshot is looking at a version of history after this
            % was removed
            true;
        _ ->
            false
>>>>>>> 07f2f57b
    end.

-spec clear_pending(manifest(), list(string()), boolean()) -> manifest().
clear_pending(Manifest, [], true) ->
    % If the penciller got a confirm_delete that resulted in no pending
    % removals, then maybe we need to timeout a snapshot via release
    release_snapshot(Manifest, ?PHANTOM_PID);
clear_pending(Manifest, [], false) ->
    Manifest;
clear_pending(Manifest, [FN|RestFN], MaybeRelease) ->
    PDs = dict:erase(FN, Manifest#manifest.pending_deletes),
    clear_pending(
        Manifest#manifest{pending_deletes = PDs},
        RestFN,
        MaybeRelease).

-spec check_for_work(manifest()) -> {list(), integer()}.
%% @doc
%% Check for compaction work in the manifest - look at levels which contain
%% more files in the threshold.
%%
%% File count determines size in leveled (unlike leveldb which works on the
%% total data volume).  Files are fixed size in terms of keys, and the size of
%% metadata is assumed to be contianed and regular and so uninteresting for
%% level sizing.
%%
%% Return a list of levels which are over-sized as well as the total items
%% across the manifest which are beyond the size (the total work outstanding).
check_for_work(Manifest) ->
    CheckLevelFun =
        fun({LevelIdx, MaxCount}, {AccL, AccC}) ->
            case LevelIdx > Manifest#manifest.basement of
                true ->
                    {AccL, AccC};
                false ->
                    Level = array:get(LevelIdx, Manifest#manifest.levels),
                    S = size(LevelIdx, Level),
                    case S > MaxCount of
                        true ->
                            {[LevelIdx|AccL], AccC + S - MaxCount};
                        false ->
                            {AccL, AccC}
                    end
            end
        end,
    lists:foldr(CheckLevelFun, {[], 0}, ?LEVEL_SCALEFACTOR).    

-spec is_basement(manifest(), integer()) -> boolean().
%% @doc
%% Is this level the lowest in the manifest which contains active files. When
%% merging down to the basement level special rules may apply (for example to
%% reap tombstones)
is_basement(Manifest, Level) ->
    Level >= Manifest#manifest.basement.

-spec levelzero_present(manifest()) -> boolean().
%% @doc
%% Is there a file in level zero (as only one file only can be in level zero).
levelzero_present(Manifest) ->
    not is_empty(0, array:get(0, Manifest#manifest.levels)).


-spec check_bloom(manifest(), pid(), {integer(), integer()}) -> boolean().
%% @doc
%% Check to see if a hash is present in a manifest entry by using the exported
%% bloom filter
check_bloom(Manifest, FP, Hash) ->
    case dict:find(FP, Manifest#manifest.blooms) of 
        {ok, Bloom} when is_binary(Bloom) ->
            leveled_ebloom:check_hash(Hash, Bloom);
        _ ->
            true
    end.

-spec snapshot_pids(manifest()) -> list(pid()).
%% @doc
%% Return a list of snapshot_pids - to be shutdown on shutdown
snapshot_pids(Manifest) ->
    lists:map(fun(S) -> element(1, S) end, Manifest#manifest.snapshots).

%%%============================================================================
%%% Internal Functions
%%%============================================================================


-spec get_manifest_entry({tuple(), manifest_entry()}|manifest_entry())
                            -> manifest_entry().
%% @doc
%% Manifest levels can have entries of two forms, use this if only interested
%% in the latter form
get_manifest_entry({_EndKey, ManifestEntry}) ->
    ManifestEntry;
get_manifest_entry(ManifestEntry) ->
    ManifestEntry.

%% All these internal functions that work on a level are also passed LeveIdx
%% even if this is not presently relevant.  Currnetly levels are lists, but
%% future branches may make lower levels trees or skiplists to improve fetch
%% efficiency

load_level(LevelIdx, Level, LoadFun, SQNFun) ->
    HigherLevelLoadFun =
        fun(ME, {L_Out, L_MaxSQN, FileList, BloomL}) ->
            FN = ME#manifest_entry.filename,
            {P, Bloom} = LoadFun(FN, LevelIdx),
            SQN = SQNFun(P),
            {[ME#manifest_entry{owner=P}|L_Out], 
                max(SQN, L_MaxSQN),
                [FN|FileList],
                [{P, Bloom}|BloomL]}
        end,
    LowerLevelLoadFun =
        fun({EK, ME}, {L_Out, L_MaxSQN, FileList, BloomL}) ->
            FN = ME#manifest_entry.filename,
            {P, Bloom} = LoadFun(FN, LevelIdx),
            SQN = SQNFun(P),
            {[{EK, ME#manifest_entry{owner=P}}|L_Out], 
                max(SQN, L_MaxSQN),
                [FN|FileList],
                [{P, Bloom}|BloomL]}
        end,
    case LevelIdx =< 1 of
        true ->
            lists:foldr(HigherLevelLoadFun, {[], 0, [], []}, Level);
        false ->
            {L0, MaxSQN, Flist, UpdBloomL} = 
                lists:foldr(LowerLevelLoadFun, 
                            {[], 0, [], []}, 
                            leveled_tree:to_list(Level)),
            {leveled_tree:from_orderedlist(L0, ?TREE_TYPE, ?TREE_WIDTH), 
                MaxSQN, 
                Flist,
                UpdBloomL}
    end.

close_level(LevelIdx, Level, CloseEntryFun) when LevelIdx =< 1 ->
    lists:foreach(CloseEntryFun, Level);
close_level(_LevelIdx, Level, CloseEntryFun) ->
    lists:foreach(CloseEntryFun, leveled_tree:to_list(Level)).

is_empty(_LevelIdx, []) ->
    true;
is_empty(LevelIdx, _Level) when LevelIdx =< 1 ->
    false;
is_empty(_LevelIdx, Level) ->
    leveled_tree:tsize(Level) == 0.

size(LevelIdx, Level) when LevelIdx =< 1 ->
    length(Level);
size(_LevelIdx, Level) ->
    leveled_tree:tsize(Level).

pred_fun(LevelIdx, StartKey, _EndKey) when LevelIdx =< 1 ->
    fun(ME) ->
        ME#manifest_entry.start_key < StartKey
    end;
pred_fun(_LevelIdx, _StartKey, EndKey) ->
    fun({EK, _ME}) ->
        EK < EndKey
    end.

add_entry(_LevelIdx, Level, []) ->
    Level;
add_entry(LevelIdx, Level, Entries) when is_list(Entries) ->
    FirstEntry = lists:nth(1, Entries),
    PredFun = pred_fun(LevelIdx,
                        FirstEntry#manifest_entry.start_key,
                        FirstEntry#manifest_entry.end_key),
    case LevelIdx =< 1 of
        true ->
            {LHS, RHS} = lists:splitwith(PredFun, Level),
            lists:append([LHS, Entries, RHS]);
        false ->
            {LHS, RHS} = lists:splitwith(PredFun, leveled_tree:to_list(Level)),
            MapFun =
                fun(ME) ->
                    {ME#manifest_entry.end_key, ME}
                end,
            Entries0 = lists:map(MapFun, Entries),
            leveled_tree:from_orderedlist(lists:append([LHS, Entries0, RHS]),
                                            ?TREE_TYPE,
                                            ?TREE_WIDTH)
    end.

remove_entry(LevelIdx, Level, Entries) ->
    % We're assuming we're removing a sorted sublist
    {RemLength, FirstRemoval} = measure_removals(Entries),
    remove_section(LevelIdx, Level, FirstRemoval, RemLength).

measure_removals(Removals) ->
    case is_list(Removals) of
        true ->
            {length(Removals), lists:nth(1, Removals)};
        false ->
            {1, Removals}
    end.

remove_section(LevelIdx, Level, FirstEntry, SectionLength) ->
    PredFun = pred_fun(LevelIdx,
                        FirstEntry#manifest_entry.start_key,
                        FirstEntry#manifest_entry.end_key),
    case LevelIdx =< 1 of
        true ->
            {LHS, RHS} = lists:splitwith(PredFun, Level),
            Post = lists:nthtail(SectionLength, RHS),
            lists:append([LHS, Post]);
        false ->
            {LHS, RHS} = lists:splitwith(PredFun, leveled_tree:to_list(Level)),
            Post = lists:nthtail(SectionLength, RHS),
            leveled_tree:from_orderedlist(lists:append([LHS, Post]),
                                            ?TREE_TYPE,
                                            ?TREE_WIDTH)
    end.

replace_entry(LevelIdx, Level, Removals, Additions) when LevelIdx =< 1 ->
    {SectionLength, FirstEntry} = measure_removals(Removals),
    PredFun = pred_fun(LevelIdx,
                        FirstEntry#manifest_entry.start_key,
                        FirstEntry#manifest_entry.end_key),
    {LHS, RHS} = lists:splitwith(PredFun, Level),
    Post = lists:nthtail(SectionLength, RHS),
    lists:append([LHS, Additions, Post]);
replace_entry(LevelIdx, Level, Removals, Additions) ->
    {SectionLength, FirstEntry} = measure_removals(Removals),
    PredFun = pred_fun(LevelIdx,
                        FirstEntry#manifest_entry.start_key,
                        FirstEntry#manifest_entry.end_key),
    {LHS, RHS} = lists:splitwith(PredFun, leveled_tree:to_list(Level)),
    Post =
        case RHS of
            [] ->
                [];
            _ ->
                lists:nthtail(SectionLength, RHS)
        end,
    MapFun =
        fun(ME) ->
            {ME#manifest_entry.end_key, ME}
        end,
    UpdList = lists:append([LHS, lists:map(MapFun, Additions), Post]),
    leveled_tree:from_orderedlist(UpdList, ?TREE_TYPE, ?TREE_WIDTH).
    

update_pendingdeletes(ManSQN, Removals, PendingDeletes) ->
    DelFun =
        fun(E, Acc) ->
            dict:store(E#manifest_entry.filename,
                        {ManSQN, E},
                        Acc)
        end,
    Entries = 
        case is_list(Removals) of
            true ->
                Removals;
            false ->
                [Removals]
        end,
    lists:foldl(DelFun, PendingDeletes, Entries).

-spec update_blooms(list()|manifest_entry(), 
                    list()|manifest_entry(), 
                    any()) 
                                                -> {any(), list()}.
%% @doc
%%
%% The manifest is a Pid-> Bloom mappping for every Pid, and this needs to 
%% be updated to represent the changes.  However, the bloom would bloat out 
%% the stored manifest, so the bloom must be stripped from the manifest entry
%% as part of this process
update_blooms(Removals, Additions, Blooms) ->
    Additions0 =
        case is_list(Additions) of 
            true -> Additions;
            false -> [Additions]
        end,
    Removals0 = 
        case is_list(Removals) of   
            true -> Removals;
            false -> [Removals]
        end,

    RemFun = 
        fun(R, BloomD) ->
            dict:erase(R#manifest_entry.owner, BloomD)
        end,
    AddFun =
        fun(A, BloomD) ->
            dict:store(A#manifest_entry.owner, A#manifest_entry.bloom, BloomD)
        end,
    StripFun =
        fun(A) ->
            A#manifest_entry{bloom = none}
        end,
    
    Blooms0 = lists:foldl(RemFun, Blooms, Removals0),
    Blooms1 = lists:foldl(AddFun, Blooms0, Additions0),
    {Blooms1, lists:map(StripFun, Additions0)}.


key_lookup_level(LevelIdx, [], _Key) when LevelIdx =< 1 ->
    false;
key_lookup_level(LevelIdx, [Entry|Rest], Key) when LevelIdx =< 1 ->
    case Entry#manifest_entry.end_key >= Key of
        true ->
            case Key >= Entry#manifest_entry.start_key of
                true ->
                    Entry#manifest_entry.owner;
                false ->
                    false
            end;
        false ->
            key_lookup_level(LevelIdx, Rest, Key)
    end;
key_lookup_level(_LevelIdx, Level, Key) ->
    StartKeyFun =
        fun(ME) ->
            ME#manifest_entry.start_key
        end,
    case leveled_tree:search(Key, Level, StartKeyFun) of
        none ->
            false;
        {_EK, ME} ->
            ME#manifest_entry.owner
    end.


range_lookup_int(Manifest, LevelIdx, StartKey, EndKey, MakePointerFun) ->
    Range = 
        case LevelIdx > Manifest#manifest.basement of
            true ->
                [];
            false ->
                range_lookup_level(LevelIdx,
                                    array:get(LevelIdx,
                                                Manifest#manifest.levels),
                                    StartKey,
                                    EndKey)
        end,
    lists:map(MakePointerFun, Range).
    
range_lookup_level(LevelIdx, Level, QStartKey, QEndKey) when LevelIdx =< 1 ->
    BeforeFun =
        fun(M) ->
            QStartKey > M#manifest_entry.end_key
        end,
    NotAfterFun =
        fun(M) ->
            not leveled_codec:endkey_passed(QEndKey,
                                            M#manifest_entry.start_key)
        end,
    {_Before, MaybeIn} = lists:splitwith(BeforeFun, Level),
    {In, _After} = lists:splitwith(NotAfterFun, MaybeIn),
    In;
range_lookup_level(_LevelIdx, Level, QStartKey, QEndKey) ->
    StartKeyFun =
        fun(ME) ->
            ME#manifest_entry.start_key
        end,
    Range = leveled_tree:search_range(QStartKey, QEndKey, Level, StartKeyFun),
    MapFun =
        fun({_EK, ME}) ->
            ME
        end,
    lists:map(MapFun, Range).
    

get_basement(Levels) ->
    GetBaseFun =
        fun(L, Acc) ->
            case is_empty(L, array:get(L, Levels)) of
                false ->
                    max(L, Acc);
                true ->
                    Acc
            end
        end,
    lists:foldl(GetBaseFun, 0, lists:seq(0, ?MAX_LEVELS)).


filepath(RootPath, manifest) ->
    MFP = RootPath ++ "/" ++ ?MANIFEST_FP ++ "/",
    filelib:ensure_dir(MFP),
    MFP.

filepath(RootPath, NewMSN, current_manifest) ->
    filepath(RootPath, manifest)  ++ "nonzero_"
                ++ integer_to_list(NewMSN) ++ "." ++ ?MANIFEST_FILEX;
filepath(RootPath, NewMSN, pending_manifest) ->
    filepath(RootPath, manifest)  ++ "nonzero_"
                ++ integer_to_list(NewMSN) ++ "." ++ ?PENDING_FILEX.




open_manifestfile(_RootPath, L) when L == [] orelse L == [0] ->
    leveled_log:log(p0013, []),
    new_manifest();
open_manifestfile(RootPath, [TopManSQN|Rest]) ->
    CurrManFile = filepath(RootPath, TopManSQN, current_manifest),
    {ok, FileBin} = file:read_file(CurrManFile),
    <<CRC:32/integer, BinaryOfTerm/binary>> = FileBin,
    case erlang:crc32(BinaryOfTerm) of
        CRC ->
            leveled_log:log(p0012, [TopManSQN]),
            binary_to_term(BinaryOfTerm);
        _ ->
            leveled_log:log(p0033, [CurrManFile, "crc wonky"]),
            open_manifestfile(RootPath, Rest)
    end.

seconds_now() ->
    {MegaNow, SecNow, _} = os:timestamp(),
    MegaNow * 1000000 + SecNow.


%%%============================================================================
%%% Test
%%%============================================================================

-ifdef(TEST).

initial_setup() -> 
    initial_setup(single_change).

initial_setup(Changes) ->
    E1 = #manifest_entry{start_key={i, "Bucket1", {"Idx1", "Fld1"}, "K8"},
                            end_key={i, "Bucket1", {"Idx1", "Fld9"}, "K93"},
                            filename="Z1",
                            owner="pid_z1",
                            bloom=none},
    E2 = #manifest_entry{start_key={i, "Bucket1", {"Idx1", "Fld9"}, "K97"},
                            end_key={o, "Bucket1", "K71", null},
                            filename="Z2",
                            owner="pid_z2",
                            bloom=none},
    E3 = #manifest_entry{start_key={o, "Bucket1", "K75", null},
                            end_key={o, "Bucket1", "K993", null},
                            filename="Z3",
                            owner="pid_z3",
                            bloom=none},
    E4 = #manifest_entry{start_key={i, "Bucket1", {"Idx1", "Fld1"}, "K8"},
                            end_key={i, "Bucket1", {"Idx1", "Fld7"}, "K93"},
                            filename="Z4",
                            owner="pid_z4",
                            bloom=none},
    E5 = #manifest_entry{start_key={i, "Bucket1", {"Idx1", "Fld7"}, "K97"},
                            end_key={o, "Bucket1", "K78", null},
                            filename="Z5",
                            owner="pid_z5",
                            bloom=none},
    E6 = #manifest_entry{start_key={o, "Bucket1", "K81", null},
                            end_key={o, "Bucket1", "K996", null},
                            filename="Z6",
                            owner="pid_z6",
                            bloom=none},
    initial_setup(Changes, E1, E2, E3, E4, E5, E6).    


initial_setup(single_change, E1, E2, E3, E4, E5, E6) ->
    Man0 = new_manifest(),
    
    Man1 = insert_manifest_entry(Man0, 1, 1, E1),
    Man2 = insert_manifest_entry(Man1, 1, 1, E2),
    Man3 = insert_manifest_entry(Man2, 1, 1, E3),
    Man4 = insert_manifest_entry(Man3, 1, 2, E4),
    Man5 = insert_manifest_entry(Man4, 1, 2, E5),
    Man6 = insert_manifest_entry(Man5, 1, 2, E6),
    ?assertMatch(Man6, insert_manifest_entry(Man6, 1, 2, [])),
    {Man0, Man1, Man2, Man3, Man4, Man5, Man6};
initial_setup(multi_change, E1, E2, E3, E4, E5, E6) ->
    Man0 = new_manifest(),
    
    Man1 = insert_manifest_entry(Man0, 1, 1, E1),
    Man2 = insert_manifest_entry(Man1, 2, 1, E2),
    Man3 = insert_manifest_entry(Man2, 3, 1, E3),
    Man4 = insert_manifest_entry(Man3, 4, 2, E4),
    Man5 = insert_manifest_entry(Man4, 5, 2, E5),
    Man6 = insert_manifest_entry(Man5, 6, 2, E6),
    ?assertMatch(Man6, insert_manifest_entry(Man6, 6, 2, [])),
    {Man0, Man1, Man2, Man3, Man4, Man5, Man6}.


changeup_setup(Man6) ->
    E1 = #manifest_entry{start_key={i, "Bucket1", {"Idx1", "Fld1"}, "K8"},
                            end_key={i, "Bucket1", {"Idx1", "Fld9"}, "K93"},
                            filename="Z1",
                            owner="pid_z1",
                            bloom=none},
    E2 = #manifest_entry{start_key={i, "Bucket1", {"Idx1", "Fld9"}, "K97"},
                            end_key={o, "Bucket1", "K71", null},
                            filename="Z2",
                            owner="pid_z2",
                            bloom=none},
    E3 = #manifest_entry{start_key={o, "Bucket1", "K75", null},
                            end_key={o, "Bucket1", "K993", null},
                            filename="Z3",
                            owner="pid_z3",
                            bloom=none},
                            
    E1_2 = #manifest_entry{start_key={i, "Bucket1", {"Idx1", "Fld4"}, "K8"},
                            end_key={i, "Bucket1", {"Idx1", "Fld9"}, "K62"},
                            owner="pid_y1",
                            filename="Y1",
                            bloom=none},
    E2_2 = #manifest_entry{start_key={i, "Bucket1", {"Idx1", "Fld9"}, "K67"},
                            end_key={o, "Bucket1", "K45", null},
                            owner="pid_y2",
                            filename="Y2",
                            bloom=none},
    E3_2 = #manifest_entry{start_key={o, "Bucket1", "K47", null},
                            end_key={o, "Bucket1", "K812", null},
                            owner="pid_y3",
                            filename="Y3",
                            bloom=none},
    E4_2 = #manifest_entry{start_key={o, "Bucket1", "K815", null},
                            end_key={o, "Bucket1", "K998", null},
                            owner="pid_y4",
                            filename="Y4",
                            bloom=none},
    
    Man7 = remove_manifest_entry(Man6, 2, 1, E1),
    Man8 = remove_manifest_entry(Man7, 2, 1, E2),
    Man9 = remove_manifest_entry(Man8, 2, 1, E3),
    
    Man10 = insert_manifest_entry(Man9, 2, 1, E1_2),
    Man11 = insert_manifest_entry(Man10, 2, 1, E2_2),
    Man12 = insert_manifest_entry(Man11, 2, 1, E3_2),
    Man13 = insert_manifest_entry(Man12, 2, 1, E4_2),
    % remove_manifest_entry(Manifest, ManSQN, Level, Entry)
    
    {Man7, Man8, Man9, Man10, Man11, Man12, Man13}.

random_select_test() ->
    ManTuple = initial_setup(),
    LastManifest = element(7, ManTuple),
    L1File = mergefile_selector(LastManifest, 1, random),
    % This blows up if the function is not prepared for the different format
    % https://github.com/martinsumner/leveled/issues/43
    _L2File = mergefile_selector(LastManifest, 2, random),
    Level1 = array:get(1, LastManifest#manifest.levels),
    ?assertMatch(true, lists:member(L1File, Level1)).

manifest_gc_test() ->
    RP = "test/test_area/",
    ok = filelib:ensure_dir(RP),
    ok = leveled_penciller:clean_testdir(RP),
    ManifestT = initial_setup(multi_change),
    ManifestL = tuple_to_list(ManifestT),
    lists:foreach(fun(M) -> save_manifest(M, RP) end, ManifestL),
    {ok, FNs} = file:list_dir(filepath(RP, manifest)),
    io:format("FNs ~w~n", [FNs]),
    ?assertMatch(true, length(ManifestL) > ?MANIFESTS_TO_RETAIN),
    ?assertMatch(?MANIFESTS_TO_RETAIN, length(FNs)).


keylookup_manifest_test() ->
    {Man0, Man1, Man2, Man3, _Man4, _Man5, Man6} = initial_setup(),
    LK1_1 = {o, "Bucket1", "K711", null},
    LK1_2 = {o, "Bucket1", "K70", null},
    LK1_3 = {o, "Bucket1", "K71", null},
    LK1_4 = {o, "Bucket1", "K75", null},
    LK1_5 = {o, "Bucket1", "K76", null},
    
    ?assertMatch(false, key_lookup(Man0, 1, LK1_1)),
    ?assertMatch(false, key_lookup(Man1, 1, LK1_1)),
    ?assertMatch(false, key_lookup(Man2, 1, LK1_1)),
    ?assertMatch(false, key_lookup(Man3, 1, LK1_1)),
    ?assertMatch(false, key_lookup(Man6, 1, LK1_1)),
    
    ?assertMatch("pid_z2", key_lookup(Man6, 1, LK1_2)),
    ?assertMatch("pid_z2", key_lookup(Man6, 1, LK1_3)),
    ?assertMatch("pid_z3", key_lookup(Man6, 1, LK1_4)),
    ?assertMatch("pid_z3", key_lookup(Man6, 1, LK1_5)),
    
    ?assertMatch("pid_z5", key_lookup(Man6, 2, LK1_2)),
    ?assertMatch("pid_z5", key_lookup(Man6, 2, LK1_3)),
    ?assertMatch("pid_z5", key_lookup(Man6, 2, LK1_4)),
    ?assertMatch("pid_z5", key_lookup(Man6, 2, LK1_5)),
    
    {_Man7, _Man8, _Man9, _Man10, _Man11, _Man12,
        Man13} = changeup_setup(Man6),
    
    ?assertMatch(false, key_lookup(Man0, 1, LK1_1)),
    ?assertMatch(false, key_lookup(Man1, 1, LK1_1)),
    ?assertMatch(false, key_lookup(Man2, 1, LK1_1)),
    ?assertMatch(false, key_lookup(Man3, 1, LK1_1)),
    ?assertMatch(false, key_lookup(Man6, 1, LK1_1)),
    
    ?assertMatch("pid_z2", key_lookup(Man6, 1, LK1_2)),
    ?assertMatch("pid_z2", key_lookup(Man6, 1, LK1_3)),
    ?assertMatch("pid_z3", key_lookup(Man6, 1, LK1_4)),
    ?assertMatch("pid_z3", key_lookup(Man6, 1, LK1_5)),
    
    ?assertMatch("pid_z5", key_lookup(Man6, 2, LK1_2)),
    ?assertMatch("pid_z5", key_lookup(Man6, 2, LK1_3)),
    ?assertMatch("pid_z5", key_lookup(Man6, 2, LK1_4)),
    ?assertMatch("pid_z5", key_lookup(Man6, 2, LK1_5)),
    
    ?assertMatch("pid_y3", key_lookup(Man13, 1, LK1_4)),
    ?assertMatch("pid_z5", key_lookup(Man13, 2, LK1_4)).

ext_keylookup_manifest_test() ->
    RP = "test/test_area",
    ok = leveled_penciller:clean_testdir(RP),
    {_Man0, _Man1, _Man2, _Man3, _Man4, _Man5, Man6} = initial_setup(),
    save_manifest(Man6, RP),
    
    E7 = #manifest_entry{start_key={o, "Bucket1", "K997", null},
                            end_key={o, "Bucket1", "K999", null},
                            filename="Z7",
                            owner="pid_z7"},
    Man7 = insert_manifest_entry(Man6, 2, 2, E7),
    save_manifest(Man7, RP),
    ManOpen1 = open_manifest(RP),
    ?assertMatch(2, get_manifest_sqn(ManOpen1)),
    
    Man7FN = filepath(RP, 2, current_manifest),
    Man7FNAlt = filename:rootname(Man7FN) ++ ".pnd",
    {ok, BytesCopied} = file:copy(Man7FN, Man7FNAlt),
    {ok, Bin} = file:read_file(Man7FN),
    ?assertMatch(BytesCopied, byte_size(Bin)),
    RandPos = leveled_rand:uniform(bit_size(Bin) - 1),
    <<Pre:RandPos/bitstring, BitToFlip:1/integer, Rest/bitstring>> = Bin,
    Flipped = BitToFlip bxor 1,
    ok  = file:write_file(Man7FN,
                            <<Pre:RandPos/bitstring,
                                Flipped:1/integer,
                                Rest/bitstring>>),
    
    ?assertMatch(2, get_manifest_sqn(Man7)),
    
    ManOpen2 = open_manifest(RP),
    ?assertMatch(1, get_manifest_sqn(ManOpen2)),
    
    E1 = #manifest_entry{start_key={i, "Bucket1", {"Idx1", "Fld1"}, "K8"},
                            end_key={i, "Bucket1", {"Idx1", "Fld9"}, "K93"},
                            filename="Z1",
                            owner="pid_z1",
                            bloom=none},
    E2 = #manifest_entry{start_key={i, "Bucket1", {"Idx1", "Fld9"}, "K97"},
                            end_key={o, "Bucket1", "K71", null},
                            filename="Z2",
                            owner="pid_z2",
                            bloom=none},
    E3 = #manifest_entry{start_key={o, "Bucket1", "K75", null},
                            end_key={o, "Bucket1", "K993", null},
                            filename="Z3",
                            owner="pid_z3",
                            bloom=none},
    
    E1_2 = #manifest_entry{start_key={i, "Bucket1", {"Idx1", "Fld4"}, "K8"},
                            end_key={i, "Bucket1", {"Idx1", "Fld9"}, "K62"},
                            owner="pid_y1",
                            filename="Y1",
                            bloom=none},
    E2_2 = #manifest_entry{start_key={i, "Bucket1", {"Idx1", "Fld9"}, "K67"},
                            end_key={o, "Bucket1", "K45", null},
                            owner="pid_y2",
                            filename="Y2",
                            bloom=none},
    E3_2 = #manifest_entry{start_key={o, "Bucket1", "K47", null},
                            end_key={o, "Bucket1", "K812", null},
                            owner="pid_y3",
                            filename="Y3",
                            bloom=none},
    E4_2 = #manifest_entry{start_key={o, "Bucket1", "K815", null},
                            end_key={o, "Bucket1", "K998", null},
                            owner="pid_y4",
                            filename="Y4",
                            bloom=none},
    
    Man8 = replace_manifest_entry(ManOpen2, 2, 1, E1, E1_2),
    Man9 = remove_manifest_entry(Man8, 2, 1, [E2, E3]),
    Man10 = insert_manifest_entry(Man9, 2, 1, [E2_2, E3_2, E4_2]),
    ?assertMatch(2, get_manifest_sqn(Man10)),
    
    LK1_4 = {o, "Bucket1", "K75", null},
    ?assertMatch("pid_y3", key_lookup(Man10, 1, LK1_4)),
    ?assertMatch("pid_z5", key_lookup(Man10, 2, LK1_4)),
    
    E5 = #manifest_entry{start_key={i, "Bucket1", {"Idx1", "Fld7"}, "K97"},
                            end_key={o, "Bucket1", "K78", null},
                            filename="Z5",
                            owner="pid_z5",
                            bloom=none},
    E6 = #manifest_entry{start_key={o, "Bucket1", "K81", null},
                            end_key={o, "Bucket1", "K996", null},
                            filename="Z6",
                            owner="pid_z6",
                            bloom=none},
    
    Man11 = remove_manifest_entry(Man10, 3, 2, [E5, E6]),
    ?assertMatch(3, get_manifest_sqn(Man11)),
    ?assertMatch(false, key_lookup(Man11, 2, LK1_4)),
    
    Man12 = replace_manifest_entry(Man11, 4, 2, E2_2, E5),
    ?assertMatch(4, get_manifest_sqn(Man12)),
    ?assertMatch("pid_z5", key_lookup(Man12, 2, LK1_4)).

rangequery_manifest_test() ->
    {_Man0, _Man1, _Man2, _Man3, _Man4, _Man5, Man6} = initial_setup(),
    
    PidMapFun =
        fun(Pointer) ->
            {next, ME, _SK} = Pointer,
            ME#manifest_entry.owner
        end,
    
    SK1 = {o, "Bucket1", "K711", null},
    EK1 = {o, "Bucket1", "K999", null},
    RL1_1 = lists:map(PidMapFun, range_lookup(Man6, 1, SK1, EK1)),
    ?assertMatch(["pid_z3"], RL1_1),
    RL1_2 = lists:map(PidMapFun, range_lookup(Man6, 2, SK1, EK1)),
    ?assertMatch(["pid_z5", "pid_z6"], RL1_2),
    SK2 = {i, "Bucket1", {"Idx1", "Fld8"}, null},
    EK2 = {i, "Bucket1", {"Idx1", "Fld8"}, null},
    RL2_1 = lists:map(PidMapFun, range_lookup(Man6, 1, SK2, EK2)),
    ?assertMatch(["pid_z1"], RL2_1),
    RL2_2 = lists:map(PidMapFun, range_lookup(Man6, 2, SK2, EK2)),
    ?assertMatch(["pid_z5"], RL2_2),
    
    SK3 = {o, "Bucket1", "K994", null},
    EK3 = {o, "Bucket1", "K995", null},
    RL3_1 = lists:map(PidMapFun, range_lookup(Man6, 1, SK3, EK3)),
    ?assertMatch([], RL3_1),
    RL3_2 = lists:map(PidMapFun, range_lookup(Man6, 2, SK3, EK3)),
    ?assertMatch(["pid_z6"], RL3_2),
    
    {_Man7, _Man8, _Man9, _Man10, _Man11, _Man12,
        Man13} = changeup_setup(Man6),
    
    RL1_1A = lists:map(PidMapFun, range_lookup(Man6, 1, SK1, EK1)),
    ?assertMatch(["pid_z3"], RL1_1A),
    RL2_1A = lists:map(PidMapFun, range_lookup(Man6, 1, SK2, EK2)),
    ?assertMatch(["pid_z1"], RL2_1A),
    RL3_1A = lists:map(PidMapFun, range_lookup(Man6, 1, SK3, EK3)),
    ?assertMatch([], RL3_1A),
     
    RL1_1B = lists:map(PidMapFun, range_lookup(Man13, 1, SK1, EK1)),
    ?assertMatch(["pid_y3", "pid_y4"], RL1_1B),
    RL2_1B = lists:map(PidMapFun, range_lookup(Man13, 1, SK2, EK2)),
    ?assertMatch(["pid_y1"], RL2_1B),
    RL3_1B = lists:map(PidMapFun, range_lookup(Man13, 1, SK3, EK3)),
    ?assertMatch(["pid_y4"], RL3_1B).

levelzero_present_test() ->
    E0 = #manifest_entry{start_key={i, "Bucket1", {"Idx1", "Fld1"}, "K8"},
                            end_key={o, "Bucket1", "Key996", null},
                            filename="Z0",
                            owner="pid_z0",
                            bloom=none},
     
    Man0 = new_manifest(),
    ?assertMatch(false, levelzero_present(Man0)),
    % insert_manifest_entry(Manifest, ManSQN, Level, Entry)
    Man1 = insert_manifest_entry(Man0, 1, 0, E0),
    ?assertMatch(true, levelzero_present(Man1)).

ready_to_delete_combined(Manifest, Filename) ->
    case ready_to_delete(Manifest, Filename) of
        true ->
            {true, clear_pending(Manifest, [Filename], false)};
        false ->
            {false, clear_pending(Manifest, [], true)}
    end.

snapshot_release_test() ->
    PidA1 = spawn(fun() -> ok end),
    PidA2 = spawn(fun() -> ok end),
    PidA3 = spawn(fun() -> ok end),
    PidA4 = spawn(fun() -> ok end),
    Man6 = element(7, initial_setup()),
    E1 = #manifest_entry{start_key={i, "Bucket1", {"Idx1", "Fld1"}, "K8"},
                            end_key={i, "Bucket1", {"Idx1", "Fld9"}, "K93"},
                            filename="Z1",
                            owner="pid_z1",
                            bloom=none},
    E2 = #manifest_entry{start_key={i, "Bucket1", {"Idx1", "Fld9"}, "K97"},
                            end_key={o, "Bucket1", "K71", null},
                            filename="Z2",
                            owner="pid_z2",
                            bloom=none},
    E3 = #manifest_entry{start_key={o, "Bucket1", "K75", null},
                            end_key={o, "Bucket1", "K993", null},
                            filename="Z3",
                            owner="pid_z3",
                            bloom=none},
    
    Man7 = add_snapshot(Man6, PidA1, 3600),
    Man8 = remove_manifest_entry(Man7, 2, 1, E1),
    Man9 = add_snapshot(Man8, PidA2, 3600),
    Man10 = remove_manifest_entry(Man9, 3, 1, E2),
    Man11 = add_snapshot(Man10, PidA3, 3600),
    Man12 = remove_manifest_entry(Man11, 4, 1, E3),
    Man13 = add_snapshot(Man12, PidA4, 3600),
    
    ?assertMatch(false, element(1, ready_to_delete_combined(Man8, "Z1"))),
    ?assertMatch(false, element(1, ready_to_delete_combined(Man10, "Z2"))),
    ?assertMatch(false, element(1, ready_to_delete_combined(Man12, "Z3"))),
    
    Man14 = release_snapshot(Man13, PidA1),
    ?assertMatch(false, element(1, ready_to_delete_combined(Man14, "Z2"))),
    ?assertMatch(false, element(1, ready_to_delete_combined(Man14, "Z3"))),
    {Bool14, Man15} = ready_to_delete_combined(Man14, "Z1"),
    ?assertMatch(true, Bool14),
    
    %This doesn't change anything - released snaphsot not the min
    Man16 = release_snapshot(Man15, PidA4),
    ?assertMatch(false, element(1, ready_to_delete_combined(Man16, "Z2"))),
    ?assertMatch(false, element(1, ready_to_delete_combined(Man16, "Z3"))),
    
    Man17 = release_snapshot(Man16, PidA2),
    ?assertMatch(false, element(1, ready_to_delete_combined(Man17, "Z3"))),
    {Bool17, Man18} = ready_to_delete_combined(Man17, "Z2"),
    ?assertMatch(true, Bool17),
    
    Man19 = release_snapshot(Man18, PidA3),
    
    io:format("MinSnapSQN ~w~n", [Man19#manifest.min_snapshot_sqn]),
    
    {Bool19, _Man20} = ready_to_delete_combined(Man19, "Z3"),
    ?assertMatch(true, Bool19).
    

snapshot_timeout_test() ->
    PidA1 = spawn(fun() -> ok end),
    Man6 = element(7, initial_setup()),
    Man7 = add_snapshot(Man6, PidA1, 3600),
    ?assertMatch(1, length(Man7#manifest.snapshots)),
    Man8 = release_snapshot(Man7, PidA1),
    ?assertMatch(0, length(Man8#manifest.snapshots)),
    Man9 = add_snapshot(Man8, PidA1, 1),
    timer:sleep(2001),
    ?assertMatch(1, length(Man9#manifest.snapshots)),
    Man10 = release_snapshot(Man9, ?PHANTOM_PID),
    ?assertMatch(0, length(Man10#manifest.snapshots)).

potential_issue_test() ->
    Manifest = 
        {manifest,{array,9,0,[],
                 {[],
                  [{manifest_entry,{o_rkv,"Bucket","Key10",null},
                                   {o_rkv,"Bucket","Key12949",null},
                                   "<0.313.0>","./16_1_0.sst", none},
                   {manifest_entry,{o_rkv,"Bucket","Key129490",null},
                                   {o_rkv,"Bucket","Key158981",null},
                                   "<0.315.0>","./16_1_1.sst", none},
                   {manifest_entry,{o_rkv,"Bucket","Key158982",null},
                                   {o_rkv,"Bucket","Key188472",null},
                                   "<0.316.0>","./16_1_2.sst", none}],
                  {idxt,1,
                        {{[{{o_rkv,"Bucket1","Key1",null},
                            {manifest_entry,{o_rkv,"Bucket","Key9083",null},
                                            {o_rkv,"Bucket1","Key1",null},
                                            "<0.320.0>","./16_1_6.sst", none}}]},
                         {1,{{o_rkv,"Bucket1","Key1",null},1,nil,nil}}}},
                  {idxt,0,{{},{0,nil}}},
                  {idxt,0,{{},{0,nil}}},
                  {idxt,0,{{},{0,nil}}},
                  {idxt,0,{{},{0,nil}}},
                  {idxt,0,{{},{0,nil}}},
                  {idxt,0,{{},{0,nil}}},
                  []}},
          19, [], 0, dict:new(), 2, dict:new()},
    Range1 = range_lookup(Manifest, 
                            1, 
                            {o_rkv, "Bucket", null, null}, 
                            {o_rkv, "Bucket", null, null}),
    Range2 = range_lookup(Manifest, 
                            2, 
                            {o_rkv, "Bucket", null, null}, 
                            {o_rkv, "Bucket", null, null}),
    io:format("Range in Level 1 ~w~n", [Range1]),
    io:format("Range in Level 2 ~w~n", [Range2]),
    ?assertMatch(3, length(Range1)),
    ?assertMatch(1, length(Range2)).

    
-endif.<|MERGE_RESOLUTION|>--- conflicted
+++ resolved
@@ -611,26 +611,6 @@
 -spec ready_to_delete(manifest(), string()) -> boolean().
 ready_to_delete(Manifest, Filename) ->
     PendingDelete = dict:find(Filename, Manifest#manifest.pending_deletes),
-<<<<<<< HEAD
-    
-    case {PendingDelete, Manifest#manifest.min_snapshot_sqn} of
-        {{ok, _}, 0} ->
-            % no shapshots
-            PDs = dict:erase(Filename, Manifest#manifest.pending_deletes),
-            {true, Manifest#manifest{pending_deletes = PDs}};
-        {{ok, {ChangeSQN, _ME}}, N} when N >= ChangeSQN ->
-            % Every snapshot is looking at a version of history after this
-            % was removed
-            PDs = dict:erase(Filename, Manifest#manifest.pending_deletes),
-            {true, Manifest#manifest{pending_deletes = PDs}};
-        _ ->
-            % If failed to delete then we should release a phantom pid
-            % in case this is necessary to timeout any snapshots
-            % This wll also trigger a log
-            % This may also be because of i355 - a race condition when a second
-            % confirm_delete may be sent prior to the first being processed
-            {false, release_snapshot(Manifest, ?PHANTOM_PID)}
-=======
     case {PendingDelete, Manifest#manifest.min_snapshot_sqn} of
         {{ok, _}, 0} ->
             % no shapshots
@@ -641,7 +621,6 @@
             true;
         _ ->
             false
->>>>>>> 07f2f57b
     end.
 
 -spec clear_pending(manifest(), list(string()), boolean()) -> manifest().
