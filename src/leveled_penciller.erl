--- conflicted
+++ resolved
@@ -369,7 +369,6 @@
                                         State#state.work_backlog]),
             {reply, returned, State};
         false ->
-<<<<<<< HEAD
             leveled_log:log("P0018", [ok, false, false]),
             PushedTree =
                 case is_tuple(LedgerTable) of
@@ -379,11 +378,8 @@
                         leveled_tree:from_orderedset(LedgerTable,
                                                         ?CACHE_TYPE)
                 end,
-            % Reply ust happen after the table has been converted
+            % Reply must happen after the table has been converted
             gen_server:reply(From, ok), 
-=======
-            gen_server:reply(From, ok),
->>>>>>> 4b60c0e3
             {noreply,
                 update_levelzero(State#state.levelzero_size,
                                     {PushedTree, PushedIdx, MinSQN, MaxSQN},
