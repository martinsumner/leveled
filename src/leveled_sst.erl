%% -------- SST (Variant) ---------
%%
%% A FSM module intended to wrap a persisted, ordered view of Keys and Values
%%
%% The persisted view is built from a list (which may be created by merging
%% multiple lists).  The list is built first, then the view is created in bulk.
%%
%% -------- Slots ---------
%%
%% The view is built from sublists referred to as slot.  Each slot is up to 128
%% keys and values in size.  Three strategies have been benchmarked for the
%% slot: a skiplist, a gb-tree, four blocks of flat lists with an index.
%%
%% Skiplist:
%% build and serialise slot - 3233 microseconds
%% de-serialise and check * 128 - 14669 microseconds
%% flatten back to list - 164 microseconds
%%
%% GBTree:
%% build and serialise tree - 1433 microseconds
%% de-serialise and check * 128 - 15263 microseconds
%% flatten back to list - 175 microseconds
%%
%% Indexed Blocks:
%% build and serialise slot 342 microseconds
%% de-deserialise and check * 128 - 6746 microseconds
%% flatten back to list - 187 microseconds
%%
%% The negative side of using Indexed Blocks is the storage of the index.  In
%% the original implementation this was stored on fadvised disk (the index in
%% this case was a rice-encoded view of which block the object is in).  In this
%% implementation it is cached in memory -requiring 2-bytes per key to be kept
%% in memory.
%%
%% -------- Blooms ---------
%%
%% There is a bloom for each slot - based on two hashes and 8 bits per key.
%%
%% Hashing for blooms is a challenge, as the slot is a slice of an ordered
%% list of keys with a fixed format.  It is likely that the keys may vary by
%% only one or two ascii characters, and there is a desire to avoid the
%% overhead of cryptographic hash functions that may be able to handle this.
%%
%% -------- Summary ---------
%%
%% Each file has a summary - which is the 128 keys at the top of each slot in
%% a skiplist, with some basic metadata about the slot stored as the value.
%%
%% The summary is stored seperately to the slots (within the same file).
%%
%% -------- CRC Checks ---------
%%
%% Every attempt to either read a summary or a slot off disk will also include
%% a CRC check.  If the CRC check fails non-presence is assumed (the data
%% within is assumed to be entirely lost).  The data can be recovered by either
%% using a recoverable strategy in transaction log compaction, and triggering
%% the transaction log replay; or by using a higher level for of anti-entropy
%% (i.e. make Riak responsible).


-module(leveled_sst).

-behaviour(gen_statem).

-include("include/leveled.hrl").

-define(LOOK_SLOTSIZE, 128). % Maximum of 128
-define(LOOK_BLOCKSIZE, {24, 32}). % 4x + y = ?LOOK_SLOTSIZE
-define(NOLOOK_SLOTSIZE, 256).
-define(NOLOOK_BLOCKSIZE, {56, 32}). % 4x + y = ?NOLOOK_SLOTSIZE
-define(COMPRESSION_FACTOR, 1).
    % When using native compression - how hard should the compression code
    % try to reduce the size of the compressed output. 1 Is to imply minimal
    % effort, 6 is default in OTP:
    % https://www.erlang.org/doc/man/erlang.html#term_to_binary-2
-define(BINARY_SETTINGS, [{compressed, ?COMPRESSION_FACTOR}]).
-define(MERGE_SCANWIDTH, 16).
-define(DISCARD_EXT, ".discarded").
-define(DELETE_TIMEOUT, 10000).
-define(TREE_TYPE, idxt).
-define(TREE_SIZE, 16).
-define(BLOCK_LENGTHS_LENGTH, 20).
-define(LMD_LENGTH, 4).
-define(FLIPPER32, 4294967295).
-define(DOUBLESIZE_LEVEL, 3).
-define(INDEX_MODDATE, true).
-define(TOMB_COUNT, true).
-define(USE_SET_FOR_SPEED, 32).
-define(STARTUP_TIMEOUT, 10000).
-define(MIN_HASH, 32768).
-define(MAX_HASH, 65535).
-define(LOG_BUILDTIMINGS_LEVELS, [3]).

-ifdef(TEST).
-define(HIBERNATE_TIMEOUT, 5000).
-else.
-define(HIBERNATE_TIMEOUT, 60000).
-endif.

-define(START_OPTS, [{hibernate_after, ?HIBERNATE_TIMEOUT}]).

-export([init/1,
         callback_mode/0,
         terminate/3,
         code_change/4,
         format_status/2]).

%% states
-export([starting/3,
         reader/3,
         delete_pending/3]).

-export([sst_new/6,
         sst_newmerge/8,
         sst_newlevelzero/7,
         sst_open/4,
         sst_get/2,
         sst_get/3,
         sst_getsqn/3,
         sst_expandpointer/5,
         sst_getmaxsequencenumber/1,
         sst_setfordelete/2,
         sst_clear/1,
         sst_checkready/1,
         sst_switchlevels/2,
         sst_deleteconfirmed/1,
         sst_gettombcount/1,
         sst_close/1]).

-export([sst_newmerge/10]).

-export([tune_seglist/1, extract_hash/1, segment_checker/1]).

-export([in_range/3]).

-record(slot_index_value,
        {slot_id :: integer(),
        start_position :: integer(),
        length :: integer()}).

-record(summary,
            {first_key :: tuple(),
            last_key :: tuple(),
            index :: tuple() | undefined,
            size :: integer(),
            max_sqn :: integer()}).
    %% DO NOT CHANGE
    %% The summary record is persisted as part of the file format
    %% Any change to this record will mean the change cannot be rolled back

-type slot_index_value()
    :: #slot_index_value{}.
-type press_method()
<<<<<<< HEAD
        :: lz4|native|zstd|none.
=======
    :: lz4|native|none.
>>>>>>> c294570b
-type range_endpoint()
    :: all|leveled_codec:ledger_key().
-type slot_pointer()
    :: {pointer,
        pid(), slot_index_value(), range_endpoint(), range_endpoint()}.
-type sst_pointer()
    % Used in sst_new
    :: {next,
        leveled_pmanifest:manifest_entry(),
        range_endpoint()}.
-type sst_closed_pointer()
        % used in expand_list_by_pointer
        % (close point is added by maybe_expand_pointer
    :: {next,
        leveled_pmanifest:manifest_entry(),
        range_endpoint(),
        range_endpoint()}.
-type expandable_pointer()
    :: slot_pointer()|sst_pointer()|sst_closed_pointer().
-type expanded_pointer()
    :: leveled_codec:ledger_kv()|expandable_pointer().
-type expanded_slot() ::
    {binary(), non_neg_integer(), range_endpoint(), range_endpoint()}.
-type tuned_seglist()
    :: false | list(non_neg_integer()).
-type sst_options()
    :: #sst_options{}.
-type binary_slot()
    :: {binary(), binary(), list(integer()), leveled_codec:ledger_key()}.
-type sst_summary()
    :: #summary{}.
-type blockindex_cache()
    :: {non_neg_integer(), array:array(), non_neg_integer()}.
-type fetch_cache()
    :: array:array()|no_cache.
-type cache_size()
    :: no_cache|4|32|64.
-type cache_hash()
    :: no_cache|non_neg_integer().
-type summary_filter()
    :: fun((leveled_codec:ledger_key()) -> any()).
-type segment_check_fun()
    :: non_neg_integer()
    | {non_neg_integer(), non_neg_integer(),
        fun((non_neg_integer()) -> boolean())}
    | false.
-type fetch_levelzero_fun()
    :: fun((pos_integer(), leveled_penciller:levelzero_returnfun()) -> ok).

-record(state,
        {summary,
            handle :: file:fd() | undefined,
            penciller :: pid() | undefined | false,
            root_path,
            filename,
            blockindex_cache ::
                blockindex_cache() | undefined | redacted,
            compression_method = native :: press_method(),
            index_moddate = ?INDEX_MODDATE :: boolean(),
            starting_pid :: pid()|undefined,
            fetch_cache = no_cache :: fetch_cache() | redacted,
            new_slots :: list()|undefined,
            deferred_startup_tuple :: tuple()|undefined,
            level :: leveled_pmanifest:lsm_level()|undefined,
            tomb_count = not_counted
                    :: non_neg_integer()|not_counted,
            high_modified_date :: non_neg_integer()|undefined,
            filter_fun :: summary_filter() | undefined,
            monitor = {no_monitor, 0} :: leveled_monitor:monitor()}).

-record(build_timings,
        {slot_hashlist = 0 :: integer(),
            slot_serialise = 0 :: integer(),
            slot_finish = 0 :: integer(),
            fold_toslot = 0 :: integer(),
            last_timestamp = os:timestamp() :: erlang:timestamp()}).

-type build_timings() :: no_timing|#build_timings{}.

-export_type([expandable_pointer/0, press_method/0, segment_check_fun/0]).

%%%============================================================================
%%% API
%%%============================================================================

-spec sst_open(
        string(), string(), sst_options(), leveled_pmanifest:lsm_level())
            -> {ok, pid(),
                    {leveled_codec:ledger_key(), leveled_codec:ledger_key()},
                    binary()}.
%% @doc
%% Open an SST file at a given path and filename.  The first and last keys
%% are returned in response to the request - so that those keys can be used
%% in manifests to understand what range of keys are covered by the SST file.
%% All keys in the file should be between the first and last key in erlang
%% term order.
%%
%% The filename should include the file extension.
sst_open(RootPath, Filename, OptsSST, Level) ->
    {ok, Pid} = gen_statem:start_link(?MODULE, [], ?START_OPTS),
    case gen_statem:call(
            Pid, {sst_open, RootPath, Filename, OptsSST, Level}, infinity) of
        {ok, {SK, EK}, Bloom} ->
            {ok, Pid, {SK, EK}, Bloom}
    end.

-spec sst_new(string(), string(), leveled_pmanifest:lsm_level(),
                    list(leveled_codec:ledger_kv()),
                    integer(), sst_options())
            -> {ok, pid(),
                    {leveled_codec:ledger_key(), leveled_codec:ledger_key()},
                    binary()}.
%% @doc
%% Start a new SST file at the assigned level passing in a list of Key, Value
%% pairs.  This should not be used for basement levels or unexpanded Key/Value
%% lists as merge_lists will not be called.
sst_new(RootPath, Filename, Level, KVList, MaxSQN, OptsSST) ->
    sst_new(
        RootPath, Filename, Level, KVList, MaxSQN, OptsSST, ?INDEX_MODDATE).

sst_new(RootPath, Filename, Level, KVList, MaxSQN, OptsSST, IndexModDate) ->
    {ok, Pid} = gen_statem:start_link(?MODULE, [], ?START_OPTS),
    OptsSST0 = update_options(OptsSST, Level),
    {[], [], SlotList, FK, _CountOfTombs}  =
        merge_lists(KVList, OptsSST0, IndexModDate),
    case gen_statem:call(Pid, {sst_new,
                               RootPath,
                               Filename,
                               Level,
                               {SlotList, FK},
                               MaxSQN,
                               OptsSST0,
                               IndexModDate,
                               not_counted,
                               self()},
                         infinity) of
        {ok, {SK, EK}, Bloom} ->
            {ok, Pid, {SK, EK}, Bloom}
    end.

-spec sst_newmerge(string(), string(),
                    list(leveled_codec:ledger_kv()|sst_pointer()),
                    list(leveled_codec:ledger_kv()|sst_pointer()),
                    boolean(), leveled_pmanifest:lsm_level(),
                    integer(), sst_options())
            -> empty|{ok, pid(),
                {{list(leveled_codec:ledger_kv()),
                        list(leveled_codec:ledger_kv())},
                    leveled_codec:ledger_key(),
                    leveled_codec:ledger_key()},
                    binary()}.
%% @doc
%% Start a new SST file at the assigned level passing in a two lists of
%% {Key, Value} pairs to be merged.  The merge_lists function will use the
%% IsBasement boolean to determine if expired keys or tombstones can be
%% deleted.
%%
%% The remainder of the lists is returned along with the StartKey and EndKey
%% so that the remainder can be  used in the next file in the merge.  It might
%% be that the merge_lists returns nothing (for example when a basement file is
%% all tombstones) - and the atom empty is returned in this case so that the
%% file is not added to the manifest.
sst_newmerge(RootPath, Filename,
        KVL1, KVL2, IsBasement, Level,
        MaxSQN, OptsSST) when Level > 0 ->
    sst_newmerge(RootPath, Filename,
        KVL1, KVL2, IsBasement, Level,
        MaxSQN, OptsSST, ?INDEX_MODDATE, ?TOMB_COUNT).

sst_newmerge(RootPath, Filename,
        KVL1, KVL2, IsBasement, Level,
        MaxSQN, OptsSST, IndexModDate, TombCount) ->
    OptsSST0 = update_options(OptsSST, Level),
    {Rem1, Rem2, SlotList, FK, CountOfTombs} = 
        merge_lists(
            KVL1,
            KVL2,
            {IsBasement, Level},
            OptsSST0,
            IndexModDate,
            TombCount),
    case SlotList of
        [] ->
            empty;
        _ ->
            {ok, Pid} = gen_statem:start_link(?MODULE, [], ?START_OPTS),
            {ok, {SK, EK}, Bloom} = 
                gen_statem:call(
                    Pid,
                    {sst_new,
                        RootPath,
                        Filename,
                        Level,
                        {SlotList, FK},
                        MaxSQN, 
                        OptsSST0, 
                        IndexModDate, 
                        CountOfTombs, self()},
                    infinity),
            {ok, Pid, {{Rem1, Rem2}, SK, EK}, Bloom}
    end.

-spec sst_newlevelzero(
    string(), string(),
    integer(),
    fetch_levelzero_fun()|list(),
    pid()|undefined,
    integer(),
    sst_options()) -> {ok, pid(), noreply}.
%% @doc
%% Start a new file at level zero.  At this level the file size is not fixed -
%% it will be as big as the input.  Also the KVList is not passed in, it is
%% fetched slot by slot using the FetchFun
sst_newlevelzero(
        RootPath, Filename, Slots, Fetcher, Penciller, MaxSQN, OptsSST) ->
    OptsSST0 = update_options(OptsSST, 0),
    {ok, Pid} = gen_statem:start_link(?MODULE, [], ?START_OPTS),
    %% Initiate the file into the "starting" state
    ok = gen_statem:call(Pid, {sst_newlevelzero,
                               RootPath,
                               Filename,
                               Penciller,
                               MaxSQN,
                               OptsSST0,
                               ?INDEX_MODDATE},
                         infinity),
    ok =
        case Fetcher of
            SlotList when is_list(SlotList) ->
                gen_statem:cast(Pid, {complete_l0startup, SlotList});
            FetchFun when is_function(FetchFun, 2) ->
                gen_statem:cast(Pid, {sst_returnslot, none, FetchFun, Slots})
        end,
    {ok, Pid, noreply}.


-spec sst_get(pid(), leveled_codec:ledger_key())
                                    -> leveled_codec:ledger_kv()|not_present.
%% @doc
%% Return a Key, Value pair matching a Key or not_present if the Key is not in
%% the store.  The segment_hash function is used to accelerate the seeking of
%% keys, sst_get/3 should be used directly if this has already been calculated
sst_get(Pid, LedgerKey) ->
    sst_get(Pid, LedgerKey, leveled_codec:segment_hash(LedgerKey)).

-spec sst_get(pid(), leveled_codec:ledger_key(), leveled_codec:segment_hash())
                                    -> leveled_codec:ledger_kv()|not_present.
%% @doc
%% Return a Key, Value pair matching a Key or not_present if the Key is not in
%% the store (with the magic hash precalculated).
sst_get(Pid, LedgerKey, Hash) ->
    gen_statem:call(Pid, {get_kv, LedgerKey, Hash, undefined}, infinity).

-spec sst_getsqn(pid(),
    leveled_codec:ledger_key(),
    leveled_codec:segment_hash()) -> leveled_codec:sqn()|not_present.
%% @doc
%% Return a SQN for the key or not_present if the key is not in
%% the store (with the magic hash precalculated).
sst_getsqn(Pid, LedgerKey, Hash) ->
    gen_statem:call(Pid, {get_kv, LedgerKey, Hash, fun sqn_only/1}, infinity).

-spec sst_getmaxsequencenumber(pid()) -> integer().
%% @doc
%% Get the maximume sequence number for this SST file
sst_getmaxsequencenumber(Pid) ->
    gen_statem:call(Pid, get_maxsequencenumber, infinity).

-spec sst_expandpointer(
    expandable_pointer(),
    list(expandable_pointer()),
    pos_integer(),
    segment_check_fun(),
    non_neg_integer()) -> list(expanded_pointer()).
%% @doc
%% Expand out a list of pointer to return a list of Keys and Values with a
%% tail of pointers (once the ScanWidth has been satisfied).
%% Folding over keys in a store uses this function, although this function
%% does not directly call the gen_server - it does so by sst_getfilteredslots
%% or sst_getfilteredrange depending on the nature of the pointer.
sst_expandpointer(Pointer, MorePointers, ScanWidth, SegChecker, LowLastMod) ->
    expand_list_by_pointer(
        Pointer, MorePointers, ScanWidth, SegChecker, LowLastMod).

-spec sst_setfordelete(pid(), pid()|false) -> ok.
%% @doc
%% If the SST is no longer in use in the active ledger it can be set for
%% delete.  Once set for delete it will poll the Penciller pid to see if
%% it is yet safe to be deleted (i.e. because all snapshots which depend
%% on it have finished).  No polling will be done if the Penciller pid
%% is 'false'
sst_setfordelete(Pid, Penciller) ->
    gen_statem:call(Pid, {set_for_delete, Penciller}, infinity).

-spec sst_gettombcount(pid()) -> non_neg_integer()|not_counted.
%% @doc
%% Get the count of tombstones in this SST file, returning not_counted if this
%% file was created with a version which did not support tombstone counting, or
%% could also be because the file is L0 (which aren't counted as being chosen
%% for merge is inevitable)
sst_gettombcount(Pid) ->
    gen_statem:call(Pid, get_tomb_count, infinity).

-spec sst_clear(pid()) -> ok.
%% @doc
%% For this file to be closed and deleted
sst_clear(Pid) ->
    gen_statem:call(Pid, {set_for_delete, false}, infinity),
    gen_statem:call(Pid, close).

-spec sst_deleteconfirmed(pid()) -> ok.
%% @doc
%% Allows a penciller to confirm to a SST file that it can be cleared, as it
%% is no longer in use
sst_deleteconfirmed(Pid) ->
    gen_statem:cast(Pid, close).

-spec sst_checkready(pid()) -> 
    {ok, string(), leveled_codec:ledger_key(), leveled_codec:ledger_key()}.
%% @doc
%% If a file has been set to be built, check that it has been built.  Returns
%% the filename and the {startKey, EndKey} for the manifest.
sst_checkready(Pid) ->
    %% Only used in test
    gen_statem:call(Pid, background_complete).

-spec sst_switchlevels(pid(), pos_integer()) -> ok.
%% @doc
%% Notify the SST file that it is now working at a new level
%% This simply prompts a GC on the PID now (as this may now be a long-lived
%% file, so don't want all the startup state to be held on memory)
sst_switchlevels(Pid, NewLevel) ->
    gen_statem:cast(Pid, {switch_levels, NewLevel}).

-spec sst_close(pid()) -> ok.
%% @doc
%% Close the file
sst_close(Pid) ->
    gen_statem:call(Pid, close).

%%%============================================================================
%%% gen_statem callbacks
%%%============================================================================

callback_mode() ->
    state_functions.

init([]) ->
    {ok, starting, #state{}}.

starting({call, From},
            {sst_open, RootPath, Filename, OptsSST, Level},
            State) ->
    leveled_log:save(OptsSST#sst_options.log_options),
    Monitor = OptsSST#sst_options.monitor,
    {UpdState, Bloom} =
        read_file(Filename,
                    State#state{root_path=RootPath},
                    OptsSST#sst_options.pagecache_level >= Level),
    Summary = UpdState#state.summary,
    {next_state,
        reader,
        UpdState#state{
            level = Level, fetch_cache = new_cache(Level), monitor = Monitor},
        [{reply, From,
            {ok,
                {Summary#summary.first_key, Summary#summary.last_key},
                Bloom}
        }]};
starting({call, From},
            {sst_new,
                RootPath, Filename, Level,
                {SlotList, FirstKey}, MaxSQN,
                OptsSST, IdxModDate, CountOfTombs, StartingPID},
            State) ->
    SW = os:timestamp(),
    leveled_log:save(OptsSST#sst_options.log_options),
    Monitor = OptsSST#sst_options.monitor,
    PressMethod = OptsSST#sst_options.press_method,
    {Length, SlotIndex, BlockEntries, SlotsBin, Bloom} =
        build_all_slots(SlotList),
    {_, BlockIndex, HighModDate} =
        update_blockindex_cache(
            BlockEntries,
            new_blockindex_cache(Length),
            undefined,
            IdxModDate),
    SummaryBin =
        build_table_summary(
            SlotIndex, Level, FirstKey, Length, MaxSQN, Bloom, CountOfTombs),
    ActualFilename =
        write_file(
            RootPath, Filename, SummaryBin, SlotsBin,
            PressMethod, IdxModDate, CountOfTombs),
    {UpdState, Bloom} =
        read_file(
            ActualFilename,
            State#state{root_path=RootPath},
            OptsSST#sst_options.pagecache_level >= Level),
    Summary = UpdState#state.summary,
    leveled_log:log_timer(
        sst08, [ActualFilename, Level, Summary#summary.max_sqn], SW),
    erlang:send_after(?STARTUP_TIMEOUT, self(), start_complete),
    {next_state,
        reader,
        UpdState#state{
            blockindex_cache = BlockIndex,
            high_modified_date = HighModDate,
            starting_pid = StartingPID,
            level = Level,
            fetch_cache = new_cache(Level),
            monitor = Monitor},
        [{reply,
            From,
            {ok, {Summary#summary.first_key, Summary#summary.last_key}, Bloom}
        }]};
starting({call, From}, {sst_newlevelzero, RootPath, Filename,
                    Penciller, MaxSQN,
                    OptsSST, IdxModDate}, State) ->
    DeferredStartupTuple =
        {RootPath, Filename, Penciller, MaxSQN, OptsSST,
            IdxModDate},
    {next_state, starting,
        State#state{
            deferred_startup_tuple = DeferredStartupTuple,
            level = 0,
            fetch_cache = new_cache(0)},
        [{reply, From, ok}]};
starting({call, From}, close, State) ->
    %% No file should have been created, so nothing to close.
    {stop_and_reply, normal, [{reply, From, ok}], State};

starting(cast, {complete_l0startup, Slots}, State) ->
    {keep_state,
        State#state{new_slots = Slots},
        [{next_event, cast, complete_l0startup}]};
starting(cast, complete_l0startup, State) ->
    {RootPath, Filename, Penciller, MaxSQN, OptsSST, IdxModDate} =
        State#state.deferred_startup_tuple,
    SW0 = os:timestamp(),
    FetchedSlots = State#state.new_slots,
    leveled_log:save(OptsSST#sst_options.log_options),
    Monitor = OptsSST#sst_options.monitor,
    PressMethod = OptsSST#sst_options.press_method,
    FetchFun = fun(Slot) -> lists:nth(Slot, FetchedSlots) end,
    KVList = leveled_pmem:to_list(length(FetchedSlots), FetchFun),
    Time0 = timer:now_diff(os:timestamp(), SW0),

    SW1 = os:timestamp(),
    {[], [], SlotList, FirstKey, _CountOfTombs} =
        merge_lists(KVList, OptsSST, IdxModDate),
    Time1 = timer:now_diff(os:timestamp(), SW1),

    SW2 = os:timestamp(),
    {SlotCount, SlotIndex, BlockEntries, SlotsBin,Bloom} =
        build_all_slots(SlotList),
    {_, BlockIndex, HighModDate} =
        update_blockindex_cache(
            BlockEntries,
            new_blockindex_cache(SlotCount),
            undefined,
            IdxModDate),
    Time2 = timer:now_diff(os:timestamp(), SW2),

    SW3 = os:timestamp(),
    SummaryBin =
        build_table_summary(
            SlotIndex, 0, FirstKey, SlotCount, MaxSQN, Bloom, not_counted),
    Time3 = timer:now_diff(os:timestamp(), SW3),

    SW4 = os:timestamp(),
    ActualFilename =
        write_file(RootPath, Filename, SummaryBin, SlotsBin,
                    PressMethod, IdxModDate, not_counted),
    {UpdState, Bloom} =
        read_file(
            ActualFilename,
            State#state{
                root_path=RootPath,              
                new_slots=undefined, % Important to empty this from state
                deferred_startup_tuple=undefined},
            true),
    Summary = UpdState#state.summary,
    Time4 = timer:now_diff(os:timestamp(), SW4),

    leveled_log:log_timer(
        sst08, [ActualFilename, 0, Summary#summary.max_sqn], SW0),
    leveled_log:log(sst11, [Time0, Time1, Time2, Time3, Time4]),

    case Penciller of
        undefined ->
            ok;
        _ ->
            leveled_penciller:pcl_confirml0complete(
                Penciller,
                UpdState#state.filename,
                Summary#summary.first_key,
                Summary#summary.last_key,
                Bloom),
            ok
    end,
    {next_state,
        reader,
        UpdState#state{
            blockindex_cache = BlockIndex,
            high_modified_date = HighModDate,
            monitor = Monitor}};
starting(cast, {sst_returnslot, FetchedSlot, FetchFun, SlotCount}, State) ->
    FetchedSlots =
        case FetchedSlot of
            none ->
                [];
            _ ->
                [FetchedSlot|State#state.new_slots]
        end,
    case length(FetchedSlots) == SlotCount of
        true ->
            {keep_state,
                %% Reverse the slots so that they are back in the expected
                %% order
                State#state{new_slots = lists:reverse(FetchedSlots)},
            [{next_event, cast, complete_l0startup}]};
        false ->
            Self = self(),
            ReturnFun =
                fun(NextSlot) ->
                    gen_statem:cast(
                        Self, {sst_returnslot, NextSlot, FetchFun, SlotCount})
                end,
            FetchFun(length(FetchedSlots) + 1, ReturnFun),
            {keep_state,
                State#state{new_slots = FetchedSlots}}
    end.

reader({call, From}, {get_kv, LedgerKey, Hash, Filter}, State) ->
    % Get a KV value and potentially take sample timings
    Monitor =
        case Filter of
            undefined ->
                State#state.monitor;
            _ ->
                {no_monitor, 0}
        end,
    {KeyValue, BIC, HMD, FC} = 
        fetch(
            LedgerKey, Hash,
            State#state.summary,
            State#state.compression_method,
            State#state.high_modified_date,
            State#state.index_moddate,
            State#state.filter_fun,
            State#state.blockindex_cache,
            State#state.fetch_cache,
            State#state.handle,
            State#state.level,
            Monitor),
    Result =
        case Filter of
            undefined ->
                KeyValue;
            F ->
                F(KeyValue)
        end,
    case {BIC, HMD, FC} of
        {no_update, no_update, no_update} ->
            {keep_state_and_data, [{reply, From, Result}]};
        {no_update, no_update, FC} ->
            {keep_state,
                State#state{fetch_cache = FC},
                [{reply, From, Result}]};
        {BIC, undefined, no_update} ->
            {keep_state,
                State#state{blockindex_cache = BIC},
                [{reply, From, Result}]};
        {BIC, HMD, no_update} ->
            {keep_state,
                State#state{blockindex_cache = BIC, high_modified_date = HMD},
                [hibernate, {reply, From, Result}]}
    end;
reader({call, From},
        {fetch_range, StartKey, EndKey, LowLastMod},
        State) ->
    SlotsToPoint =
        fetch_range(
            StartKey,
            EndKey,
            State#state.summary,
            State#state.filter_fun,
            check_modified(
                State#state.high_modified_date,
                LowLastMod,
                State#state.index_moddate)
            ),
    {keep_state_and_data, [{reply, From, SlotsToPoint}]};
reader({call, From}, {get_slots, SlotList, SegChecker, LowLastMod}, State) ->
    PressMethod = State#state.compression_method,
    IdxModDate = State#state.index_moddate,
    {NeedBlockIdx, SlotBins} =
        read_slots(
            State#state.handle,
            SlotList,
            {SegChecker, LowLastMod, State#state.blockindex_cache},
            State#state.compression_method,
            State#state.index_moddate),
    {keep_state_and_data,
        [{reply, From, {NeedBlockIdx, SlotBins, PressMethod, IdxModDate}}]};
reader({call, From}, get_maxsequencenumber, State) ->
    Summary = State#state.summary,
    {keep_state_and_data,
     [{reply, From, Summary#summary.max_sqn}]};
reader({call, From}, {set_for_delete, Penciller}, State) ->
    leveled_log:log(sst06, [State#state.filename]),
    {next_state,
        delete_pending,
        State#state{penciller=Penciller},
        [{reply, From,ok}, ?DELETE_TIMEOUT]};
reader({call, From}, background_complete, State) ->
    Summary = State#state.summary,
    {keep_state_and_data,
        [{reply,
            From,
            {ok,
                State#state.filename,
                Summary#summary.first_key,
                Summary#summary.last_key}
        }]};
reader({call, From}, get_tomb_count, State) ->
    {keep_state_and_data,
     [{reply, From, State#state.tomb_count}]};
reader({call, From}, close, State) ->
    ok = file:close(State#state.handle),
    {stop_and_reply, normal, [{reply, From, ok}], State};

reader(cast, {switch_levels, NewLevel}, State) ->
    {keep_state,
        State#state{
            level = NewLevel,
            fetch_cache = new_cache(NewLevel)
        },
        [hibernate]};
reader(info, {update_blockindex_cache, BIC}, State) ->
    handle_update_blockindex_cache(BIC, State);
reader(info, bic_complete, State) ->
    % The block index cache is complete, so the memory footprint should be
    % relatively stable from this point.  Hibernate to help minimise
    % fragmentation
    leveled_log:log(sst14, [State#state.filename]),
    {keep_state_and_data, [hibernate]};
reader(info, start_complete, State) ->
    % The SST file will be started by a clerk, but the clerk may be shut down
    % prior to the manifest being updated about the existence of this SST file.
    % If there is no activity after startup, check the clerk is still alive and
    % otherwise assume this file is part of a closed store and shut down.
    % If the clerk has crashed, the penciller will restart at the latest
    % manifest, and so this file sill be restarted if and only if it is still
    % part of the store
    case is_process_alive(State#state.starting_pid) of
        true ->
            {keep_state_and_data, []};
        false ->
            {stop, normal}
    end.


delete_pending({call, From}, {get_kv, LedgerKey, Hash, Filter}, State) ->
    {KeyValue, _BIC, _HMD, _FC} = 
        fetch(
            LedgerKey, Hash,
            State#state.summary,
            State#state.compression_method,
            State#state.high_modified_date,
            State#state.index_moddate,
            State#state.filter_fun,
            State#state.blockindex_cache,
            State#state.fetch_cache,
            State#state.handle,
            State#state.level,
            {no_monitor, 0}),
    Result =
        case Filter of
            undefined ->
                KeyValue;
            F ->
                F(KeyValue)
        end,
    {keep_state_and_data, [{reply, From, Result}, ?DELETE_TIMEOUT]};
delete_pending(
        {call, From},
        {fetch_range, StartKey, EndKey, LowLastMod},
        State) ->
    SlotsToPoint =
        fetch_range(
            StartKey,
            EndKey,
            State#state.summary,
            State#state.filter_fun,
            check_modified(
                State#state.high_modified_date,
                LowLastMod,
                State#state.index_moddate)
            ),
    {keep_state_and_data, [{reply, From, SlotsToPoint}, ?DELETE_TIMEOUT]};
delete_pending(
        {call, From},
        {get_slots, SlotList, SegChecker, LowLastMod},
        State) ->
    PressMethod = State#state.compression_method,
    IdxModDate = State#state.index_moddate,
    {_NeedBlockIdx, SlotBins} =
        read_slots(
            State#state.handle,
            SlotList,
            {SegChecker, LowLastMod, State#state.blockindex_cache},
            PressMethod,
            IdxModDate),
    {keep_state_and_data,
        [{reply, From, {false, SlotBins, PressMethod, IdxModDate}},
            ?DELETE_TIMEOUT]};
delete_pending({call, From}, close, State) ->
    leveled_log:log(sst07, [State#state.filename]),
    ok = file:close(State#state.handle),
    ok = 
        file:delete(
            filename:join(State#state.root_path, State#state.filename)),
    {stop_and_reply, normal, [{reply, From, ok}], State};
delete_pending(cast, close, State) ->
    leveled_log:log(sst07, [State#state.filename]),
    ok = file:close(State#state.handle),
    ok = 
        file:delete(
            filename:join(State#state.root_path, State#state.filename)),
    {stop, normal, State};

delete_pending(info, _Event, _State) ->
    % Ignore messages when pending delete. The message may have interrupted
    % the delete timeout, so timeout straight away
    {keep_state_and_data, [0]};
delete_pending(timeout, _, State) ->
    case State#state.penciller of
        false ->
            ok = leveled_sst:sst_deleteconfirmed(self());
        PCL ->
            FN = State#state.filename,
            ok = leveled_penciller:pcl_confirmdelete(PCL, FN, self())
        end,
    % If the next thing is another timeout - may be long-running snapshot, so
    % back-off
    {keep_state_and_data, [leveled_rand:uniform(10) * ?DELETE_TIMEOUT]}.

handle_update_blockindex_cache(BIC, State) ->
    {NeedBlockIdx, BlockIndexCache, HighModDate} =
        update_blockindex_cache(
            BIC,
            State#state.blockindex_cache,
            State#state.high_modified_date,
            State#state.index_moddate),
    case NeedBlockIdx of
        true ->
            {keep_state,
                State#state{
                    blockindex_cache = BlockIndexCache,
                    high_modified_date = HighModDate}};
        false ->
            keep_state_and_data
    end.

terminate(normal, delete_pending, _State) ->
    ok;
terminate(Reason, _StateName, State) ->
    leveled_log:log(sst04, [Reason, State#state.filename]).

code_change(_OldVsn, StateName, State, _Extra) ->
    {ok, StateName, State}.

format_status(normal, [_PDict, _, State]) ->
    State;
format_status(terminate, [_PDict, _, State]) ->
    State#state{
        blockindex_cache = redacted, fetch_cache = redacted}.


%%%============================================================================
%%% External Functions
%%%============================================================================

-spec expand_list_by_pointer(
    expandable_pointer(),
    list(expandable_pointer()),
    pos_integer()) -> list(expanded_pointer()).
%% @doc
%% Expand a list of pointers, maybe ending up with a list of keys and values
%% with a tail of pointers
%% By default will not have a segment filter, or a low last_modified_date, but
%% they can be used. Range checking a last modified date must still be made on
%% the output - at this stage the low last_modified_date has been used to bulk
%% skip those slots not containing any information over the low last modified
%% date
expand_list_by_pointer(Pointer, Tail, Width) ->
    expand_list_by_pointer(Pointer, Tail, Width, false, 0).

-spec expand_list_by_pointer(
    expandable_pointer(),
    list(expandable_pointer()),
    pos_integer(),
    segment_check_fun(),
    non_neg_integer()) -> list(expanded_pointer()).
%% @doc
%% With filters (as described in expand_list_by_pointer/3
expand_list_by_pointer(
        {pointer, SSTPid, Slot, StartKey, EndKey},
        Tail, Width, SegChecker, LowLastMod) ->
    {PotentialPointers, Remainder} =
        lists:split(min(Width - 1, length(Tail)), Tail),
    {LocalPointers, OtherPointers} =
        lists:partition(
            fun(Pointer) ->
                case Pointer of
                    {pointer, SSTPid, _S, _SK, _EK} ->
                        true;
                    _ ->
                        false
                end
            end,
            PotentialPointers
        ),
    sst_getfilteredslots(
        SSTPid,
        [{pointer, SSTPid, Slot, StartKey, EndKey}|LocalPointers],
        SegChecker,
        LowLastMod,
        OtherPointers ++ Remainder
    );
expand_list_by_pointer(
        {next, ManEntry, StartKey, EndKey},
        Tail, _Width, _SegChecker, LowLastMod) ->
    % The first pointer is a pointer to a file - expand_list_by_pointer will
    % in this case convert this into list of pointers within that SST file
    % i.e. of the form {pointer, SSTPid, Slot, StartKey, EndKey}
    % This can then be further expanded by calling again to
    % expand_list_by_pointer
    SSTPid = ManEntry#manifest_entry.owner,
    leveled_log:log(sst10, [SSTPid, is_process_alive(SSTPid)]),
    ExpPointer = sst_getfilteredrange(SSTPid, StartKey, EndKey, LowLastMod),
    ExpPointer ++ Tail.


-spec sst_getfilteredrange(
    pid(),
    range_endpoint(),
    range_endpoint(),
    non_neg_integer()) -> list(slot_pointer()).
%% @doc
%% Get a list of slot_pointers that contain the information to look into those
%% slots to find the actual {K, V} pairs between the range endpoints.
%% Expanding these slot_pointers can be done using sst_getfilteredslots/5
%% 
%% Use segment_checker/1 to produce a segment_check_fun if the hashes of the
%% keys to be found are known.  The LowLastMod integer will skip any blocks
%% where all keys were modified before thta date.
sst_getfilteredrange(Pid, StartKey, EndKey, LowLastMod) ->
    gen_statem:call(
        Pid, {fetch_range, StartKey, EndKey, LowLastMod}, infinity).


-spec sst_getfilteredslots(
    pid(),
    list(slot_pointer()),
    segment_check_fun(),
    non_neg_integer(),
    list(expandable_pointer())) -> list(leveled_codec:ledger_kv()).
%% @doc
%% Get a list of slots by their ID. The slot will be converted from the binary
%% to term form outside of the FSM loop, unless a segment_check_fun is passed,
%% and this process has cached the index to be used by the segment_check_fun,
%% and in this case the list of Slotbins will include the actual {K, V} pairs. 
%%
%% Use segment_checker/1 to produce a segment_check_fun if the hashes of the
%% keys to be found are known.  The LowLastMod integer will skip any blocks
%% where all keys were modified before thta date, but the results may still
%% contain older values (the calling function should still filter by modified
%% date as required).
sst_getfilteredslots(Pid, SlotList, SegChecker, LowLastMod, Pointers) ->
    {NeedBlockIdx, SlotBins, PressMethod, IdxModDate} =
        gen_statem:call(
            Pid, {get_slots, SlotList, SegChecker, LowLastMod}, infinity),
    {L, BIC} =
        binaryslot_reader(
            SlotBins, PressMethod, IdxModDate, SegChecker, Pointers),
    case NeedBlockIdx of
        true ->
            erlang:send(Pid, {update_blockindex_cache, BIC});
        false ->
            ok
    end,
    L.

-spec find_pos(
    binary(), segment_check_fun()) -> list(non_neg_integer()).
%% @doc
%% Find a list of positions where there is an element with a matching segment
%% ID to the expected segments (which can either be a single segment, a list of
%% segments or a set of segments depending on size).   The segment_check_fun
%% will do the matching.  Segments are 15-bits of the hash of the key.
find_pos(Bin, H) when is_integer(H) ->
    find_posint(Bin, H, [], 0);
find_pos(Bin, {Min, Max, CheckFun}) ->
    find_posmlt(Bin, Min, Max, CheckFun, [], 0).

find_posint(<<H:16/integer, T/binary>>, H, PosList, Count) ->
    find_posint(T, H, [Count|PosList], Count + 1);
find_posint(<<Miss:16/integer, T/binary>>, H, PosList, Count)
        when Miss >= ?MIN_HASH ->
    find_posint(T, H, PosList, Count + 1);
find_posint(<<NHC:8/integer, T/binary>>, H, PosList, Count) when NHC < 128 ->
    find_posint(T, H, PosList, Count + NHC + 1);
find_posint(_BinRem, _H, PosList, _Count) ->
    lists:reverse(PosList).

find_posmlt(<<H:16/integer, T/binary>>, Min, Max, CheckFun, PosList, Count)
        when H >= Min, H =< Max ->
    case CheckFun(H) of
        true ->
            find_posmlt(T, Min, Max, CheckFun, [Count|PosList], Count + 1);
        false ->
            find_posmlt(T, Min, Max, CheckFun, PosList, Count + 1)
    end;
find_posmlt(<<Miss:16/integer, T/binary>>, Min, Max, CheckFun, PosList, Count)
        when Miss >= ?MIN_HASH ->
    find_posmlt(T, Min, Max, CheckFun, PosList, Count + 1);
find_posmlt(<<NHC:8/integer, T/binary>>, Min, Max, CheckFun, PosList, Count)
        when NHC < 128 ->
    find_posmlt(T, Min, Max, CheckFun, PosList, Count + NHC + 1);
find_posmlt(_BinRem, _Min, _Max, _CheckFun, PosList, _Count) ->
    lists:reverse(PosList).


-spec segment_checker(
        non_neg_integer()| list(non_neg_integer())| false)
            -> segment_check_fun().
segment_checker(Hash) when is_integer(Hash) ->
    Hash;
segment_checker(HashList) when is_list(HashList) ->
    %% Note that commonly segments will be close together numerically. The
    %% guess/estimate process for checking vnode size selects a contiguous
    %% range.  Also the kv_index_tictactree segment selector tries to group
    %% segment IDs close together.  Hence checking the bounds first is
    %% generally much faster than a straight membership test.
    Min = lists:min(HashList),
    Max = lists:max(HashList),
    case length(HashList) > ?USE_SET_FOR_SPEED of
        true ->
            HashSet = sets:from_list(HashList),
            {Min, Max, fun(H) -> sets:is_element(H, HashSet) end};
        false ->
            {Min, Max, fun(H) -> lists:member(H, HashList) end}
    end;
segment_checker(false) ->
    false.

-spec sqn_only(leveled_codec:ledger_kv()|not_present)
        -> leveled_codec:sqn()|not_present.
sqn_only(not_present) ->
    not_present;
sqn_only(KV) ->
    leveled_codec:strip_to_seqonly(KV).

-spec extract_hash(
        leveled_codec:segment_hash()) -> non_neg_integer()|no_lookup.
extract_hash({SegHash, _ExtraHash}) when is_integer(SegHash) ->
    tune_hash(SegHash);
extract_hash(NotHash) ->
    NotHash.


-spec new_cache(leveled_pmanifest:lsm_level()) -> fetch_cache().
new_cache(Level) ->
    case cache_size(Level) of
        no_cache ->
            no_cache;
        CacheSize ->
            array:new([{size, CacheSize}])
    end.

-spec cache_hash(leveled_codec:segment_hash(), non_neg_integer()) ->
    cache_hash().
cache_hash({_SegHash, ExtraHash}, Level) when is_integer(ExtraHash) ->
    case cache_size(Level) of
        no_cache -> no_cache;
        CH -> ExtraHash band (CH - 1)
    end.

%% @doc
%% The lower the level, the bigger the memory cost of supporting the cache,
%% as each level has more files than the previous level.  Load tests with
%% any sort of pareto distribution show far better cost/benefit ratios for
%% cache at higher levels.
-spec cache_size(leveled_pmanifest:lsm_level()) -> cache_size().
cache_size(N) when N < 3 ->
    64;
cache_size(3) ->
    32;
cache_size(4) ->
    16;
cache_size(5) ->
    4;
cache_size(6) ->
    4;
cache_size(_LowerLevel) ->
    no_cache.

-spec fetch_from_cache(
    cache_hash(),
    fetch_cache()) -> undefined|leveled_codec:ledger_kv().
fetch_from_cache(_CacheHash, no_cache) ->
    undefined;
fetch_from_cache(CacheHash, Cache) ->
    array:get(CacheHash, Cache).

-spec add_to_cache(
    non_neg_integer(),
    leveled_codec:ledger_kv(),
    fetch_cache()) -> fetch_cache().
add_to_cache(_CacheHash, _KV, no_cache) ->
    no_cache;
add_to_cache(CacheHash, KV, FetchCache) ->
    array:set(CacheHash, KV, FetchCache).


-spec tune_hash(non_neg_integer()) -> ?MIN_HASH..?MAX_HASH.
%% @doc
%% Only 15 bits of the hash is ever interesting, and this is converted
%% into a 16-bit hash for matching by adding 2 ^ 15 (i.e. a leading 1)
tune_hash(SegHash) ->
    ?MIN_HASH + (SegHash band (?MIN_HASH - 1)).

-spec tune_seglist(leveled_codec:segment_list()) -> tuned_seglist().
tune_seglist(SegList) ->
    case is_list(SegList) of
        true ->
            lists:usort(lists:map(fun tune_hash/1, SegList));
        false ->
            false
    end.


%%%============================================================================
%%% Internal Functions
%%%============================================================================


-spec update_options(sst_options(), non_neg_integer()) -> sst_options().
update_options(OptsSST, Level) ->
    CompressLevel = OptsSST#sst_options.press_level,
    PressMethod0 =
        compress_level(Level, CompressLevel, OptsSST#sst_options.press_method),
    MaxSlots0 =
        maxslots_level(Level, OptsSST#sst_options.max_sstslots),
    OptsSST#sst_options{press_method = PressMethod0, max_sstslots = MaxSlots0}.

-spec new_blockindex_cache(pos_integer()) -> blockindex_cache().
new_blockindex_cache(Size) ->
    {0, array:new([{size, Size}, {default, none}]), 0}.

-spec updatebic_foldfun(boolean()) ->
        fun(({integer(), binary()}, blockindex_cache()) -> blockindex_cache()).
updatebic_foldfun(HMDRequired) ->
    fun(CacheEntry, {AccCount, Cache, AccHMD}) ->
        case CacheEntry of
            {ID, Header} when is_binary(Header) ->
                case array:get(ID - 1, Cache) of
                    none ->
                        H0 = binary:copy(Header),
                        AccHMD0 =
                            case HMDRequired of
                                true ->
                                    max(AccHMD,
                                        element(2, extract_header(H0, true)));
                                false ->
                                    AccHMD
                                end,
                        {AccCount + 1, array:set(ID - 1, H0, Cache), AccHMD0};
                    _ ->
                        {AccCount, Cache, AccHMD}
                end;
            _ ->
                {AccCount, Cache, AccHMD}
        end
    end.

-spec update_blockindex_cache(
        list({integer(), binary()}),
        blockindex_cache(),
        non_neg_integer()|undefined,
        boolean()) ->
            {boolean(), blockindex_cache(), non_neg_integer()|undefined}.
update_blockindex_cache(Entries, BIC, HighModDate, IdxModDate) ->
    case {element(1, BIC), array:size(element(2, BIC))} of
        {N, N} ->
            {false, BIC, HighModDate};
        {N, S} when N < S ->
            FoldFun =
                case {HighModDate, IdxModDate} of
                    {undefined, true} ->
                        updatebic_foldfun(true);
                    _ ->
                        updatebic_foldfun(false)
                end,
            BIC0 = lists:foldl(FoldFun, BIC, Entries),
            case {element(1, BIC0), IdxModDate} of
                {N, _} ->
                    {false, BIC, HighModDate};
                {S, true} ->
                    erlang:send(self(), bic_complete),
                    {true, BIC0, element(3, BIC0)};
                _ ->
                    {true, BIC0, undefined}
            end
    end.

-spec check_modified(non_neg_integer()|undefined,
                        non_neg_integer(),
                        boolean())  -> boolean().
check_modified(HighLastModifiedInSST, LowModDate, true)
                when is_integer(HighLastModifiedInSST) ->
    LowModDate =< HighLastModifiedInSST;
check_modified(_, _, _) ->
    true.

-spec fetch(
    leveled_codec:ledger_key(),
    leveled_codec:segment_hash(),
    sst_summary(),
    press_method(),
    non_neg_integer()|undefined,
    boolean(),
    summary_filter(),
    blockindex_cache(),
    fetch_cache(),
    file:fd(),
    leveled_pmanifest:lsm_level(),
    leveled_monitor:monitor())
        -> {not_present|leveled_codec:ledger_kv(),
            blockindex_cache()|no_update,
            non_neg_integer()|undefined|no_update,
            fetch_cache()|no_update}.

%% @doc
%% Fetch a key from the store, potentially taking timings.  Result should be
%% not_present if the key is not in the store.
fetch(LedgerKey, Hash,
        Summary,
        PressMethod, HighModDate, IndexModDate, FilterFun, BIC, FetchCache,
        Handle, Level, Monitor) ->
    SW0 = leveled_monitor:maybe_time(Monitor),
    Slot =
        lookup_slot(LedgerKey, Summary#summary.index, FilterFun),
    SlotID = Slot#slot_index_value.slot_id,
    CachedBlockIdx = array:get(SlotID - 1, element(2, BIC)),

    case extract_header(CachedBlockIdx, IndexModDate) of
        none ->
            SlotBin = read_slot(Handle, Slot),
            {Result, Header} =
                binaryslot_get(
                    SlotBin, LedgerKey, Hash, PressMethod, IndexModDate),
            {_UpdateState, BIC0, HMD0} =
                update_blockindex_cache(
                    [{SlotID, Header}], BIC, HighModDate, IndexModDate),
            case Result of
                not_present ->
                    maybelog_fetch_timing(
                        Monitor, Level, not_found, SW0);
                _ ->
                    maybelog_fetch_timing(
                        Monitor, Level, slot_noncachedblock, SW0)
            end,
            {Result, BIC0, HMD0, no_update};
        {BlockLengths, _LMD, PosBin} ->
            PosList =
                find_pos(PosBin, segment_checker(extract_hash(Hash))),
            case PosList of
                [] ->
                    maybelog_fetch_timing(Monitor, Level, not_found, SW0),
                    {not_present, no_update, no_update, no_update};
                _ ->
                    CacheHash = cache_hash(Hash, Level),
                    case fetch_from_cache(CacheHash, FetchCache) of
                        {LedgerKey, V} ->
                            maybelog_fetch_timing(
                                Monitor, Level, fetch_cache, SW0),
                            {{LedgerKey, V}, no_update, no_update, no_update};
                        _ ->
                            StartPos = Slot#slot_index_value.start_position,
                            Result =
                                check_blocks(
                                    PosList,
                                    {Handle, StartPos},
                                    BlockLengths,
                                    byte_size(PosBin),
                                    LedgerKey,
                                    PressMethod,
                                    IndexModDate,
                                    not_present),
                            case Result of
                                not_present ->
                                    maybelog_fetch_timing(
                                        Monitor, Level, not_found, SW0),
                                    {not_present,
                                        no_update, no_update, no_update};
                                _ ->
                                    FetchCache0 =
                                        add_to_cache(
                                            CacheHash, Result, FetchCache),
                                    maybelog_fetch_timing(
                                        Monitor, Level, slot_cachedblock, SW0),
                                    {Result,
                                        no_update, no_update, FetchCache0}
                            end
                    end
            end
    end.


-spec fetch_range(
    range_endpoint(),
    range_endpoint(),
    sst_summary(),
    summary_filter(),
    boolean()) -> list(slot_pointer()).
%% @doc
%% Fetch pointers to the slots the SST file covered by a given key range.
fetch_range(StartKey, EndKey, Summary, FilterFun, true) ->
    {Slots, RTrim} =
        lookup_slots(
            StartKey,
            EndKey,
            Summary#summary.index,
            FilterFun),
    Self = self(),
    SL = length(Slots),
    case SL of
        1 ->
            [Slot] = Slots,
            case RTrim of
                true ->
                    [{pointer, Self, Slot, StartKey, EndKey}];
                false ->
                    [{pointer, Self, Slot, StartKey, all}]
            end;
        N ->
            {LSlot, MidSlots, RSlot} =
                {hd(Slots), lists:sublist(Slots, 2, N - 2), lists:last(Slots)},
            MidSlotPointers =
                lists:map(
                    fun(S) -> {pointer, Self, S, all, all} end,
                    MidSlots),
            case RTrim of
                true ->
                    [{pointer, Self, LSlot, StartKey, all}] ++
                        MidSlotPointers ++
                        [{pointer, Self, RSlot, all, EndKey}];
                false ->
                    [{pointer, Self, LSlot, StartKey, all}] ++
                        MidSlotPointers ++
                        [{pointer, Self, RSlot, all, all}]
            end
    end;
fetch_range(_StartKey, _EndKey, _Summary, _FilterFun, false) ->
    [].

-spec compress_level(
    non_neg_integer(), non_neg_integer(), press_method()) -> press_method().
%% @doc
%% Disable compression at higher levels for improved performance
compress_level(
        Level, LevelToCompress, _PressMethod) when Level < LevelToCompress ->
    none;
compress_level(_Level, _LevelToCompress, PressMethod) ->
    PressMethod.

-spec maxslots_level(
        leveled_pmanifest:lsm_level(), pos_integer()) ->  pos_integer().
maxslots_level(Level, MaxSlotCount) when Level < ?DOUBLESIZE_LEVEL ->
    MaxSlotCount;
maxslots_level(_Level, MaxSlotCount) ->
    2 * MaxSlotCount.

write_file(RootPath, Filename, SummaryBin, SlotsBin,
            PressMethod, IdxModDate, CountOfTombs) ->
    SummaryLength = byte_size(SummaryBin),
    SlotsLength = byte_size(SlotsBin),
    {PendingName, FinalName} = generate_filenames(Filename),
    FileVersion = gen_fileversion(PressMethod, IdxModDate, CountOfTombs),
    case filelib:is_file(filename:join(RootPath, FinalName)) of
        true ->
            AltName = filename:join(RootPath, filename:basename(FinalName))
                        ++ ?DISCARD_EXT,
            leveled_log:log(sst05, [FinalName, AltName]),
            ok = file:rename(filename:join(RootPath, FinalName), AltName);
        false ->
            ok
    end,

    ok = leveled_util:safe_rename(filename:join(RootPath, PendingName),
                                    filename:join(RootPath, FinalName),
                                    <<FileVersion:8/integer,
                                        SlotsLength:32/integer,
                                        SummaryLength:32/integer,
                                        SlotsBin/binary,
                                        SummaryBin/binary>>,
                                        false),
    FinalName.

read_file(Filename, State, LoadPageCache) ->
    {Handle, FileVersion, SummaryBin} =
        open_reader(
            filename:join(State#state.root_path, Filename),
            LoadPageCache),
    UpdState0 = imp_fileversion(FileVersion, State),
    {Summary, Bloom, SlotList, TombCount} =
        read_table_summary(SummaryBin, UpdState0#state.tomb_count),
    BlockIndexCache = new_blockindex_cache(Summary#summary.size),
    UpdState1 = UpdState0#state{blockindex_cache = BlockIndexCache},
    {SlotIndex, FilterFun} =
        from_list(
            SlotList, Summary#summary.first_key, Summary#summary.last_key),
    UpdSummary = Summary#summary{index = SlotIndex},
    leveled_log:log(
        sst03, [Filename, Summary#summary.size, Summary#summary.max_sqn]),
    {UpdState1#state{summary = UpdSummary,
                        handle = Handle,
                        filename = Filename,
                        tomb_count = TombCount,
                        filter_fun = FilterFun},
        Bloom}.

gen_fileversion(PressMethod, IdxModDate, CountOfTombs) ->
    % Native or none can be treated the same once written, as reader 
    % does not need to know as compression info will be in header of the 
    % block
    Bit1 = 
        case PressMethod of 
            lz4 -> 1;
            native -> 0;
            none -> 0;
            zstd -> 0
        end,
    Bit2 =
        case IdxModDate of
            true ->
                2;
            false ->
                0
        end,
    Bit3 = 
        case CountOfTombs of
            not_counted ->
                0;
            _ ->
                4
        end,
    Bit4 =
        case PressMethod of
            zstd ->
                8;
            _ ->
                0
            end,
    Bit1 + Bit2 + Bit3 + Bit4.

imp_fileversion(VersionInt, State) ->
    UpdState0 = 
        case VersionInt band 1 of 
            0 ->
                State#state{compression_method = native};
            1 ->
                State#state{compression_method = lz4}
        end,
    UpdState1 =
        case VersionInt band 2 of
            0 ->
                UpdState0#state{index_moddate = false};
            2 ->
                UpdState0#state{index_moddate = true}
        end,
    UpdState2 =
        case VersionInt band 4 of
            0 ->
                UpdState1;
            4 ->
                UpdState1#state{tomb_count = 0}
        end,
    case VersionInt band 8 of
            0 ->
                UpdState2;
            8 ->
                UpdState2#state{compression_method = zstd}
    end.

open_reader(Filename, LoadPageCache) ->
    {ok, Handle} = file:open(Filename, [binary, raw, read]),
    {ok, Lengths} = file:pread(Handle, 0, 9),
    <<FileVersion:8/integer,
        SlotsLength:32/integer,
        SummaryLength:32/integer>> = Lengths,
    case LoadPageCache of
        true ->
            file:advise(Handle, 9, SlotsLength, will_need);
        false ->
            ok
    end,
    {ok, SummaryBin} = file:pread(Handle, SlotsLength + 9, SummaryLength),
    {Handle, FileVersion, SummaryBin}.

build_table_summary(
        SlotIndex, _Level, FirstKey, SlotCount, MaxSQN, Bloom, CountOfTombs) ->
    [{LastKey, _LastV}|_Rest] = SlotIndex,
    Summary =
        #summary{
            first_key = FirstKey,
            last_key = LastKey,
            size = SlotCount,
            max_sqn = MaxSQN},
    SummBin0 =
        term_to_binary(
            {Summary, Bloom, lists:reverse(SlotIndex)}, ?BINARY_SETTINGS),
    SummBin =
        case CountOfTombs of
            not_counted ->
                SummBin0;
            I ->
                <<I:32/integer, SummBin0/binary>>
        end,
    SummCRC = hmac(SummBin),
    <<SummCRC:32/integer, SummBin/binary>>.

-spec read_table_summary(binary(), not_counted|non_neg_integer()) ->
                            {sst_summary(),
                                leveled_ebloom:bloom(),
                                list(tuple()),
                                not_counted|non_neg_integer()}.
%% @doc
%% Read the table summary - format varies depending on file version (presence
%% of tomb count)
read_table_summary(BinWithCheck, TombCount) ->
    <<SummCRC:32/integer, SummBin/binary>> = BinWithCheck,
    CRCCheck = hmac(SummBin),
    if
        CRCCheck == SummCRC ->
            % If not might it might be possible to rebuild from all the slots
            case TombCount of
                not_counted ->
                    erlang:append_element(
                        binary_to_term(SummBin), not_counted);
                _ ->
                    <<I:32/integer, SummBin0/binary>> = SummBin,
                    erlang:append_element(binary_to_term(SummBin0), I)
            end
    end.


build_all_slots(SlotList) ->
    SlotCount = length(SlotList),
    {SlotIndex, BlockIndex, SlotsBin, HashLists} =
        build_all_slots(
            SlotList, 9, 1, [], [], <<>>, []),
    Bloom = leveled_ebloom:create_bloom(HashLists),
    {SlotCount, SlotIndex, BlockIndex, SlotsBin, Bloom}.

build_all_slots(
        [],
        _Pos, _SlotID, SlotIdxAcc, BlockIdxAcc, SlotBinAcc, HashLists) ->
    {SlotIdxAcc, BlockIdxAcc, SlotBinAcc, HashLists};
build_all_slots(
        [SlotD|Rest],
        Pos, SlotID, SlotIdxAcc, BlockIdxAcc, SlotBinAcc, HashLists) ->
    {BlockIdx, SlotBin, HashList, LastKey} = SlotD,
    Length = byte_size(SlotBin),
    SlotIndexV =
        #slot_index_value{
            slot_id = SlotID, start_position = Pos, length = Length},
    build_all_slots(
        Rest,
        Pos + Length,
        SlotID + 1,
        [{LastKey, SlotIndexV}|SlotIdxAcc],
        [{SlotID, BlockIdx}|BlockIdxAcc],
        <<SlotBinAcc/binary, SlotBin/binary>>,
        lists:append(HashList, HashLists)
    ).


generate_filenames(RootFilename) ->
    Ext = filename:extension(RootFilename),
    Components = filename:split(RootFilename),
    case Ext of
        [] ->
            {filename:join(Components) ++ ".pnd",
                filename:join(Components) ++ ".sst"};
        Ext ->
            DN = filename:dirname(RootFilename),
            FP_NOEXT = filename:basename(RootFilename, Ext),
            {filename:join(DN, FP_NOEXT) ++ ".pnd",
                filename:join(DN, FP_NOEXT) ++ ".sst"}
    end.


-spec serialise_block(any(), press_method()) -> binary().
%% @doc
%% Convert term to binary
%% Function split out to make it easier to experiment with different
%% compression methods.  Also, perhaps standardise applictaion of CRC
%% checks
serialise_block(Term, lz4) ->
    {ok, Bin} = lz4:pack(term_to_binary(Term)),
    CRC32 = hmac(Bin),
    <<Bin/binary, CRC32:32/integer>>;
serialise_block(Term, native) ->
    Bin = term_to_binary(Term, ?BINARY_SETTINGS),
    CRC32 = hmac(Bin),
    <<Bin/binary, CRC32:32/integer>>;
serialise_block(Term, zstd) ->
    Bin = zstd:compress(term_to_binary(Term)),
    CRC32 = hmac(Bin),
    <<Bin/binary, CRC32:32/integer>>;
serialise_block(Term, none) ->
    Bin = term_to_binary(Term),
    CRC32 = hmac(Bin),
    <<Bin/binary, CRC32:32/integer>>.

-spec deserialise_block(binary(), press_method()) -> any().
%% @doc
%% Convert binary to term
%% Function split out to make it easier to experiment with different
%% compression methods.
%%
%% If CRC check fails we treat all the data as missing
deserialise_block(Bin, PressMethod) when byte_size(Bin) > 4 ->
    BinS = byte_size(Bin) - 4,
    <<TermBin:BinS/binary, CRC32:32/integer>> = Bin,
    case hmac(TermBin) of
        CRC32 ->
            deserialise_checkedblock(TermBin, PressMethod);
        _ ->
            []
    end;
deserialise_block(_Bin, _PM) ->
    [].

deserialise_checkedblock(Bin, lz4) ->
    {ok, Bin0} = lz4:unpack(Bin),
    binary_to_term(Bin0);
deserialise_checkedblock(Bin, zstd) ->
    binary_to_term(zstd:decompress(Bin));
deserialise_checkedblock(Bin, _Other) ->
    % native or none can be treated the same
    binary_to_term(Bin).

<<<<<<< HEAD

=======
>>>>>>> c294570b
-spec hmac(binary()|integer()) -> integer().
%% @doc
%% Perform a CRC check on an input
hmac(Bin) when is_binary(Bin) ->
    erlang:crc32(Bin);
hmac(Int) when is_integer(Int) ->
    Int bxor ?FLIPPER32.

%%%============================================================================
%%% SlotIndex Implementation
%%%============================================================================

%% The Slot Index is stored as a flat (sorted) list of {Key, Slot} where Key
%% is the last key within the slot.
%%
%% This implementation of the SlotIndex uses leveled_tree

from_list(SlotList, FirstKey, LastKey) ->
    FilterFun = get_filterfun(FirstKey, LastKey),
    FilteredList =
        lists:map(fun({K, S}) -> {FilterFun(K), S} end, SlotList),
    {leveled_tree:from_orderedlist(FilteredList, ?TREE_TYPE, ?TREE_SIZE),
        FilterFun}.

-spec get_filterfun(
    leveled_codec:ledger_key(), leveled_codec:ledger_key()) ->
        fun((leveled_codec:ledger_key())
            -> leveled_codec:ledger_key()|leveled_codec:slimmed_key()).
get_filterfun(
        {?IDX_TAG, B, {Field, FT}, FK}, {?IDX_TAG, B, {Field, LT}, LK})
            when is_binary(Field),
            is_binary(FT), is_binary(FK), is_binary(LT), is_binary(LK) ->
    case {binary:longest_common_prefix([FT, LT]), byte_size(FT)} of
        {N, M} when N > 0, M >= N ->
            <<Prefix:N/binary, _Rest/binary>> = FT,
            term_prefix_filter(N, Prefix);
        _ ->
            fun term_filter/1
    end;
get_filterfun(
        {Tag, B, FK, null}, {Tag, B, LK, null})
            when is_binary(FK), is_binary(LK) ->
    case {binary:longest_common_prefix([FK, LK]), byte_size(FK)} of
        {N, M} when N > 0, M >= N ->
            <<Prefix:N/binary, _Rest/binary>> = FK,
            key_prefix_filter(N, Prefix);
        _ ->
            fun key_filter/1

    end;
get_filterfun(_FirstKey, _LastKey) ->
    fun null_filter/1.

-spec null_filter(leveled_codec:ledger_key()) -> leveled_codec:ledger_key().
null_filter(Key) -> Key.

-spec key_filter(leveled_codec:ledger_key()) -> leveled_codec:slimmed_key().
key_filter({_Tag, _Bucket, Key, null}) -> Key.

-spec term_filter(leveled_codec:ledger_key()) -> leveled_codec:slimmed_key().
term_filter({_Tag, _Bucket, {_Field, Term}, Key}) -> {Term, Key}.

-spec key_prefix_filter(
    pos_integer(), binary()) ->
        fun((leveled_codec:ledger_key()) -> leveled_codec:slimmed_key()).
key_prefix_filter(N, Prefix) ->
    fun({_Tag, _Bucket, Key, null}) ->
        case Key of
            <<Prefix:N/binary, Suffix/binary>> ->
                Suffix;
            _ ->
                null
        end
    end.

-spec term_prefix_filter(
    pos_integer(), binary()) ->
        fun((leveled_codec:ledger_key()) -> leveled_codec:slimmed_key()).
term_prefix_filter(N, Prefix) ->
    fun({_Tag, _Bucket, {_Field, Term}, Key}) ->
        case Term of
            <<Prefix:N/binary, Suffix/binary>> ->
                {Suffix, Key};
            _ ->
                null
        end
    end.

lookup_slot(Key, Tree, FilterFun) ->
    StartKeyFun =
        fun(_V) ->
            all
        end,
    % The penciller should never ask for presence out of range - so will
    % always return a slot (as we don't compare to StartKey)
    {_LK, Slot} = leveled_tree:search(FilterFun(Key), Tree, StartKeyFun),
    Slot.

lookup_slots(StartKey, EndKey, Tree, FilterFun) ->
    StartKeyFun =
        fun(_V) ->
            all
        end,
    MapFun =
        fun({_LK, Slot}) ->
            Slot
        end,
    FilteredStartKey =
        case StartKey of
            all -> all;
            _ -> FilterFun(StartKey)
        end,
    FilteredEndKey =
        case EndKey of
            all -> all;
            _ -> FilterFun(EndKey)
        end,
    SlotList =
        leveled_tree:search_range(
            FilteredStartKey,
            FilteredEndKey,
            Tree,
            StartKeyFun),
    {EK, _EndSlot} = lists:last(SlotList),
    {lists:map(MapFun, SlotList),
        leveled_codec:endkey_passed(FilteredEndKey, EK)}.


%%%============================================================================
%%% Slot Implementation
%%%============================================================================

%% Implementing a slot has gone through numerous iterations.  One of the most
%% critical considerations has been the cost of the binary_to_term and
%% term_to_binary calls for different sizes of slots and different data types.
%%
%% Microbenchmarking indicated that flat lists were the fastest at sst build
%% time.  However, the lists need scanning at query time - and so give longer
%% lookups.  Bigger slots did better at term_to_binary time.  However
%% binary_to_term is an often repeated task, and this is better with smaller
%% slots.
%%
%% The outcome has been to divide the slot into five small blocks to minimise
%% the binary_to_term time.  A binary index is provided for the slot for all
%% Keys that are directly fetchable (i.e. standard keys not index keys).
%%
%% The division and use of a list saves about 100 microseconds per fetch when
%% compared to using a 128-member gb:tree.
%%
%% The binary index is cacheable and doubles as a not_present filter, as it is
%% based on a 15-bit hash.


-spec accumulate_positions(
        list(leveled_codec:ledger_kv()),
        {binary(),
            non_neg_integer(),
            list(leveled_codec:segment_hash()),
            leveled_codec:last_moddate()}) ->
                {binary(),
                    non_neg_integer(),
                    list(leveled_codec:segment_hash()),
                    leveled_codec:last_moddate()}.
%% @doc
%% Fold function use to accumulate the position information needed to
%% populate the summary of the slot
accumulate_positions([], Acc) ->
    Acc;
accumulate_positions([{K, V}|T], {PosBin, NoHashCount, HashAcc, LMDAcc}) ->
    {_SQN, H1, LMD} = leveled_codec:strip_to_indexdetails({K, V}),
    LMDAcc0 = take_max_lastmoddate(LMD, LMDAcc),
    case extract_hash(H1) of
        PosH1 when is_integer(PosH1) ->
            case NoHashCount of
                0 ->
                    accumulate_positions(
                        T,
                        {<<PosH1:16/integer, PosBin/binary>>,
                            0,
                            [H1|HashAcc],
                            LMDAcc0}
                    );
                N when N =< 128 ->
                    % The No Hash Count is an integer between 0 and 127
                    % and so at read time should count NHC + 1
                    NHC = N - 1,
                    accumulate_positions(
                        T,
                        {<<PosH1:16/integer, NHC:8/integer, PosBin/binary>>,
                            0,
                            [H1|HashAcc],
                            LMDAcc0})                    
            end;
        _ ->
            accumulate_positions(
                T, {PosBin, NoHashCount + 1, HashAcc, LMDAcc0})
    end.


-spec take_max_lastmoddate(
    leveled_codec:last_moddate(), leveled_codec:last_moddate()) 
        -> leveled_codec:last_moddate().
%% @doc
%% Get the last modified date.  If no Last Modified Date on any object, can't
%% add the accelerator and should check each object in turn
take_max_lastmoddate(undefined, _LMDAcc) ->
    ?FLIPPER32;
take_max_lastmoddate(LMD, LMDAcc) ->
    max(LMD, LMDAcc).

-spec generate_binary_slot(
    leveled_codec:maybe_lookup(),
    {forward|reverse, list(leveled_codec:ledger_kv())},
    press_method(),
    boolean(),
    build_timings()) -> {binary_slot(), build_timings()}.
%% @doc
%% Generate the serialised slot to be used when storing this sublist of keys
%% and values
generate_binary_slot(
        Lookup, {DR, KVL0}, PressMethod, IndexModDate, BuildTimings0) ->
    % The slot should be received reversed - get last key before flipping
    % accumulate_positions/2 should use the reversed KVL for efficiency
    {KVL, KVLr} =
        case DR of
            forward ->
                {KVL0, lists:reverse(KVL0)};
            reverse ->
                {lists:reverse(KVL0), KVL0}
        end,
    LastKey = element(1, hd(KVLr)),

    {HashL, PosBinIndex, LMD} =
        case Lookup of
            lookup ->
                {PosBinIndex0, NHC, HashL0, LMD0} =
                    accumulate_positions(KVLr, {<<>>, 0, [], 0}),
                PosBinIndex1 =
                    case NHC of
                        0 ->
                            PosBinIndex0;
                        _ ->
                            N = NHC - 1,
                            <<0:1/integer, N:7/integer, PosBinIndex0/binary>>
                    end,
                {HashL0, PosBinIndex1, LMD0};
            no_lookup ->
                {[], <<0:1/integer, 127:7/integer>>, 0}
        end,

    BuildTimings1 = update_buildtimings(BuildTimings0, slot_hashlist),

    {SideBlockSize, MidBlockSize} =
        case Lookup of
            lookup ->
                ?LOOK_BLOCKSIZE;
            no_lookup ->
                ?NOLOOK_BLOCKSIZE
        end,

    {B1, B2, B3, B4, B5} =
        case length(KVL) of
            L when L =< SideBlockSize ->
                {serialise_block(KVL, PressMethod),
                    <<0:0>>,
                    <<0:0>>,
                    <<0:0>>,
                    <<0:0>>};
            L when L =< 2 * SideBlockSize ->
                {KVLA, KVLB} = lists:split(SideBlockSize, KVL),
                {serialise_block(KVLA, PressMethod),
                    serialise_block(KVLB, PressMethod),
                    <<0:0>>,
                    <<0:0>>,
                    <<0:0>>};
            L when L =< (2 * SideBlockSize + MidBlockSize) ->
                {KVLA, KVLB_Rest} = lists:split(SideBlockSize, KVL),
                {KVLB, KVLC} = lists:split(SideBlockSize, KVLB_Rest),
                {serialise_block(KVLA, PressMethod),
                    serialise_block(KVLB, PressMethod),
                    serialise_block(KVLC, PressMethod),
                    <<0:0>>,
                    <<0:0>>};
            L when L =< (3 * SideBlockSize + MidBlockSize) ->
                {KVLA, KVLB_Rest} = lists:split(SideBlockSize, KVL),
                {KVLB, KVLC_Rest} = lists:split(SideBlockSize, KVLB_Rest),
                {KVLC, KVLD} = lists:split(MidBlockSize, KVLC_Rest),
                {serialise_block(KVLA, PressMethod),
                    serialise_block(KVLB, PressMethod),
                    serialise_block(KVLC, PressMethod),
                    serialise_block(KVLD, PressMethod),
                    <<0:0>>};
            L when L =< (4 * SideBlockSize + MidBlockSize) ->
                {KVLA, KVLB_Rest} = lists:split(SideBlockSize, KVL),
                {KVLB, KVLC_Rest} = lists:split(SideBlockSize, KVLB_Rest),
                {KVLC, KVLD_Rest} = lists:split(MidBlockSize, KVLC_Rest),
                {KVLD, KVLE} = lists:split(SideBlockSize, KVLD_Rest),
                {serialise_block(KVLA, PressMethod),
                    serialise_block(KVLB, PressMethod),
                    serialise_block(KVLC, PressMethod),
                    serialise_block(KVLD, PressMethod),
                    serialise_block(KVLE, PressMethod)}
        end,

    BuildTimings2 = update_buildtimings(BuildTimings1, slot_serialise),

    B1P =
        case IndexModDate of
            true ->
                byte_size(PosBinIndex) + ?BLOCK_LENGTHS_LENGTH + ?LMD_LENGTH;
            false ->
                byte_size(PosBinIndex) + ?BLOCK_LENGTHS_LENGTH
        end,
    CheckB1P = hmac(B1P),
    B1L = byte_size(B1),
    B2L = byte_size(B2),
    B3L = byte_size(B3),
    B4L = byte_size(B4),
    B5L = byte_size(B5),
    Header =
        case IndexModDate of
            true ->
                <<B1L:32/integer,
                    B2L:32/integer,
                    B3L:32/integer,
                    B4L:32/integer,
                    B5L:32/integer,
                    LMD:32/integer,
                    PosBinIndex/binary>>;
            false ->
                <<B1L:32/integer,
                    B2L:32/integer,
                    B3L:32/integer,
                    B4L:32/integer,
                    B5L:32/integer,
                    PosBinIndex/binary>>
        end,
    CheckH = hmac(Header),
    SlotBin = <<CheckB1P:32/integer, B1P:32/integer,
                    CheckH:32/integer, Header/binary,
                    B1/binary, B2/binary, B3/binary, B4/binary, B5/binary>>,

    BuildTimings3 = update_buildtimings(BuildTimings2, slot_finish),

    {{Header, SlotBin, HashL, LastKey}, BuildTimings3}.


-spec check_blocks(list(integer()),
                    binary()|{file:io_device(), integer()},
                    binary(),
                    integer(),
                    leveled_codec:ledger_key()|false,
                        %% if false the acc is a list, and if true
                        %% Acc will be initially not_present, and may
                        %% result in a {K, V} tuple
                    press_method(),
                    boolean(),
                    list()|not_present) ->
                        list(leveled_codec:ledger_kv())|
                            not_present|leveled_codec:ledger_kv().
%% @doc
%% Acc should start as not_present if LedgerKey is a key, and a list if
%% LedgerKey is false
check_blocks([], _BlockPointer, _BlockLengths, _PosBinLength,
                _LedgerKeyToCheck, _PressMethod, _IdxModDate, not_present) ->
    not_present;
check_blocks([], _BlockPointer, _BlockLengths, _PosBinLength,
                _LedgerKeyToCheck, _PressMethod, _IdxModDate, Acc) ->
    lists:reverse(Acc);
check_blocks([Pos|Rest], BlockPointer, BlockLengths, PosBinLength,
                LedgerKeyToCheck, PressMethod, IdxModDate, Acc) ->
    {BlockNumber, BlockPos} = revert_position(Pos),
    BlockBin =
        read_block(BlockPointer,
                    BlockLengths,
                    PosBinLength,
                    BlockNumber,
                    additional_offset(IdxModDate)),
    Result = spawn_check_block(BlockPos, BlockBin, PressMethod),
    case {Result, LedgerKeyToCheck} of
        {{K, V}, K} ->
            {K, V};
        {{K, V}, false} ->
            check_blocks(Rest, BlockPointer,
                            BlockLengths, PosBinLength,
                            LedgerKeyToCheck, PressMethod, IdxModDate,
                            [{K, V}|Acc]);
        _ ->
            check_blocks(Rest, BlockPointer,
                            BlockLengths, PosBinLength,
                            LedgerKeyToCheck, PressMethod, IdxModDate,
                            Acc)
    end.

-spec spawn_check_block(non_neg_integer(), binary(), press_method())
        -> not_present|leveled_codec:ledger_kv().
spawn_check_block(BlockPos, BlockBin, PressMethod) ->
    Parent = self(),
    Pid =
        spawn_link(
            fun() -> check_block(Parent, BlockPos, BlockBin, PressMethod) end
        ),
    receive {checked_block, Pid, R} -> R end.

check_block(From, BlockPos, BlockBin, PressMethod) ->
    R = fetchfrom_rawblock(BlockPos, deserialise_block(BlockBin, PressMethod)),
    From ! {checked_block, self(), R}.

-spec additional_offset(boolean()) -> pos_integer().
%% @doc
%% 4-byte CRC, 4-byte pos, 4-byte CRC, 5x4 byte lengths, 4 byte LMD
%% LMD may not be present
additional_offset(true) ->
    ?BLOCK_LENGTHS_LENGTH + 4 + 4 + 4 + ?LMD_LENGTH;
additional_offset(false) ->
    ?BLOCK_LENGTHS_LENGTH + 4 + 4 + 4.


read_block({Handle, StartPos}, BlockLengths, PosBinLength, BlockID, AO) ->
    {Offset, Length} = block_offsetandlength(BlockLengths, BlockID),
    {ok, BlockBin} = file:pread(Handle,
                                StartPos
                                    + Offset
                                    + PosBinLength
                                    + AO,
                                Length),
    BlockBin;
read_block(SlotBin, BlockLengths, PosBinLength, BlockID, AO) ->
    {Offset, Length} = block_offsetandlength(BlockLengths, BlockID),
    StartPos = Offset + PosBinLength + AO,
    <<_Pre:StartPos/binary, BlockBin:Length/binary, _Rest/binary>> = SlotBin,
    BlockBin.

read_slot(Handle, Slot) ->
    {ok, SlotBin} = file:pread(Handle,
                                Slot#slot_index_value.start_position,
                                Slot#slot_index_value.length),
    SlotBin.

-spec pointer_mapfun(
        slot_pointer()) ->
            {non_neg_integer(), non_neg_integer(), non_neg_integer(),
                range_endpoint(), range_endpoint()}.
pointer_mapfun({pointer, _Pid, Slot, SK, EK}) ->
    {Slot#slot_index_value.start_position,
        Slot#slot_index_value.length,
        Slot#slot_index_value.slot_id,
        SK,
        EK}.

-type slotbin_fun() ::
    fun(({non_neg_integer(), non_neg_integer(), non_neg_integer(),
        range_endpoint(), range_endpoint()})
            -> expanded_slot()
    ).

-spec binarysplit_mapfun(binary(), integer()) -> slotbin_fun().
%% @doc
%% Return a function that can pull individual slot binaries from a binary
%% covering multiple slots
binarysplit_mapfun(MultiSlotBin, StartPos) ->
    fun({SP, L, ID, SK, EK}) ->
        Start = SP - StartPos,
        <<_Pre:Start/binary, SlotBin:L/binary, _Post/binary>> = MultiSlotBin,
        {SlotBin, ID, SK, EK}
    end.

-spec read_slots(
        file:io_device(),
        list(),
        {segment_check_fun(), non_neg_integer(), blockindex_cache()},
        press_method(),
        boolean())
            -> {boolean(), list(expanded_slot()|leveled_codec:ledger_kv())}.
%% @doc
%% Reading slots is generally unfiltered, but in the special case when
%% querting across slots when only matching segment IDs are required the
%% BlockIndexCache can be used
%%
%% Note that false positives will be passed through.  It is important that
%% any key comparison between levels should allow for a non-matching key to
%% be considered as superior to a matching key - as otherwise a matching key
%% may be intermittently removed from the result set
read_slots(Handle, SlotList, {false, 0, _BlockIndexCache},
                _PressMethod, _IdxModDate) ->
    % No list of segments passed or useful Low LastModified Date
    % Just read slots in SlotList
    {false, read_slotlist(SlotList, Handle)};
read_slots(Handle, SlotList, {SegChecker, LowLastMod, BlockIndexCache},
                PressMethod, IdxModDate) ->
    % Potentially need to check the low last modified date, and also the
    % segment_check_fun against the index.  If the index is cached, return the
    % KV pairs at this point, otherwise return the slot pointer so that the
    % term_to_binary work can be conducted by the fold process and not impact
    % the heap of this SST process
    BinMapFun =
        fun(Pointer, {NeededBlockIdx, Acc}) ->
            {SP, _L, ID, SK, EK} = pointer_mapfun(Pointer),
            CachedHeader = array:get(ID - 1, element(2, BlockIndexCache)),
            case extract_header(CachedHeader, IdxModDate) of
                none ->
                    % If there is an attempt to use the seg list query and the
                    % index block cache isn't cached for any part this may be
                    % slower as each slot will be read in turn
                    {true, read_slotlist([Pointer], Handle) ++ Acc};
                {BlockLengths, LMD, BlockIdx} ->
                    % If there is a BlockIndex cached then we can use it to
                    % check to see if any of the expected segments are
                    % present without lifting the slot off disk. Also the
                    % fact that we know position can be used to filter out
                    % blocks.
                    case LowLastMod > LMD of
                        true ->
                            % The highest LMD on the slot was before the
                            % LowLastMod date passed in the query - therefore
                            % there are no interesting modifications in this
                            % slot - it is all too old
                            {NeededBlockIdx, Acc};
                        false ->
                            case SegChecker of
                                false ->
                                    % No SegChecker - need all the slot now
                                    {NeededBlockIdx,
                                        read_slotlist([Pointer], Handle) ++ Acc
                                        };
                                SegChecker ->
                                    TrimmedKVL =
                                        checkblocks_segandrange(
                                            BlockIdx,
                                            {Handle, SP},
                                            BlockLengths,
                                            PressMethod,
                                            IdxModDate,
                                            SegChecker,
                                            {SK, EK}),
                                    {NeededBlockIdx, TrimmedKVL ++ Acc}
                            end
                    end
            end
        end,
    lists:foldr(BinMapFun, {false, []}, SlotList).


-spec checkblocks_segandrange(
        binary(),
        binary()|{file:io_device(), integer()},
        binary(),
        press_method(),
        boolean(),
        segment_check_fun(),
        {range_endpoint(), range_endpoint()})
            -> list(leveled_codec:ledger_kv()).
checkblocks_segandrange(
        BlockIdx, SlotOrHandle, BlockLengths,
        PressMethod, IdxModDate, SegChecker, {StartKey, EndKey}) ->
    PositionList = find_pos(BlockIdx, SegChecker),
    KVL =
        check_blocks(
            PositionList, SlotOrHandle, BlockLengths, byte_size(BlockIdx),
            false, PressMethod, IdxModDate, []),
    in_range(KVL, StartKey, EndKey).


read_slotlist(SlotList, Handle) ->
    LengthList = lists:map(fun pointer_mapfun/1, SlotList),
    {MultiSlotBin, StartPos} = read_length_list(Handle, LengthList),
    lists:map(binarysplit_mapfun(MultiSlotBin, StartPos), LengthList).


-spec binaryslot_reader(
    list(expanded_slot()),
    press_method(),
    boolean(),
    segment_check_fun(),
    list(expandable_pointer()))
        -> {list({tuple(), tuple()}), list({integer(), binary()})}.
%% @doc
%% Read the binary slots converting them to {K, V} pairs if they were not
%% already {K, V} pairs.  If they are already {K, V} pairs it is assumed
%% that they have already been range checked before extraction.
%%
%% Keys which are still to be extracted from the slot, are accompanied at
%% this function by the range against which the keys need to be checked.
%% This range is passed with the slot to binaryslot_trimmed which
%% should open the slot block by block, filtering individual keys where the
%% endpoints of the block are outside of the range, and leaving blocks already
%% proven to be outside of the range unopened.
binaryslot_reader(
        SlotBinsToFetch, PressMethod, IdxModDate, SegChecker, SlotsToPoint) ->
    % Two accumulators are added.
    % One to collect the list of keys and values found in the binary slots
    % (subject to range filtering if the slot is still deserialised at this
    % stage.
    % The second accumulator extracts the header information from the slot, so
    % that the cache can be built for that slot.  This is used by the handling
    % of get_kvreader calls.  This means that slots which are only used in
    % range queries can still populate their block_index caches (on the FSM
    % loop state), and those caches can be used for future queries.
    {Acc, BIAcc} =
        binaryslot_reader(
            SlotBinsToFetch, PressMethod, IdxModDate, SegChecker, [], []),
    {lists:reverse(lists:reverse(SlotsToPoint) ++ Acc), BIAcc}.

binaryslot_reader([], _PressMethod, _IdxModDate, _SegChecker, Acc, BIAcc) ->
    {Acc, BIAcc};
binaryslot_reader(
    [{SlotBin, ID, SK, EK}|Tail],
        PressMethod, IdxModDate, SegChecker, Acc, BIAcc) ->
    % The start key and end key here, may not the start key and end key the
    % application passed into the query.  If the slot is known to lie entirely
    % inside the range, on either of both sides, the SK and EK may be
    % substituted for the 'all' key work to indicate there is no need for
    % entries in this slot to be trimmed from either or both sides.
    {TrimmedL, BICache} =
        binaryslot_trimmed(
            SlotBin, SK, EK, PressMethod, IdxModDate, SegChecker),
    binaryslot_reader(
        Tail, PressMethod, IdxModDate, SegChecker,
            lists:reverse(TrimmedL) ++ Acc, [{ID, BICache}|BIAcc]);
binaryslot_reader(L, PressMethod, IdxModDate, SegChecker, Acc, BIAcc) ->
    {KVs, Tail} = lists:splitwith(fun(SR) -> tuple_size(SR) == 2 end, L),
    % These entries must already have been filtered for membership inside any
    % range used in the query.
    binaryslot_reader(
        Tail, PressMethod, IdxModDate, SegChecker,
            lists:reverse(KVs) ++ Acc, BIAcc).


read_length_list(Handle, LengthList) ->
    StartPos = element(1, lists:nth(1, LengthList)),
    EndPos = element(1, lists:last(LengthList))
                + element(2, lists:last(LengthList)),
    {ok, MultiSlotBin} = file:pread(Handle, StartPos, EndPos - StartPos),
    {MultiSlotBin, StartPos}.


-spec extract_header(
    binary()|none, boolean()) -> {binary(), non_neg_integer(), binary()}|none.
%% @doc
%% Helper for extracting the binaries from the header ignoring the missing LMD
%% if LMD is not indexed
extract_header(none, _IdxModDate) ->
    none; % used when the block cache has returned none
extract_header(Header, true) ->
    BL = ?BLOCK_LENGTHS_LENGTH,
    <<BlockLengths:BL/binary, LMD:32/integer, PosBinIndex/binary>> = Header,
    {BlockLengths, LMD, PosBinIndex};
extract_header(Header, false) ->
    BL = ?BLOCK_LENGTHS_LENGTH,
    <<BlockLengths:BL/binary, PosBinIndex/binary>> = Header,
    {BlockLengths, 0, PosBinIndex}.

binaryslot_get(FullBin, Key, Hash, PressMethod, IdxModDate) ->
    case crc_check_slot(FullBin) of
        {Header, Blocks} ->
            {BlockLengths, _LMD, PosBinIndex} =
                extract_header(Header, IdxModDate),
            PosList =
                find_pos(PosBinIndex, segment_checker(extract_hash(Hash))),
            {fetch_value(PosList, BlockLengths, Blocks, Key, PressMethod),
                Header};
        crc_wonky ->
            {not_present,
                none}
    end.


-spec binaryslot_blockstolist(
        list(non_neg_integer()),
        binary(),
        press_method(),
        list(leveled_codec:ledger_kv())) -> list(leveled_codec:ledger_kv()).
binaryslot_blockstolist([], _Bin, _PressMethod, Acc) ->
    Acc;
binaryslot_blockstolist([0|RestLengths], RestBin, PressMethod, Acc) ->
    binaryslot_blockstolist(RestLengths, RestBin, PressMethod, Acc);
binaryslot_blockstolist([L|RestLengths], Bin, PressMethod, Acc) ->
    <<Block:L/binary, RestBin/binary>> = Bin,
    binaryslot_blockstolist(
        RestLengths,
        RestBin,
        PressMethod,
        Acc ++ deserialise_block(Block, PressMethod)).

-spec binaryslot_tolist(
        binary(), press_method(), boolean())
            -> list(leveled_codec:ledger_kv()).
binaryslot_tolist(FullBin, PressMethod, IdxModDate) ->
    case crc_check_slot(FullBin) of
        {Header, Blocks} ->
            {BlockLengths, _LMD, _PosBinIndex} =
                extract_header(Header, IdxModDate),
            <<B1L:32/integer,
                B2L:32/integer,
                B3L:32/integer,
                B4L:32/integer,
                B5L:32/integer>> = BlockLengths,
            binaryslot_blockstolist(
                [B1L, B2L, B3L, B4L, B5L], Blocks, PressMethod, []);
        crc_wonky ->
            []
    end.

-spec binaryslot_trimmed(
        binary(),
        range_endpoint(),
        range_endpoint(),
        press_method(),
        boolean(),
        segment_check_fun()) ->
            {list(leveled_codec:ledger_kv()),
                list({integer(), binary()})|none}.
%% @doc
%% Must return a trimmed and reversed list of results in the range
binaryslot_trimmed(
        FullBin, all, all, PressMethod, IdxModDate, false) ->
    {binaryslot_tolist(FullBin, PressMethod, IdxModDate), none};
binaryslot_trimmed(
        FullBin, StartKey, EndKey, PressMethod, IdxModDate, SegmentChecker) ->
    case {crc_check_slot(FullBin), SegmentChecker} of
        % Get a trimmed list of keys in the slot based on the range, trying
        % to minimise the number of blocks which are deserialised by
        % checking the middle block first.
        {{Header, Blocks}, false} ->
            {BlockLengths, _LMD, _PosBinIndex} =
                extract_header(Header, IdxModDate),
            <<B1L:32/integer,
                B2L:32/integer,
                B3L:32/integer,
                B4L:32/integer,
                B5L:32/integer>> = BlockLengths,
            <<Block1:B1L/binary, Block2:B2L/binary,
                MidBlock:B3L/binary,
                Block4:B4L/binary, Block5:B5L/binary>> = Blocks,
            TrimmedKVL =
                blocks_required(
                    {StartKey, EndKey},
                    Block1, Block2, MidBlock, Block4, Block5,
                    PressMethod),
            {TrimmedKVL, none};
        {{Header, _Blocks}, SegmentChecker} ->
            {BlockLengths, _LMD, BlockIdx} =
                extract_header(Header, IdxModDate),
            TrimmedKVL =
                checkblocks_segandrange(
                    BlockIdx,
                    FullBin,
                    BlockLengths,
                    PressMethod,
                    IdxModDate,
                    SegmentChecker,
                    {StartKey, EndKey}),
            {TrimmedKVL, Header};
        {crc_wonky, _} ->
            {[], none}
    end.

-spec blocks_required(
        {range_endpoint(), range_endpoint()},
        binary(), binary(), binary(), binary(), binary(),
        press_method()) -> list(leveled_codec:ledger_kv()).
blocks_required(
        {StartKey, EndKey}, B1, B2, MidBlock, B4, B5, PressMethod) ->
    MidBlockList = deserialise_block(MidBlock, PressMethod),
    case filterby_midblock(
            fetchends_rawblock(MidBlockList), {StartKey, EndKey}) of
        empty ->
            in_range(deserialise_block(B1, PressMethod), StartKey, EndKey)
            ++ in_range(deserialise_block(B2, PressMethod), StartKey, EndKey)
            ++ in_range(deserialise_block(B4, PressMethod), StartKey, EndKey)
            ++ in_range(deserialise_block(B5, PressMethod), StartKey, EndKey);
        all_blocks ->
            get_lefthand_blocks(B1, B2, PressMethod, StartKey)
            ++ MidBlockList
            ++ get_righthand_blocks(B4, B5, PressMethod, EndKey);
        lt_mid ->
            in_range(
                get_lefthand_blocks(B1, B2, PressMethod, StartKey),
                all,
                EndKey);
        le_mid ->
            get_lefthand_blocks(B1, B2, PressMethod, StartKey)
            ++ in_range(MidBlockList, all, EndKey);
        mid_only ->
            in_range(MidBlockList, StartKey, EndKey);
        ge_mid ->
            in_range(MidBlockList, StartKey, all)
            ++ get_righthand_blocks(B4, B5, PressMethod, EndKey);
        gt_mid ->
            in_range(
                get_righthand_blocks(B4, B5, PressMethod, EndKey),
                StartKey,
                all)
    end.

get_lefthand_blocks(B1, B2, PressMethod, StartKey) ->
    BlockList2 = deserialise_block(B2, PressMethod),
    case previous_block_required(
            fetchends_rawblock(BlockList2), StartKey) of
        true ->
            in_range(deserialise_block(B1, PressMethod), StartKey, all)
            ++ BlockList2;
        false ->
            in_range(BlockList2, StartKey, all)
    end.

get_righthand_blocks(B4, B5, PressMethod, EndKey) ->
    BlockList4 = deserialise_block(B4, PressMethod),
    case next_block_required(
            fetchends_rawblock(BlockList4), EndKey) of
        true ->
            BlockList4
            ++ in_range(deserialise_block(B5, PressMethod), all, EndKey);
        false ->
            in_range(BlockList4, all, EndKey)
    end.

filterby_midblock({not_present, not_present}, _RangeKeys) ->
    empty;
filterby_midblock(
        {_MidFirst, MidLast}, {StartKey, _EndKey}) when StartKey > MidLast ->
    gt_mid;
filterby_midblock(
        {MidFirst, MidLast}, {StartKey, EndKey}) when StartKey >= MidFirst ->
    case leveled_codec:endkey_passed(EndKey, MidLast) of
        true ->
            mid_only;
        false ->
            ge_mid
    end;
filterby_midblock({MidFirst, MidLast}, {_StartKey, EndKey}) ->
    AllBefore = leveled_codec:endkey_passed(EndKey, MidFirst),
    NoneAfter = leveled_codec:endkey_passed(EndKey, MidLast),
    case {AllBefore, NoneAfter} of
        {true, true} ->
            lt_mid;
        {false, true} ->
            le_mid;
        {false, false} ->
            all_blocks
    end.

previous_block_required({not_present, not_present}, _SK) ->
    true;
previous_block_required({FK, _LK}, StartKey) when FK < StartKey ->
    false;
previous_block_required(_BlockEnds, _StartKey) ->
    true.

next_block_required({not_present, not_present}, _EK) ->
    true;
next_block_required({_FK, LK}, EndKey) ->
    not leveled_codec:endkey_passed(EndKey, LK).

-spec in_range(
        list(leveled_codec:ledger_kv()),
        range_endpoint(),
        range_endpoint()) -> list(leveled_codec:ledger_kv()).
%% @doc
%% Is the ledger key in the range.
in_range(KVL, all, all) ->
    KVL;
in_range(KVL, all, EK) ->
    lists:takewhile(
        fun({K, _V}) -> not leveled_codec:endkey_passed(EK, K) end, KVL);
in_range(KVL, SK, all) ->
    lists:dropwhile(fun({K, _V}) -> K < SK end, KVL);
in_range(KVL, SK, EK) ->
    in_range(in_range(KVL, SK, all), all, EK).

crc_check_slot(FullBin) ->
    <<CRC32PBL:32/integer,
        PosBL:32/integer,
        CRC32H:32/integer,
        Rest/binary>> = FullBin,
    PosBL0 = min(PosBL, byte_size(FullBin) - 12),
        % If the position has been bit-flipped to beyond the maximum possible
        % length, use the maximum possible length
    <<Header:PosBL0/binary, Blocks/binary>> = Rest,
    case {hmac(Header), hmac(PosBL0)} of
        {CRC32H, CRC32PBL} ->
            {Header, Blocks};
        _ ->
            leveled_log:log(sst09, []),
            crc_wonky
    end.

block_offsetandlength(BlockLengths, BlockID) ->
    case BlockID of
        1 ->
            <<B1L:32/integer, _BR/binary>> = BlockLengths,
            {0, B1L};
        2 ->
            <<B1L:32/integer, B2L:32/integer, _BR/binary>> = BlockLengths,
            {B1L, B2L};
        3 ->
            <<B1L:32/integer,
                B2L:32/integer,
                B3L:32/integer,
                _BR/binary>> = BlockLengths,
            {B1L + B2L, B3L};
        4 ->
            <<B1L:32/integer,
                B2L:32/integer,
                B3L:32/integer,
                B4L:32/integer,
                _BR/binary>> = BlockLengths,
            {B1L + B2L + B3L, B4L};
        5 ->
            <<B1L:32/integer,
                B2L:32/integer,
                B3L:32/integer,
                B4L:32/integer,
                B5L:32/integer>> = BlockLengths,
            {B1L + B2L + B3L + B4L, B5L}
    end.

fetch_value([], _BlockLengths, _Blocks, _Key, _PressMethod) ->
    not_present;
fetch_value([Pos|Rest], BlockLengths, Blocks, Key, PressMethod) ->
    {BlockNumber, BlockPos} = revert_position(Pos),
    {Offset, Length} = block_offsetandlength(BlockLengths, BlockNumber),
    <<_Pre:Offset/binary, Block:Length/binary, _Rest/binary>> = Blocks,
    R = fetchfrom_rawblock(BlockPos, deserialise_block(Block, PressMethod)),
    case R of 
        {K, V} when K == Key ->
            {K, V};
        _ ->
            fetch_value(Rest, BlockLengths, Blocks, Key, PressMethod)
    end.

-spec fetchfrom_rawblock(
        pos_integer(), list(leveled_codec:ledger_kv()))
            -> not_present|leveled_codec:ledger_kv().
%% @doc
%% Fetch from a deserialised block, but accounting for potential corruption
%% in that block which may lead to it returning as an empty list if that
%% corruption is detected by the deserialising function
fetchfrom_rawblock(BlockPos, RawBlock) when BlockPos > length(RawBlock) ->
    %% Capture the slightly more general case than this being an empty list
    %% in case of some other unexpected misalignement that would otherwise
    %% crash the leveled_sst file process
    not_present;
fetchfrom_rawblock(BlockPos, RawBlock) ->
    lists:nth(BlockPos, RawBlock).

-spec fetchends_rawblock(
    list(leveled_codec:ledger_kv()))
        -> {not_present, not_present}|
            {leveled_codec:ledger_key(), leveled_codec:ledger_key()}.
%% @doc
%% Fetch the first and last key from a block, and not_present if the block
%% is empty (rather than crashing)
fetchends_rawblock([]) ->
    {not_present, not_present};
fetchends_rawblock(RawBlock) ->
    {element(1, hd(RawBlock)),
        element(1, lists:last(RawBlock))}.

revert_position(Pos) ->
    {SideBlockSize, MidBlockSize} = ?LOOK_BLOCKSIZE,
    case Pos < 2 * SideBlockSize of
        true ->
            {(Pos div SideBlockSize) + 1, (Pos rem SideBlockSize) + 1};
        false ->
            case Pos < (2 * SideBlockSize + MidBlockSize) of
                true ->
                    {3, ((Pos - 2 * SideBlockSize) rem MidBlockSize) + 1};
                false ->
                    TailPos = Pos - 2 * SideBlockSize - MidBlockSize,
                    {(TailPos div SideBlockSize) + 4,
                        (TailPos rem SideBlockSize) + 1}
            end
    end.

%%%============================================================================
%%% Merge Functions
%%%============================================================================

%% The source lists are merged into lists of slots before the file is created
%% At Level zero, there will be a single source list - and this will always be
%% split into standard size slots
%%
%% At lower levels there will be two source lists and they will need to be
%% merged to ensure that the best conflicting answer survives and compactable
%% KV pairs are discarded.
%%
%% At lower levels slots can be larger if there are no lookup keys present in
%% the slot.  This is to slow the growth of the manifest/number-of-files when
%% large numbers of index keys are present - as well as improving compression
%% ratios in the Ledger.
%%
%% The outcome of merge_lists/3 and merge_lists/6 should be an list of slots.
%% Each slot should be ordered by Key and be of the form {Flag, KVList}, where
%% Flag can either be lookup or no-lookup.  The list of slots should also be
%% ordered by Key (i.e. the first key in the slot)
%%
%% For merging  ...
%% Compare the keys at the head of the list, and either skip that "best" key or
%% identify as the next key.
%%
%% The logic needs to change if the file is in the basement level, as keys with
%% expired timestamps need not be written at this level
%%
%% The best key is considered to be the lowest key in erlang term order.  If
%% there are matching keys then the highest sequence number must be chosen and
%% any lower sequence numbers should be compacted out of existence

-spec merge_lists(list(), sst_options(), boolean())
                    -> {list(), list(), list(binary_slot()),
                        tuple()|null, non_neg_integer()|not_counted}.
%% @doc
%%
%% Merge from a single list (i.e. at Level 0)
merge_lists(KVList1, SSTOpts, IdxModDate) ->
    SlotCount = length(KVList1) div ?LOOK_SLOTSIZE,
    {[],
        [],
        split_lists(KVList1, [],
                    SlotCount, SSTOpts#sst_options.press_method, IdxModDate),
        element(1, lists:nth(1, KVList1)),
        not_counted}.

split_lists([], SlotLists, 0, _PressMethod, _IdxModDate) ->
    lists:reverse(SlotLists);
split_lists(LastPuff, SlotLists, 0, PressMethod, IdxModDate) ->
    {SlotD, _} =
        generate_binary_slot(
            lookup, {forward, LastPuff}, PressMethod, IdxModDate, no_timing),
    lists:reverse([SlotD|SlotLists]);
split_lists(KVList1, SlotLists, N, PressMethod, IdxModDate) ->
    {Slot, KVListRem} = lists:split(?LOOK_SLOTSIZE, KVList1),
    {SlotD, _} =
        generate_binary_slot(
            lookup, {forward, Slot}, PressMethod, IdxModDate, no_timing),
    split_lists(KVListRem, [SlotD|SlotLists], N - 1, PressMethod, IdxModDate).

-spec merge_lists(
    list(expanded_pointer()),
    list(expanded_pointer()),
    {boolean(), non_neg_integer()},
    sst_options(), boolean(), boolean()) ->
            {list(expanded_pointer()),
            list(expanded_pointer()),
                list(binary_slot()),
                leveled_codec:ledger_key()|null,
                non_neg_integer()}.
%% @doc
%% Merge lists when merging across more than one file.  KVLists that are
%% provided may include pointers to fetch more Keys/Values from the source
%% file
merge_lists(
        KVList1, KVList2, {IsBase, L}, SSTOpts, IndexModDate, SaveTombCount) ->
    InitTombCount =
        case SaveTombCount of true -> 0; false -> not_counted end,
    BuildTimings = 
        case IsBase orelse lists:member(L, ?LOG_BUILDTIMINGS_LEVELS) of
            true ->
                #build_timings{};
            false ->
                no_timing
        end,
    merge_lists(
        KVList1, KVList2,
        {IsBase, L}, [], null, 0,
        SSTOpts#sst_options.max_sstslots, SSTOpts#sst_options.press_method,
        IndexModDate, InitTombCount,
        BuildTimings).


-spec merge_lists(
    list(expanded_pointer()),
    list(expanded_pointer()),
    {boolean(), non_neg_integer()},
    list(binary_slot()),
    leveled_codec:ledger_key()|null,
    non_neg_integer(),
    non_neg_integer(),
    press_method(),
    boolean(),
    non_neg_integer()|not_counted,
    build_timings()) ->
        {list(expanded_pointer()), list(expanded_pointer()),
            list(binary_slot()), leveled_codec:ledger_key()|null,
            non_neg_integer()|not_counted}.

merge_lists(KVL1, KVL2, LI, SlotList, FirstKey, MaxSlots, MaxSlots,
                                _PressMethod, _IdxModDate, CountOfTombs, T0) ->
    % This SST file is full, move to complete file, and return the
    % remainder
    log_buildtimings(T0, LI),
    {KVL1, KVL2, lists:reverse(SlotList), FirstKey, CountOfTombs};
merge_lists([], [], LI, SlotList, FirstKey, _SlotCount, _MaxSlots,
                                _PressMethod, _IdxModDate, CountOfTombs, T0) ->
    % the source files are empty, complete the file
    log_buildtimings(T0, LI),
    {[], [], lists:reverse(SlotList), FirstKey, CountOfTombs};
merge_lists(KVL1, KVL2, LI, SlotList, FirstKey, SlotCount, MaxSlots,
                                PressMethod, IdxModDate, CountOfTombs, T0) ->
    % Form a slot by merging the two lists until the next 128 K/V pairs have
    % been determined
    {KVRem1, KVRem2, Slot, FK0} =
        form_slot(KVL1, KVL2, LI, no_lookup, 0, [], FirstKey),
    T1 = update_buildtimings(T0, fold_toslot),
    case Slot of
        {_, []} ->
            % There were no actual keys in the slot (maybe some expired)
            merge_lists(KVRem1,
                        KVRem2,
                        LI,
                        SlotList,
                        FK0,
                        SlotCount,
                        MaxSlots,
                        PressMethod,
                        IdxModDate,
                        CountOfTombs,
                        T1);
        {Lookup, KVL} ->
            % Convert the list of KVs for the slot into a binary, and related
            % metadata
            {SlotD, T2} =
                generate_binary_slot(
                    Lookup, {reverse, KVL}, PressMethod, IdxModDate, T1),
            merge_lists(KVRem1,
                        KVRem2,
                        LI,
                        [SlotD|SlotList],
                        FK0,
                        SlotCount + 1,
                        MaxSlots,
                        PressMethod,
                        IdxModDate,
                        leveled_codec:count_tombs(KVL, CountOfTombs),
                        T2)
    end.

-spec form_slot(list(expanded_pointer()),
                    list(expanded_pointer()),
                    {boolean(), non_neg_integer()},
                    lookup|no_lookup,
                    non_neg_integer(),
                    list(leveled_codec:ledger_kv()),
                    leveled_codec:ledger_key()|null) ->
                {list(expanded_pointer()), list(expanded_pointer()),
                    {lookup|no_lookup, list(leveled_codec:ledger_kv())},
                    leveled_codec:ledger_key()}.
%% @doc
%% Merge together Key Value lists to provide a reverse-ordered slot of KVs
form_slot([], [], _LI, Type, _Size, Slot, FK) ->
    {[], [], {Type, Slot}, FK};
form_slot(KVList1, KVList2, _LI, lookup, ?LOOK_SLOTSIZE, Slot, FK) ->
    {KVList1, KVList2, {lookup, Slot}, FK};
form_slot(KVList1, KVList2, _LI, no_lookup, ?NOLOOK_SLOTSIZE, Slot, FK) ->
    {KVList1, KVList2, {no_lookup, Slot}, FK};
form_slot(KVList1, KVList2, LevelInfo, lookup, Size, Slot, FK) ->
    case key_dominates(KVList1, KVList2, LevelInfo) of
        {{next_key, TopKV}, Rem1, Rem2} ->
            form_slot(
                Rem1, Rem2, LevelInfo, lookup, Size + 1, [TopKV|Slot], FK);
        {skipped_key, Rem1, Rem2} ->
            form_slot(Rem1, Rem2, LevelInfo, lookup, Size, Slot, FK)
    end;
form_slot(KVList1, KVList2, LevelInfo, no_lookup, Size, Slot, FK) ->
    case key_dominates(KVList1, KVList2, LevelInfo) of
        {{next_key, {TopK, TopV}}, Rem1, Rem2} ->
            FK0 = case FK of null -> TopK; _ -> FK end,
            case leveled_codec:to_lookup(TopK) of
                no_lookup ->
                    form_slot(
                        Rem1,
                        Rem2,
                        LevelInfo,
                        no_lookup,
                        Size + 1,
                        [{TopK, TopV}|Slot],
                        FK0);
                lookup ->
                    case Size >= ?LOOK_SLOTSIZE of
                        true ->
                            {KVList1, KVList2, {no_lookup, Slot}, FK};
                        false ->
                            form_slot(
                                Rem1,
                                Rem2,
                                LevelInfo,
                                lookup,
                                Size + 1,
                                [{TopK, TopV}|Slot],
                                FK0)
                    end
            end;
        {skipped_key, Rem1, Rem2} ->
            form_slot(Rem1, Rem2, LevelInfo, no_lookup, Size, Slot, FK)
    end.

-spec key_dominates(
        list(expanded_pointer()),
        list(expanded_pointer()),
        {boolean()|undefined, leveled_pmanifest:lsm_level()})
        -> 
            {{next_key, leveled_codec:ledger_kv()}|skipped_key,
                list(expanded_pointer()),
                list(expanded_pointer())}.
key_dominates([{pointer, SSTPid, Slot, StartKey, all}|T1], KL2, Level) ->
    key_dominates(
        expand_list_by_pointer(
            {pointer, SSTPid, Slot, StartKey, all}, T1, ?MERGE_SCANWIDTH),
        KL2,
        Level);
key_dominates([{next, ManEntry, StartKey}|T1], KL2, Level) ->
    key_dominates(
        expand_list_by_pointer(
            {next, ManEntry, StartKey, all}, T1, ?MERGE_SCANWIDTH),
        KL2,
        Level);
key_dominates(KL1, [{pointer, SSTPid, Slot, StartKey, all}|T2], Level) ->
    key_dominates(
        KL1,
        expand_list_by_pointer(
            {pointer, SSTPid, Slot, StartKey, all}, T2, ?MERGE_SCANWIDTH),
        Level);
key_dominates(KL1, [{next, ManEntry, StartKey}|T2], Level) ->
    key_dominates(
        KL1,
        expand_list_by_pointer(
            {next, ManEntry, StartKey, all}, T2, ?MERGE_SCANWIDTH),
        Level);
key_dominates(
        [{K1, _V1}|_T1]=Rest1, [{K2, V2}|Rest2], {false, _TS}) when K2 < K1 ->
    {{next_key, {K2, V2}}, Rest1, Rest2};
key_dominates(
        [{K1, V1}|Rest1], [{K2, _V2}|_T2]=Rest2, {false, _TS}) when K1 < K2 ->
    {{next_key, {K1, V1}}, Rest1, Rest2};
key_dominates(KL1, KL2, Level) ->
    case key_dominates_expanded(KL1, KL2) of
        {{next_key, NKV}, Rest1, Rest2} ->
            case leveled_codec:maybe_reap_expiredkey(NKV, Level) of
                true ->
                    {skipped_key, Rest1, Rest2};
                false ->
                    {{next_key, NKV}, Rest1, Rest2}
            end;
        {skipped_key, Rest1, Rest2} ->
            {skipped_key, Rest1, Rest2}
    end.

-spec key_dominates_expanded(
        list(expanded_pointer()), list(expanded_pointer()))
            -> {{next_key, leveled_codec:ledger_kv()}|skipped_key,
                    list(expanded_pointer()),
                    list(expanded_pointer())}.
key_dominates_expanded([H1|T1], []) ->
    {{next_key, H1}, T1, []};
key_dominates_expanded([], [H2|T2]) ->
    {{next_key, H2}, [], T2};
key_dominates_expanded([{K1, _V1}|_T1]=LHL, [{K2, V2}|T2]) when K2 < K1 ->
    {{next_key, {K2, V2}}, LHL, T2};
key_dominates_expanded([{K1, V1}|T1], [{K2, _V2}|_T2]=RHL) when K1 < K2 ->
    {{next_key, {K1, V1}}, T1, RHL};
key_dominates_expanded([H1|T1], [H2|T2]) ->
    case leveled_codec:key_dominates(H1, H2) of
        true ->
            {skipped_key, [H1|T1], T2};
        false ->
            {skipped_key, T1, [H2|T2]}
    end.



%%%============================================================================
%%% Timing Functions
%%%============================================================================

-spec update_buildtimings(build_timings(), atom()) -> build_timings().
%% @doc
%%
%% Timings taken from the build of a SST file.
%%
%% There is no sample window, but the no_timing status is still used for
%% level zero files where we're not breaking down the build time in this way.
update_buildtimings(no_timing, _Stage) ->
    no_timing;
update_buildtimings(Timings, Stage) ->
    LastTS = Timings#build_timings.last_timestamp,
    ThisTS = os:timestamp(),
    Timer = timer:now_diff(ThisTS, LastTS),
    NewTimings =
        case Stage of
            slot_hashlist ->
                HLT = Timings#build_timings.slot_hashlist + Timer,
                Timings#build_timings{slot_hashlist = HLT};
            slot_serialise ->
                SST = Timings#build_timings.slot_serialise + Timer,
                Timings#build_timings{slot_serialise = SST};
            slot_finish ->
                SFT = Timings#build_timings.slot_finish + Timer,
                Timings#build_timings{slot_finish = SFT};
            fold_toslot ->
                FST = Timings#build_timings.fold_toslot + Timer,
                Timings#build_timings{fold_toslot = FST}
        end,
    NewTimings#build_timings{last_timestamp = ThisTS}.

-spec log_buildtimings(build_timings(), tuple()) -> ok.
%% @doc
%%
%% Log out the time spent during the merge lists part of the SST build
log_buildtimings(no_timing, _LI) ->
    ok;
log_buildtimings(Timings, LI) ->
    leveled_log:log(
        sst13,
        [Timings#build_timings.fold_toslot,
            Timings#build_timings.slot_hashlist,
            Timings#build_timings.slot_serialise,
            Timings#build_timings.slot_finish,
            element(1, LI), element(2, LI)]).

-spec maybelog_fetch_timing(
        leveled_monitor:monitor(),
        leveled_pmanifest:lsm_level(),
        leveled_monitor:sst_fetch_type(),
        erlang:timestamp()|no_timing) -> ok.
maybelog_fetch_timing(_Monitor, _Level, _Type, no_timing) ->
    ok;
maybelog_fetch_timing({Pid, _SlotFreq}, Level, Type, SW) ->
    {TS1, _} = leveled_monitor:step_time(SW),
    leveled_monitor:add_stat(Pid, {sst_fetch_update, Level, Type, TS1}).

%%%============================================================================
%%% Test
%%%============================================================================

-ifdef(TEST).

-include_lib("eunit/include/eunit.hrl").

-define(TEST_AREA, "test/test_area/").


sst_getkvrange(Pid, StartKey, EndKey, ScanWidth) ->
    sst_getkvrange(Pid, StartKey, EndKey, ScanWidth, false, 0).

-spec sst_getkvrange(
        pid(), 
        range_endpoint(), 
        range_endpoint(),  
        integer(),
        segment_check_fun(),
        non_neg_integer()) -> list(leveled_codec:ledger_kv()|slot_pointer()).
%% @doc
%% Get a range of {Key, Value} pairs as a list between StartKey and EndKey
%% (inclusive).  The ScanWidth is the maximum size of the range, a pointer
%% will be placed on the tail of the resulting list if results expand beyond
%% the Scan Width
sst_getkvrange(Pid, StartKey, EndKey, ScanWidth, SegChecker, LowLastMod) ->
    [Pointer|MorePointers] =
        sst_getfilteredrange(Pid, StartKey, EndKey, LowLastMod),
    sst_expandpointer(
        Pointer, MorePointers, ScanWidth, SegChecker, LowLastMod).

-spec sst_getslots(
        pid(), list(slot_pointer())) -> list(leveled_codec:ledger_kv()).
%% @doc
%% Get a list of slots by their ID. The slot will be converted from the binary
%% to term form outside of the FSM loop, this is to stop the copying of the 
%% converted term to the calling process.
sst_getslots(Pid, SlotList) ->
    sst_getfilteredslots(Pid, SlotList, false, 0, []).

testsst_new(RootPath, Filename, Level, KVList, MaxSQN, PressMethod) ->
    OptsSST =
        #sst_options{press_method=PressMethod,
                        log_options=leveled_log:get_opts()},
    sst_new(RootPath, Filename, Level, KVList, MaxSQN, OptsSST, false).

testsst_new(RootPath, Filename,
            KVL1, KVL2, IsBasement, Level, MaxSQN, PressMethod) ->
    OptsSST =
        #sst_options{press_method=PressMethod,
                        log_options=leveled_log:get_opts()},
    sst_newmerge(RootPath, Filename, KVL1, KVL2, IsBasement, Level, MaxSQN,
                    OptsSST, false, false).

generate_randomkeys(Seqn, Count, BucketRangeLow, BucketRangeHigh) ->
    generate_randomkeys(Seqn,
                        Count,
                        [],
                        BucketRangeLow,
                        BucketRangeHigh).

generate_randomkeys(_Seqn, 0, Acc, _BucketLow, _BucketHigh) ->
    Acc;
generate_randomkeys(Seqn, Count, Acc, BucketLow, BRange) ->
    BRand = leveled_rand:uniform(BRange),
    BNumber =
        lists:flatten(io_lib:format("B~6..0B", [BucketLow + BRand])),
    KNumber =
        lists:flatten(io_lib:format("K~8..0B", [leveled_rand:uniform(1000000)])),
    LK = leveled_codec:to_ledgerkey("Bucket" ++ BNumber, "Key" ++ KNumber, o),
    Chunk = leveled_rand:rand_bytes(64),
    {_B, _K, MV, _H, _LMs} =
        leveled_codec:generate_ledgerkv(LK, Seqn, Chunk, 64, infinity),
    MD = element(4, MV),
    ?assertMatch(undefined, element(3, MD)),
    MD0 = [{magic_md, [<<0:32/integer>>, base64:encode(Chunk)]}],
    MV0 = setelement(4, MV, setelement(3, MD, MD0)),
    generate_randomkeys(Seqn + 1,
                        Count - 1,
                        [{LK, MV0}|Acc],
                        BucketLow,
                        BRange).


generate_indexkeys(Count) ->
    generate_indexkeys(Count, []).

generate_indexkeys(0, IndexList) ->
    IndexList;
generate_indexkeys(Count, IndexList) ->
    Changes = generate_indexkey(leveled_rand:uniform(8000), Count),
    generate_indexkeys(Count - 1, IndexList ++ Changes).

generate_indexkey(Term, Count) ->
    IndexSpecs = [{add, "t1_int", Term}],
    leveled_codec:idx_indexspecs(IndexSpecs,
                                    "Bucket",
                                    "Key" ++ integer_to_list(Count),
                                    Count,
                                    infinity).

tombcount_test() ->
    tombcount_tester(1),
    tombcount_tester(2),
    tombcount_tester(3),
    tombcount_tester(4).

tombcount_tester(Level) ->
    N = 1600,
    KL1 = generate_randomkeys(N div 2 + 1, N, 1, 4),
    KL2 = generate_indexkeys(N div 2),
    FlipToTombFun =
        fun({K, V}) ->
            case leveled_rand:uniform(10) of
                X when X > 5 ->
                    {K, setelement(2, V, tomb)};
                _ ->
                    {K, V}
            end
        end,
    KVL1 = lists:map(FlipToTombFun, KL1),
    KVL2 = lists:map(FlipToTombFun, KL2),
    CountTombFun =
        fun({_K, V}, Acc) ->
            case element(2, V) of
                tomb ->
                    Acc + 1;
                _ ->
                    Acc
            end
        end,
    ExpectedCount = lists:foldl(CountTombFun, 0, KVL1 ++ KVL2),

    {RP, Filename} = {?TEST_AREA, "tombcount_test"},
    OptsSST =
        #sst_options{press_method=native,
                        log_options=leveled_log:get_opts()},
    {ok, SST1, _KD, _BB} = sst_newmerge(RP, Filename,
                                KVL1, KVL2, false, Level,
                                N, OptsSST, false, false),
    ?assertMatch(not_counted, sst_gettombcount(SST1)),
    ok = sst_close(SST1),
    ok = file:delete(filename:join(RP, Filename ++ ".sst")),

    {ok, SST2, _KD1, _BB1} = sst_newmerge(RP, Filename,
                                KVL1, KVL2, false, Level,
                                N, OptsSST, false, true),

    ?assertMatch(ExpectedCount, sst_gettombcount(SST2)),
    ok = sst_close(SST2),
    ok = file:delete(filename:join(RP, Filename ++ ".sst")).


form_slot_test() ->
    % If a skip key happens, mustn't switch to loookup by accident as could be
    % over the expected size
    SkippingKV =
        {{o, "B1", "K9999", null}, {9999, tomb, {1234568, 1234567}, {}}},
    Slot =
        [{{o, "B1", "K5", null},
            {5, {active, infinity}, {99234568, 99234567}, {}}}],
    R1 = form_slot([SkippingKV], [],
                    {true, 99999999},
                    no_lookup,
                    ?LOOK_SLOTSIZE + 1,
                    Slot,
                    {o, "B1", "K5", null}),
    ?assertMatch({[], [], {no_lookup, Slot}, {o, "B1", "K5", null}}, R1).

merge_tombstonelist_test() ->
    % Merge lists with nothing but tombstones, and file at basement level
    SkippingKV1 =
        {{o, "B1", "K9995", null}, {9995, tomb, {1234568, 1234567}, {}}},
    SkippingKV2 =
        {{o, "B1", "K9996", null}, {9996, tomb, {1234568, 1234567}, {}}},
    SkippingKV3 =
        {{o, "B1", "K9997", null}, {9997, tomb, {1234568, 1234567}, {}}},
    SkippingKV4 =
        {{o, "B1", "K9998", null}, {9998, tomb, {1234568, 1234567}, {}}},
    SkippingKV5 =
        {{o, "B1", "K9999", null}, {9999, tomb, {1234568, 1234567}, {}}},
    R = merge_lists([SkippingKV1, SkippingKV3, SkippingKV5],
                        [SkippingKV2, SkippingKV4],
                        {true, 9999999},
                        #sst_options{press_method = native,
                                        max_sstslots = 256},
                        ?INDEX_MODDATE,
                        true),

    ?assertMatch({[], [], [], null, 0}, R).

indexed_list_test() ->
    io:format(user, "~nIndexed list timing test:~n", []),
    N = 150,
    KVL0 = lists:ukeysort(1, generate_randomkeys(1, N, 1, 4)),
    KVL1 = lists:sublist(KVL0, ?LOOK_SLOTSIZE),

    SW0 = os:timestamp(),

    {{_PosBinIndex1, FullBin, _HL, _LK}, no_timing} =
        generate_binary_slot(
            lookup, {forward, KVL1}, native, ?INDEX_MODDATE, no_timing),
    io:format(user,
                "Indexed list created slot in ~w microseconds of size ~w~n",
                [timer:now_diff(os:timestamp(), SW0), byte_size(FullBin)]),

    {TestK1, TestV1} = lists:nth(20, KVL1),
    MH1 = leveled_codec:segment_hash(TestK1),
    {TestK2, TestV2} = lists:nth(40, KVL1),
    MH2 = leveled_codec:segment_hash(TestK2),
    {TestK3, TestV3} = lists:nth(60, KVL1),
    MH3 = leveled_codec:segment_hash(TestK3),
    {TestK4, TestV4} = lists:nth(80, KVL1),
    MH4 = leveled_codec:segment_hash(TestK4),
    {TestK5, TestV5} = lists:nth(100, KVL1),
    MH5 = leveled_codec:segment_hash(TestK5),

    test_binary_slot(FullBin, TestK1, MH1, {TestK1, TestV1}),
    test_binary_slot(FullBin, TestK2, MH2, {TestK2, TestV2}),
    test_binary_slot(FullBin, TestK3, MH3, {TestK3, TestV3}),
    test_binary_slot(FullBin, TestK4, MH4, {TestK4, TestV4}),
    test_binary_slot(FullBin, TestK5, MH5, {TestK5, TestV5}).


indexed_list_mixedkeys_test() ->
    KVL0 = lists:ukeysort(1, generate_randomkeys(1, 50, 1, 4)),
    KVL1 = lists:sublist(KVL0, 33),
    Keys = lists:ukeysort(1, generate_indexkeys(60) ++ KVL1),

    {{_PosBinIndex1, FullBin, _HL, _LK}, no_timing} =
        generate_binary_slot(
            lookup, {forward, Keys}, native, ?INDEX_MODDATE, no_timing),

    {TestK1, TestV1} = lists:nth(4, KVL1),
    MH1 = leveled_codec:segment_hash(TestK1),
    {TestK2, TestV2} = lists:nth(8, KVL1),
    MH2 = leveled_codec:segment_hash(TestK2),
    {TestK3, TestV3} = lists:nth(12, KVL1),
    MH3 = leveled_codec:segment_hash(TestK3),
    {TestK4, TestV4} = lists:nth(16, KVL1),
    MH4 = leveled_codec:segment_hash(TestK4),
    {TestK5, TestV5} = lists:nth(20, KVL1),
    MH5 = leveled_codec:segment_hash(TestK5),

    test_binary_slot(FullBin, TestK1, MH1, {TestK1, TestV1}),
    test_binary_slot(FullBin, TestK2, MH2, {TestK2, TestV2}),
    test_binary_slot(FullBin, TestK3, MH3, {TestK3, TestV3}),
    test_binary_slot(FullBin, TestK4, MH4, {TestK4, TestV4}),
    test_binary_slot(FullBin, TestK5, MH5, {TestK5, TestV5}).

indexed_list_mixedkeys2_test() ->
    KVL0 = lists:ukeysort(1, generate_randomkeys(1, 50, 1, 4)),
    KVL1 = lists:sublist(KVL0, 33),
    IdxKeys1 = lists:ukeysort(1, generate_indexkeys(30)),
    IdxKeys2 = lists:ukeysort(1, generate_indexkeys(30)),
    % this isn't actually ordered correctly
    Keys = IdxKeys1 ++ KVL1 ++ IdxKeys2,
    {{_Header, FullBin, _HL, _LK}, no_timing} =
        generate_binary_slot(
            lookup, {forward, Keys}, native, ?INDEX_MODDATE, no_timing),
    lists:foreach(fun({K, V}) ->
                        MH = leveled_codec:segment_hash(K),
                        test_binary_slot(FullBin, K, MH, {K, V})
                        end,
                    KVL1).

indexed_list_allindexkeys_test() ->
    Keys = lists:sublist(lists:ukeysort(1, generate_indexkeys(150)),
                            ?LOOK_SLOTSIZE),
    {{HeaderT, FullBinT, HL, LK}, no_timing} =
        generate_binary_slot(
            lookup, {forward, Keys}, native, true, no_timing),
    {{HeaderF, FullBinF, HL, LK}, no_timing} =
        generate_binary_slot(
            lookup, {forward, Keys}, native, false, no_timing),
    EmptySlotSize = ?LOOK_SLOTSIZE - 1,
    LMD = ?FLIPPER32,
    ?assertMatch(<<_BL:20/binary, LMD:32/integer, EmptySlotSize:8/integer>>,
                    HeaderT),
    ?assertMatch(<<_BL:20/binary, EmptySlotSize:8/integer>>,
                    HeaderF),
    % SW = os:timestamp(),
    BinToListT = binaryslot_tolist(FullBinT, native, true),
    BinToListF = binaryslot_tolist(FullBinF, native, false),
    % io:format(user,
    %             "Indexed list flattened in ~w microseconds ~n",
    %             [timer:now_diff(os:timestamp(), SW)]),
    io:format("BinToListT ~p~n", [BinToListT]),
    ?assertMatch(Keys, BinToListT),
    ?assertMatch(
        {Keys, none},
        binaryslot_trimmed(
            FullBinT, all, all, native, true, false)),
    ?assertMatch(Keys, BinToListF),
    ?assertMatch(
        {Keys, none},
        binaryslot_trimmed(
            FullBinF, all, all, native, false, false)).

indexed_list_allindexkeys_nolookup_test() ->
    Keys = lists:sublist(lists:ukeysort(1, generate_indexkeys(1000)),
                            ?NOLOOK_SLOTSIZE),
    {{Header, FullBin, _HL, _LK}, no_timing} =
        generate_binary_slot(
            no_lookup, {forward, Keys}, native, ?INDEX_MODDATE,no_timing),
    ?assertMatch(<<_BL:20/binary, _LMD:32/integer, 127:8/integer>>, Header),
    % SW = os:timestamp(),
    BinToList =
        binaryslot_tolist(FullBin, native, ?INDEX_MODDATE),
    % io:format(user,
    %             "Indexed list flattened in ~w microseconds ~n",
    %             [timer:now_diff(os:timestamp(), SW)]),
    ?assertMatch(Keys, BinToList),
    ?assertMatch(
        {Keys, none},
        binaryslot_trimmed(FullBin, all, all, native, ?INDEX_MODDATE, false)).

indexed_list_allindexkeys_trimmed_test() ->
    Keys = lists:sublist(lists:ukeysort(1, generate_indexkeys(150)),
                            ?LOOK_SLOTSIZE),
    {{Header, FullBin, _HL, _LK}, no_timing} =
        generate_binary_slot(
            lookup, {forward, Keys}, native, ?INDEX_MODDATE, no_timing),
    EmptySlotSize = ?LOOK_SLOTSIZE - 1,
    ?assertMatch(
        <<_BL:20/binary, _LMD:32/integer, EmptySlotSize:8/integer>>,
        Header),
    ?assertMatch(
        {Keys, none}, 
        binaryslot_trimmed(
            FullBin,
            {i, "Bucket", {"t1_int", 0}, null},
            {i, "Bucket", {"t1_int", 99999}, null},
            native,
            ?INDEX_MODDATE,
            false)),

    {SK1, _} = lists:nth(10, Keys),
    {EK1, _} = lists:nth(100, Keys),
    R1 = lists:sublist(Keys, 10, 91),
    {O1, none} =
        binaryslot_trimmed(
            FullBin, SK1, EK1, native, ?INDEX_MODDATE, false),
    ?assertMatch(91, length(O1)),
    ?assertMatch(R1, O1),

    {SK2, _} = lists:nth(10, Keys),
    {EK2, _} = lists:nth(20, Keys),
    R2 = lists:sublist(Keys, 10, 11),
    {O2, none} =
        binaryslot_trimmed(FullBin, SK2, EK2, native, ?INDEX_MODDATE, false),
    ?assertMatch(11, length(O2)),
    ?assertMatch(R2, O2),

    {SK3, _} = lists:nth(?LOOK_SLOTSIZE - 1, Keys),
    {EK3, _} = lists:nth(?LOOK_SLOTSIZE, Keys),
    R3 = lists:sublist(Keys, ?LOOK_SLOTSIZE - 1, 2),
    {O3, none} =
        binaryslot_trimmed(FullBin, SK3, EK3, native, ?INDEX_MODDATE, false),
    ?assertMatch(2, length(O3)),
    ?assertMatch(R3, O3).


findposfrag_test() ->
    ?assertMatch([], find_pos(<<128:8/integer>>, segment_checker(1))).

indexed_list_mixedkeys_bitflip_test() ->
    KVL0 = lists:ukeysort(1, generate_randomkeys(1, 50, 1, 4)),
    KVL1 = lists:sublist(KVL0, 33),
    Keys = lists:ukeysort(1, generate_indexkeys(60) ++ KVL1),
    {{Header, SlotBin, _HL, LK}, no_timing} =
        generate_binary_slot(
            lookup, {forward, Keys}, native, ?INDEX_MODDATE, no_timing),

    ?assertMatch(LK, element(1, lists:last(Keys))),

    <<B1L:32/integer,
        _B2L:32/integer,
        _B3L:32/integer,
        _B4L:32/integer,
        _B5L:32/integer,
        _LMD:32/integer,
        PosBin/binary>> = Header,

    TestKey1 = element(1, lists:nth(1, KVL1)),
    TestKey2 = element(1, lists:nth(33, KVL1)),
    MH1 = leveled_codec:segment_hash(TestKey1),
    MH2 = leveled_codec:segment_hash(TestKey2),

    test_binary_slot(SlotBin, TestKey1, MH1, lists:nth(1, KVL1)),
    test_binary_slot(SlotBin, TestKey2, MH2, lists:nth(33, KVL1)),
    ToList =
        binaryslot_tolist(SlotBin, native, ?INDEX_MODDATE),
    ?assertMatch(Keys, ToList),

    [Pos1] = find_pos(PosBin, segment_checker(extract_hash(MH1))),
    [Pos2] = find_pos(PosBin, segment_checker(extract_hash(MH2))),
    {BN1, _BP1} = revert_position(Pos1),
    {BN2, _BP2} = revert_position(Pos2),
    {Offset1, Length1} = block_offsetandlength(Header, BN1),
    {Offset2, Length2} = block_offsetandlength(Header, BN2),

    SlotBin1 = flip_byte(SlotBin, byte_size(Header) + 12 + Offset1, Length1),
    SlotBin2 = flip_byte(SlotBin, byte_size(Header) + 12 + Offset2, Length2),

    test_binary_slot(SlotBin2, TestKey1, MH1, lists:nth(1, KVL1)),
    test_binary_slot(SlotBin1, TestKey2, MH2, lists:nth(33, KVL1)),

    test_binary_slot(SlotBin1, TestKey1, MH1, not_present),
    test_binary_slot(SlotBin2, TestKey2, MH2, not_present),

    ToList1 =
        binaryslot_tolist(SlotBin1, native, ?INDEX_MODDATE),
    ToList2 =
        binaryslot_tolist(SlotBin2, native, ?INDEX_MODDATE),

    ?assertMatch(true, is_list(ToList1)),
    ?assertMatch(true, is_list(ToList2)),
    ?assertMatch(true, length(ToList1) > 0),
    ?assertMatch(true, length(ToList2) > 0),
    ?assertMatch(true, length(ToList1) < length(Keys)),
    ?assertMatch(true, length(ToList2) < length(Keys)),

    SlotBin3 = flip_byte(SlotBin, byte_size(Header) + 12, B1L),

    {SK1, _} = lists:nth(10, Keys),
    {EK1, _} = lists:nth(20, Keys),
    {O1, none} =
        binaryslot_trimmed(SlotBin3, SK1, EK1, native, ?INDEX_MODDATE, false),
    ?assertMatch([], O1),

    SlotBin4 = flip_byte(SlotBin, 0, 20),
    SlotBin5 = flip_byte(SlotBin, 20, byte_size(Header) - 20 - 12),

    test_binary_slot(SlotBin4, TestKey1, MH1, not_present),
    test_binary_slot(SlotBin5, TestKey1, MH1, not_present),
    ToList4 =
        binaryslot_tolist(SlotBin4, native, ?INDEX_MODDATE),
    ToList5 =
        binaryslot_tolist(SlotBin5, native, ?INDEX_MODDATE),
    ?assertMatch([], ToList4),
    ?assertMatch([], ToList5),
    {O4, none} =
        binaryslot_trimmed(SlotBin4, SK1, EK1, native, ?INDEX_MODDATE, false),
    {O5, none} =
        binaryslot_trimmed(SlotBin4, SK1, EK1, native, ?INDEX_MODDATE, false),
    ?assertMatch([], O4),
    ?assertMatch([], O5).


flip_byte(Binary, Offset, Length) ->
    Byte1 = leveled_rand:uniform(Length) + Offset - 1,
    <<PreB1:Byte1/binary, A:8/integer, PostByte1/binary>> = Binary,
    case A of
        0 ->
            <<PreB1:Byte1/binary, 255:8/integer, PostByte1/binary>>;
        _ ->
            <<PreB1:Byte1/binary, 0:8/integer, PostByte1/binary>>
    end.


test_binary_slot(FullBin, Key, Hash, ExpectedValue) ->
    % SW = os:timestamp(),
    {ReturnedValue, _Header} =
        binaryslot_get(FullBin, Key, Hash, native, ?INDEX_MODDATE),
    ?assertMatch(ExpectedValue, ReturnedValue).
    % io:format(user, "Fetch success in ~w microseconds ~n",
    %             [timer:now_diff(os:timestamp(), SW)]).

doublesize_test_() ->
    {timeout, 300, fun doublesize_tester/0}.

doublesize_tester() ->
    io:format(user, "~nPreparing key lists for test~n", []),
    Contents = lists:ukeysort(1, generate_randomkeys(1, 65000, 1, 6)),
    SplitFun =
        fun({K, V}, {L1, L2}) ->
            case length(L1) > length(L2) of
                true ->
                    {L1, [{K, V}|L2]};
                _ ->
                    {[{K, V}|L1], L2}
            end
        end,
    {KVL1, KVL2} = lists:foldr(SplitFun, {[], []}, Contents),

    io:format(user, "Running tests over different sizes:~n", []),

    size_tester(lists:sublist(KVL1, 4000), lists:sublist(KVL2, 4000), 8000),
    size_tester(lists:sublist(KVL1, 16000), lists:sublist(KVL2, 16000), 32000),
    size_tester(lists:sublist(KVL1, 24000), lists:sublist(KVL2, 24000), 48000),
    size_tester(lists:sublist(KVL1, 32000), lists:sublist(KVL2, 32000), 64000).

size_tester(KVL1, KVL2, N) ->
    io:format(user, "~nStarting ... test with ~w keys ~n", [N]),

    {RP, Filename} = {?TEST_AREA, "doublesize_test"},
    OptsSST =
        #sst_options{press_method=native,
                        log_options=leveled_log:get_opts()},
    {ok, SST1, _KD, _BB} = sst_newmerge(RP, Filename,
                                KVL1, KVL2, false, ?DOUBLESIZE_LEVEL,
                                N, OptsSST, false, false),
    ok = sst_close(SST1),
    {ok, SST2, _SKEK, Bloom} =
        sst_open(RP, Filename ++ ".sst", OptsSST, ?DOUBLESIZE_LEVEL),
    FetchFun =
        fun({K, V}) ->
            {K0, V0} = sst_get(SST2, K),
            ?assertMatch(K, K0),
            ?assertMatch(V, V0)
        end,
    lists:foreach(FetchFun, KVL1 ++ KVL2),

    CheckBloomFun =
        fun({K, _V}) ->
            leveled_ebloom:check_hash(leveled_codec:segment_hash(K), Bloom)
        end,
    KBIn = length(lists:filter(CheckBloomFun, KVL1 ++ KVL2)),
    KBOut =
        length(lists:filter(CheckBloomFun,
            generate_randomkeys(1, 1000, 7, 9))),

    ?assertMatch(N, KBIn),

    io:format(user, "~w false positives in 1000~n", [KBOut]),

    ok = sst_close(SST2),
    ok = file:delete(filename:join(RP, Filename ++ ".sst")).


merge_test() ->
    filelib:ensure_dir(?TEST_AREA),
    merge_tester(fun testsst_new/6, fun testsst_new/8).


merge_tester(NewFunS, NewFunM) ->
    N = 3000,
    KVL1 = lists:ukeysort(1, generate_randomkeys(N + 1, N, 1, 20)),
    KVL2 = lists:ukeysort(1, generate_randomkeys(1, N, 1, 20)),
    KVL3 = lists:ukeymerge(1, KVL1, KVL2),
    SW0 = os:timestamp(),
    {ok, P1, {FK1, LK1}, _Bloom1} =
        NewFunS(?TEST_AREA, "level1_src", 1, KVL1, 6000, native),
    {ok, P2, {FK2, LK2}, _Bloom2} =
        NewFunS(?TEST_AREA, "level2_src", 2, KVL2, 3000, native),
    ExpFK1 = element(1, lists:nth(1, KVL1)),
    ExpLK1 = element(1, lists:last(KVL1)),
    ExpFK2 = element(1, lists:nth(1, KVL2)),
    ExpLK2 = element(1, lists:last(KVL2)),
    ?assertMatch(ExpFK1, FK1),
    ?assertMatch(ExpFK2, FK2),
    ?assertMatch(ExpLK1, LK1),
    ?assertMatch(ExpLK2, LK2),
    ML1 = [{next, #manifest_entry{owner = P1}, FK1}],
    ML2 = [{next, #manifest_entry{owner = P2}, FK2}],
    NewR =
        NewFunM(?TEST_AREA, "level2_merge", ML1, ML2, false, 2, N * 2, native),
    {ok, P3, {{Rem1, Rem2}, FK3, LK3}, _Bloom3} = NewR,
    ?assertMatch([], Rem1),
    ?assertMatch([], Rem2),
    ?assertMatch(true, FK3 == min(FK1, FK2)),
    io:format("LK1 ~w LK2 ~w LK3 ~w~n", [LK1, LK2, LK3]),
    ?assertMatch(true, LK3 == max(LK1, LK2)),
    io:format(user,
                "Created and merged two files of size ~w in ~w microseconds~n",
                [N, timer:now_diff(os:timestamp(), SW0)]),

    SW1 = os:timestamp(),
    lists:foreach(fun({K, V}) ->
                        ?assertMatch({K, V}, sst_get(P3, K))
                        end,
                    KVL3),
    io:format(user,
                "Checked presence of all ~w objects in ~w microseconds~n",
                [length(KVL3), timer:now_diff(os:timestamp(), SW1)]),

    ok = sst_close(P1),
    ok = sst_close(P2),
    ok = sst_close(P3),
    ok = file:delete(?TEST_AREA ++ "/level1_src.sst"),
    ok = file:delete(?TEST_AREA ++ "/level2_src.sst"),
    ok = file:delete(?TEST_AREA ++ "/level2_merge.sst").


simple_persisted_range_test() ->
    simple_persisted_range_tester(fun testsst_new/6).

simple_persisted_range_tester(SSTNewFun) ->
    {RP, Filename} = {?TEST_AREA, "simple_test"},
    KVList0 = generate_randomkeys(1, ?LOOK_SLOTSIZE * 16, 1, 20),
    KVList1 = lists:ukeysort(1, KVList0),
    [{FirstKey, _FV}|_Rest] = KVList1,
    {LastKey, _LV} = lists:last(KVList1),
    {ok, Pid, {FirstKey, LastKey}, _Bloom} =
        SSTNewFun(RP, Filename, 1, KVList1, length(KVList1), native),

    {o, B, K, null} = LastKey,
    SK1 = {o, B, K, 0},
    EK1 = {o, B, K, 1},
    FetchListA1 = sst_getkvrange(Pid, SK1, EK1, 1),
    ?assertMatch([], FetchListA1),

    SK2 = element(1, lists:nth(127, KVList1)),
    SK3 = element(1, lists:nth(128, KVList1)),
    SK4 = element(1, lists:nth(129, KVList1)),
    SK5 = element(1, lists:nth(130, KVList1)),

    EK2 = element(1, lists:nth(255, KVList1)),
    EK3 = element(1, lists:nth(256, KVList1)),
    EK4 = element(1, lists:nth(257, KVList1)),
    EK5 = element(1, lists:nth(258, KVList1)),

    TestFun =
        fun({SK, EK}) ->
            FetchList = sst_getkvrange(Pid, SK, EK, 4),
            ?assertMatch(SK, element(1, lists:nth(1, FetchList))),
            ?assertMatch(EK, element(1, lists:last(FetchList)))
        end,

    TL2 = lists:map(fun(EK) -> {SK2, EK} end, [EK2, EK3, EK4, EK5]),
    TL3 = lists:map(fun(EK) -> {SK3, EK} end, [EK2, EK3, EK4, EK5]),
    TL4 = lists:map(fun(EK) -> {SK4, EK} end, [EK2, EK3, EK4, EK5]),
    TL5 = lists:map(fun(EK) -> {SK5, EK} end, [EK2, EK3, EK4, EK5]),
    lists:foreach(TestFun, TL2 ++ TL3 ++ TL4 ++ TL5).


simple_persisted_rangesegfilter_test() ->
    simple_persisted_rangesegfilter_tester(fun testsst_new/6).

simple_persisted_rangesegfilter_tester(SSTNewFun) ->
    {RP, Filename} = {?TEST_AREA, "range_segfilter_test"},
    KVList0 = generate_randomkeys(1, ?LOOK_SLOTSIZE * 16, 1, 20),
    KVList1 = lists:ukeysort(1, KVList0),
    [{FirstKey, _FV}|_Rest] = KVList1,
    {LastKey, _LV} = lists:last(KVList1),
    {ok, Pid, {FirstKey, LastKey}, _Bloom} =
        SSTNewFun(RP, Filename, 1, KVList1, length(KVList1), native),

    SK1 = element(1, lists:nth(124, KVList1)),
    SK2 = element(1, lists:nth(126, KVList1)),
    SK3 = element(1, lists:nth(128, KVList1)),
    SK4 = element(1, lists:nth(130, KVList1)),
    SK5 = element(1, lists:nth(132, KVList1)),

    EK1 = element(1, lists:nth(252, KVList1)),
    EK2 = element(1, lists:nth(254, KVList1)),
    EK3 = element(1, lists:nth(256, KVList1)),
    EK4 = element(1, lists:nth(258, KVList1)),
    EK5 = element(1, lists:nth(260, KVList1)),

    GetSegFun =
        fun(LK) ->
            extract_hash(
                leveled_codec:strip_to_segmentonly(
                    lists:keyfind(LK, 1, KVList1)))
        end,
    SegList =
        lists:map(GetSegFun,
                    [SK1, SK2, SK3, SK4, SK5, EK1, EK2, EK3, EK4, EK5]),
    SegChecker = segment_checker(tune_seglist(SegList)),

    TestFun =
        fun(StartKey, EndKey, OutList) ->
            RangeKVL =
                sst_getkvrange(Pid, StartKey, EndKey, 4, SegChecker, 0),
            RangeKL = lists:map(fun({LK0, _LV0}) -> LK0 end, RangeKVL),
            ?assertMatch(true, lists:member(StartKey, RangeKL)),
            ?assertMatch(true, lists:member(EndKey, RangeKL)),
            CheckOutFun =
                fun(OutKey) ->
                    ?assertMatch(false, lists:member(OutKey, RangeKL))
                end,
            lists:foreach(CheckOutFun, OutList)
        end,

    lists:foldl(fun(SK0, Acc) ->
                    TestFun(SK0, EK1, [EK2, EK3, EK4, EK5] ++ Acc),
                    [SK0|Acc]
                end,
                [],
                [SK1, SK2, SK3, SK4, SK5]),
    lists:foldl(fun(SK0, Acc) ->
                    TestFun(SK0, EK2, [EK3, EK4, EK5] ++ Acc),
                    [SK0|Acc]
                end,
                [],
                [SK1, SK2, SK3, SK4, SK5]),
    lists:foldl(fun(SK0, Acc) ->
                    TestFun(SK0, EK3, [EK4, EK5] ++ Acc),
                    [SK0|Acc]
                end,
                [],
                [SK1, SK2, SK3, SK4, SK5]),
    lists:foldl(fun(SK0, Acc) ->
                    TestFun(SK0, EK4, [EK5] ++ Acc),
                    [SK0|Acc]
                end,
                [],
                [SK1, SK2, SK3, SK4, SK5]),

    ok = sst_clear(Pid).



additional_range_test() ->
    % Test fetching ranges that fall into odd situations with regards to the
    % summary index
    % - ranges which fall between entries in summary
    % - ranges which go beyond the end of the range of the sst
    % - ranges which match to an end key in the summary index
    IK1 = lists:foldl(fun(X, Acc) ->
                            Acc ++ generate_indexkey(X, X)
                        end,
                        [],
                        lists:seq(1, ?NOLOOK_SLOTSIZE)),
    Gap = 2,
    IK2 = lists:foldl(fun(X, Acc) ->
                            Acc ++ generate_indexkey(X, X)
                        end,
                        [],
                        lists:seq(?NOLOOK_SLOTSIZE + Gap + 1,
                                    2 * ?NOLOOK_SLOTSIZE + Gap)),
    {ok, P1, {{Rem1, Rem2}, SK, EK}, _Bloom1} =
        testsst_new(?TEST_AREA, "range1_src", IK1, IK2, false, 1, 9999, native),
    ?assertMatch([], Rem1),
    ?assertMatch([], Rem2),
    ?assertMatch(SK, element(1, lists:nth(1, IK1))),
    ?assertMatch(EK, element(1, lists:last(IK2))),

    % Basic test - checking scanwidth
    R1 = sst_getkvrange(P1, SK, EK, 1),
    ?assertMatch(?NOLOOK_SLOTSIZE + 1, length(R1)),
    QR1 = lists:sublist(R1, ?NOLOOK_SLOTSIZE),
    ?assertMatch(IK1, QR1),
    R2 = sst_getkvrange(P1, SK, EK, 2),
    ?assertMatch(?NOLOOK_SLOTSIZE * 2, length(R2)),
    QR2 = lists:sublist(R2, ?NOLOOK_SLOTSIZE),
    QR3 = lists:sublist(R2, ?NOLOOK_SLOTSIZE + 1, 2 * ?NOLOOK_SLOTSIZE),
    ?assertMatch(IK1, QR2),
    ?assertMatch(IK2, QR3),

    % Testing the gap
    [GapSKV] = generate_indexkey(?NOLOOK_SLOTSIZE + 1, ?NOLOOK_SLOTSIZE + 1),
    [GapEKV] = generate_indexkey(?NOLOOK_SLOTSIZE + 2, ?NOLOOK_SLOTSIZE + 2),
    io:format("Gap test between ~p and ~p", [GapSKV, GapEKV]),
    R3 = sst_getkvrange(P1, element(1, GapSKV), element(1, GapEKV), 1),
    ?assertMatch([], R3),

    % Testing beyond the range
    [PastEKV] = generate_indexkey(2 * ?NOLOOK_SLOTSIZE + Gap + 1,
                                    2 * ?NOLOOK_SLOTSIZE + Gap + 1),
    R4 = sst_getkvrange(P1, element(1, GapSKV), element(1, PastEKV), 2),
    ?assertMatch(IK2, R4),
    R5 = sst_getkvrange(P1, SK, element(1, PastEKV), 2),
    IKAll = IK1 ++ IK2,
    ?assertMatch(IKAll, R5),
    [MidREKV] = generate_indexkey(?NOLOOK_SLOTSIZE + Gap + 2,
                                    ?NOLOOK_SLOTSIZE + Gap + 2),
    io:format(user, "Mid second range to past range test~n", []),
    R6 = sst_getkvrange(P1, element(1, MidREKV), element(1, PastEKV), 2),
    Exp6 = lists:sublist(IK2, 2, length(IK2)),
    ?assertMatch(Exp6, R6),

    % Testing at a slot end
    Slot1EK = element(1, lists:last(IK1)),
    R7 = sst_getkvrange(P1, SK, Slot1EK, 2),
    ?assertMatch(IK1, R7).

    % Testing beyond end (should never happen if manifest behaves)
    % Test blows up anyway
    % R8 = sst_getkvrange(P1, element(1, PastEKV), element(1, PastEKV), 2),
    % ?assertMatch([], R8).

simple_switchcache_test_() ->
    {timeout, 60, fun simple_switchcache_tester/0}.

simple_switchcache_tester() ->
    {RP, Filename} = {?TEST_AREA, "simple_switchcache_test"},
    KVList0 = generate_randomkeys(1, ?LOOK_SLOTSIZE * 2, 1, 20),
    KVList1 = lists:sublist(lists:ukeysort(1, KVList0), ?LOOK_SLOTSIZE),
    [{FirstKey, _FV}|_Rest] = KVList1,
    {LastKey, _LV} = lists:last(KVList1),
    {ok, OpenP4, {FirstKey, LastKey}, _Bloom1} =
        testsst_new(RP, Filename, 4, KVList1, length(KVList1), native),
    lists:foreach(fun({K, V}) ->
                        ?assertMatch({K, V}, sst_get(OpenP4, K))
                        end,
                    KVList1),
    ok = sst_switchlevels(OpenP4, 5),
    lists:foreach(fun({K, V}) ->
                        ?assertMatch({K, V}, sst_get(OpenP4, K))
                        end,
                    KVList1),
    lists:foreach(fun({K, V}) ->
                        ?assertMatch({K, V}, sst_get(OpenP4, K))
                        end,
                    KVList1),
    timer:sleep(?HIBERNATE_TIMEOUT + 10),
    lists:foreach(fun({K, V}) ->
                        ?assertMatch({K, V}, sst_get(OpenP4, K))
                        end,
                    KVList1),
    ok = sst_close(OpenP4),
    OptsSST = #sst_options{press_method=native,
                            log_options=leveled_log:get_opts()},
    {ok, OpenP5, {FirstKey, LastKey}, _Bloom2} =
        sst_open(RP, Filename ++ ".sst", OptsSST, 5),
    lists:foreach(fun({K, V}) ->
                        ?assertMatch({K, V}, sst_get(OpenP5, K))
                        end,
                    KVList1),
    lists:foreach(fun({K, V}) ->
                        ?assertMatch({K, V}, sst_get(OpenP5, K))
                        end,
                    KVList1),
    ok = sst_switchlevels(OpenP5, 6),
    lists:foreach(fun({K, V}) ->
                        ?assertMatch({K, V}, sst_get(OpenP5, K))
                        end,
                    KVList1),
    ok = sst_switchlevels(OpenP5, 7),
    lists:foreach(fun({K, V}) ->
                        ?assertMatch({K, V}, sst_get(OpenP5, K))
                        end,
                    KVList1),
    timer:sleep(?HIBERNATE_TIMEOUT + 10),
    lists:foreach(fun({K, V}) ->
                        ?assertMatch({K, V}, sst_get(OpenP5, K))
                        end,
                    KVList1),
    ok = sst_close(OpenP5),
    ok = file:delete(filename:join(RP, Filename ++ ".sst")).


simple_persisted_slotsize_test() ->
    simple_persisted_slotsize_tester(fun testsst_new/6).

simple_persisted_slotsize_tester(SSTNewFun) ->
    {RP, Filename} = {?TEST_AREA, "simple_slotsize_test"},
    KVList0 = generate_randomkeys(1, ?LOOK_SLOTSIZE * 2, 1, 20),
    KVList1 = lists:sublist(lists:ukeysort(1, KVList0),
                            ?LOOK_SLOTSIZE),
    [{FirstKey, _FV}|_Rest] = KVList1,
    {LastKey, _LV} = lists:last(KVList1),
    {ok, Pid, {FirstKey, LastKey}, _Bloom} =
        SSTNewFun(RP, Filename, 1, KVList1, length(KVList1), native),
    lists:foreach(fun({K, V}) ->
                        ?assertMatch({K, V}, sst_get(Pid, K))
                        end,
                    KVList1),
    ok = sst_close(Pid),
    ok = file:delete(filename:join(RP, Filename ++ ".sst")).

reader_hibernate_test_() ->
    {timeout, 90, fun reader_hibernate_tester/0}.

reader_hibernate_tester() ->
    {RP, Filename} = {?TEST_AREA, "readerhibernate_test"},
    KVList0 = generate_randomkeys(1, ?LOOK_SLOTSIZE * 32, 1, 20),
    KVList1 = lists:ukeysort(1, KVList0),
    [{FirstKey, FV}|_Rest] = KVList1,
    {LastKey, _LV} = lists:last(KVList1),
    {ok, Pid, {FirstKey, LastKey}, _Bloom} =
        testsst_new(RP, Filename, 1, KVList1, length(KVList1), native),
    ?assertMatch({FirstKey, FV}, sst_get(Pid, FirstKey)),
    SQN = leveled_codec:strip_to_seqonly({FirstKey, FV}),
    ?assertMatch(
        SQN,
        sst_getsqn(Pid, FirstKey, leveled_codec:segment_hash(FirstKey))),
    timer:sleep(?HIBERNATE_TIMEOUT + 1000),
    ?assertMatch({FirstKey, FV}, sst_get(Pid, FirstKey)).

delete_pending_test_() ->
    {timeout, 30, fun delete_pending_tester/0}.

delete_pending_tester() ->
    % Confirm no race condition between the GC call and the delete timeout
    {RP, Filename} = {?TEST_AREA, "deletepending_test"},
    KVList0 = generate_randomkeys(1, ?LOOK_SLOTSIZE * 32, 1, 20),
    KVList1 = lists:ukeysort(1, KVList0),
    [{FirstKey, _FV}|_Rest] = KVList1,
    {LastKey, _LV} = lists:last(KVList1),
    {ok, Pid, {FirstKey, LastKey}, _Bloom} =
        testsst_new(RP, Filename, 1, KVList1, length(KVList1), native),
    timer:sleep(2000),
    leveled_sst:sst_setfordelete(Pid, false),
    timer:sleep(?DELETE_TIMEOUT + 1000),
    ?assertMatch(false, is_process_alive(Pid)).

fetch_status_test() ->
    {RP, Filename} = {?TEST_AREA, "fetchstatus_test"},
    KVList0 = generate_randomkeys(1, ?LOOK_SLOTSIZE * 4, 1, 20),
    KVList1 = lists:ukeysort(1, KVList0),
    [{FirstKey, _FV}|_Rest] = KVList1,
    {LastKey, _LV} = lists:last(KVList1),
    {ok, Pid, {FirstKey, LastKey}, _Bloom} =
        testsst_new(RP, Filename, 1, KVList1, length(KVList1), native),
    {status, Pid, {module, gen_statem}, SItemL} = sys:get_status(Pid),
    S = lists:keyfind(state, 1, lists:nth(5, SItemL)),
    true = is_integer(array:size(S#state.fetch_cache)),
    true = is_integer(array:size(element(2, S#state.blockindex_cache))),
    ST = format_status(terminate, [dict:new(), starting, S]),
    ?assertMatch(redacted, ST#state.blockindex_cache),
    ?assertMatch(redacted, ST#state.fetch_cache),
    ok = sst_close(Pid),
    ok = file:delete(filename:join(RP, Filename ++ ".sst")).

simple_persisted_test_() ->
    {timeout, 60, fun simple_persisted_test_bothformats/0}.

simple_persisted_test_bothformats() ->
    simple_persisted_tester(fun testsst_new/6).

simple_persisted_tester(SSTNewFun) ->
    Level = 3,
    {RP, Filename} = {?TEST_AREA, "simple_test"},
    KVList0 = generate_randomkeys(1, ?LOOK_SLOTSIZE * 32, 1, 20),
    KVList1 = lists:ukeysort(1, KVList0),
    [{FirstKey, _FV}|_Rest] = KVList1,
    {LastKey, _LV} = lists:last(KVList1),
    {ok, Pid, {FirstKey, LastKey}, Bloom} =
        SSTNewFun(RP, Filename, Level, KVList1, length(KVList1), native),

    B0 = check_binary_references(Pid),

    SW0 = os:timestamp(),
    lists:foreach(fun({K, V}) ->
                        ?assertMatch({K, V}, sst_get(Pid, K))
                        end,
                    KVList1),
    io:format(user,
                "Checking for ~w keys (once) in file with cache hit took ~w "
                    ++ "microseconds~n",
                [length(KVList1), timer:now_diff(os:timestamp(), SW0)]),
    SW1 = os:timestamp(),
    lists:foreach(fun({K, V}) ->
                        ?assertMatch({K, V}, sst_get(Pid, K)),
                        ?assertMatch({K, V}, sst_get(Pid, K))
                        end,
                    KVList1),
    io:format(user,
                "Checking for ~w keys (twice) in file with cache hit took ~w "
                    ++ "microseconds~n",
                [length(KVList1), timer:now_diff(os:timestamp(), SW1)]),
    KVList2 = generate_randomkeys(1, ?LOOK_SLOTSIZE * 32, 1, 20),
    MapFun =
        fun({K, V}, Acc) ->
            In = lists:keymember(K, 1, KVList1),
            case {K > FirstKey, LastKey > K, In} of
                {true, true, false} ->
                    [{K, leveled_codec:segment_hash(K), V}|Acc];
                _ ->
                    Acc
            end
        end,
    true = [] == MapFun({FirstKey, "V"}, []), % coverage cheat within MapFun
    KVList3 = lists:foldl(MapFun, [], KVList2),
    SW2 = os:timestamp(),
    lists:foreach(fun({K, H, _V}) ->
                        ?assertMatch(not_present, sst_get(Pid, K, H))
                        end,
                    KVList3),
    io:format(user,
                "Checking for ~w missing keys took ~w microseconds~n",
                [length(KVList3), timer:now_diff(os:timestamp(), SW2)]),
    FetchList1 = sst_getkvrange(Pid, all, all, 2),
    FoldFun = fun(X, Acc) ->
                    case X of
                        {pointer, P, S, SK, EK} ->
                            Acc ++ sst_getslots(P, [{pointer, P, S, SK, EK}]);
                        _ ->
                            Acc ++ [X]
                    end end,
    FetchedList1 = lists:foldl(FoldFun, [], FetchList1),
    ?assertMatch(KVList1, FetchedList1),

    {TenthKey, _v10} = lists:nth(10, KVList1),
    {Three000Key, _v300} = lists:nth(300, KVList1),
    SubKVList1 = lists:sublist(KVList1, 10, 291),
    SubKVList1L = length(SubKVList1),
    FetchList2 = sst_getkvrange(Pid, TenthKey, Three000Key, 2),
    ?assertMatch(pointer, element(1, lists:last(FetchList2))),
    FetchedList2 = lists:foldl(FoldFun, [], FetchList2),
    ?assertMatch(SubKVList1L, length(FetchedList2)),
    ?assertMatch(SubKVList1, FetchedList2),

    {Eight000Key, V800} = lists:nth(800, KVList1),
    SubKVListA1 = lists:sublist(KVList1, 10, 791),
    SubKVListA1L = length(SubKVListA1),
    FetchListA2 = sst_getkvrange(Pid, TenthKey, Eight000Key, 2),
    ?assertMatch(pointer, element(1, lists:last(FetchListA2))),
    FetchedListA2 = lists:foldl(FoldFun, [], FetchListA2),
    ?assertMatch(SubKVListA1L, length(FetchedListA2)),
    ?assertMatch(SubKVListA1, FetchedListA2),

    FetchListB2 = sst_getkvrange(Pid, TenthKey, Eight000Key, 4),
    ?assertMatch(pointer, element(1, lists:last(FetchListB2))),
    FetchedListB2 = lists:foldl(FoldFun, [], FetchListB2),
    ?assertMatch(SubKVListA1L, length(FetchedListB2)),
    ?assertMatch(SubKVListA1, FetchedListB2),

    FetchListB3 = sst_getkvrange(Pid,
                                    Eight000Key,
                                    {o, null, null, null},
                                    4),
    FetchedListB3 = lists:foldl(FoldFun, [], FetchListB3),
    SubKVListA3 = lists:nthtail(800 - 1, KVList1),
    SubKVListA3L = length(SubKVListA3),
    io:format("Length expected ~w~n", [SubKVListA3L]),
    ?assertMatch(SubKVListA3L, length(FetchedListB3)),
    ?assertMatch(SubKVListA3, FetchedListB3),

    io:format("Eight hundredth key ~w~n", [Eight000Key]),
    FetchListB4 = sst_getkvrange(Pid,
                                    Eight000Key,
                                    Eight000Key,
                                    4),
    FetchedListB4 = lists:foldl(FoldFun, [], FetchListB4),
    ?assertMatch([{Eight000Key, V800}], FetchedListB4),

    B1 = check_binary_references(Pid),

    ok = sst_close(Pid),

    io:format(user, "Reopen SST file~n", []),
    OptsSST = #sst_options{press_method=native,
                            log_options=leveled_log:get_opts()},
    {ok, OpenP, {FirstKey, LastKey}, Bloom} =
        sst_open(RP, Filename ++ ".sst", OptsSST, Level),

    B2 = check_binary_references(OpenP),

    lists:foreach(fun({K, V}) ->
                        ?assertMatch({K, V}, sst_get(OpenP, K)),
                        ?assertMatch({K, V}, sst_get(OpenP, K))
                        end,
                    KVList1),

    garbage_collect(OpenP),
    B3 = check_binary_references(OpenP),
    ?assertMatch(0, B2), % Opens with an empty cache
    ?assertMatch(true, B3 > B2), % Now has headers in cache
    ?assertMatch(false, B3 > B0 * 2),
        % Not significantly bigger than when created new
    ?assertMatch(false, B3 > B1 * 2),
        % Not significantly bigger than when created new

    ok = sst_close(OpenP),
    ok = file:delete(filename:join(RP, Filename ++ ".sst")).

check_binary_references(Pid) ->
    garbage_collect(Pid),
    {binary, BinList} = process_info(Pid, binary),
    TotalBinMem =
        lists:foldl(fun({_R, BM, _RC}, Acc) -> Acc + BM end, 0, BinList),
    io:format(user, "Total binary memory ~w~n", [TotalBinMem]),
    TotalBinMem.

key_dominates_test() ->
    KV1 = {{o, "Bucket", "Key1", null}, {5, {active, infinity}, 0, []}},
    KV2 = {{o, "Bucket", "Key3", null}, {6, {active, infinity}, 0, []}},
    KV3 = {{o, "Bucket", "Key2", null}, {3, {active, infinity}, 0, []}},
    KV4 = {{o, "Bucket", "Key4", null}, {7, {active, infinity}, 0, []}},
    KV5 = {{o, "Bucket", "Key1", null}, {4, {active, infinity}, 0, []}},
    KV6 = {{o, "Bucket", "Key1", null}, {99, {tomb, 999}, 0, []}},
    KV7 = {{o, "Bucket", "Key1", null}, {99, tomb, 0, []}},
    KL1 = [KV1, KV2],
    KL2 = [KV3, KV4],
    ?assertMatch({{next_key, KV1}, [KV2], KL2},
                    key_dominates(KL1, KL2, {undefined, 1})),
    ?assertMatch({{next_key, KV1}, KL2, [KV2]},
                    key_dominates(KL2, KL1, {undefined, 1})),
    ?assertMatch({skipped_key, KL2, KL1},
                    key_dominates([KV5|KL2], KL1, {undefined, 1})),
    ?assertMatch({{next_key, KV1}, [KV2], []},
                    key_dominates(KL1, [], {undefined, 1})),
    ?assertMatch({skipped_key, [KV6|KL2], [KV2]},
                    key_dominates([KV6|KL2], KL1, {undefined, 1})),
    ?assertMatch({{next_key, KV6}, KL2, [KV2]},
                    key_dominates([KV6|KL2], [KV2], {undefined, 1})),
    ?assertMatch({skipped_key, [KV6|KL2], [KV2]},
                    key_dominates([KV6|KL2], KL1, {true, 1})),
    ?assertMatch({skipped_key, [KV6|KL2], [KV2]},
                    key_dominates([KV6|KL2], KL1, {true, 1000})),
    ?assertMatch({{next_key, KV6}, KL2, [KV2]},
                    key_dominates([KV6|KL2], [KV2], {true, 1})),
    ?assertMatch({skipped_key, KL2, [KV2]},
                    key_dominates([KV6|KL2], [KV2], {true, 1000})),
    ?assertMatch({skipped_key, [], []},
                    key_dominates([KV6], [], {true, 1000})),
    ?assertMatch({skipped_key, [], []},
                    key_dominates([], [KV6], {true, 1000})),
    ?assertMatch({{next_key, KV6}, [], []},
                    key_dominates([KV6], [], {true, 1})),
    ?assertMatch({{next_key, KV6}, [], []},
                    key_dominates([], [KV6], {true, 1})),
    ?assertMatch({skipped_key, [], []},
                    key_dominates([KV7], [], {true, 1})),
    ?assertMatch({skipped_key, [], []},
                    key_dominates([], [KV7], {true, 1})),
    ?assertMatch({skipped_key, [KV7|KL2], [KV2]},
                    key_dominates([KV7|KL2], KL1, {undefined, 1})),
    ?assertMatch({{next_key, KV7}, KL2, [KV2]},
                    key_dominates([KV7|KL2], [KV2], {undefined, 1})),
    ?assertMatch({skipped_key, [KV7|KL2], [KV2]},
                    key_dominates([KV7|KL2], KL1, {true, 1})),
    ?assertMatch({skipped_key, KL2, [KV2]},
                    key_dominates([KV7|KL2], [KV2], {true, 1})).

nonsense_coverage_test() ->
    ?assertMatch(
        {ok, reader, #state{}},
        code_change(nonsense, reader, #state{}, nonsense)),
    SampleBin = <<0:128/integer>>,
    FlippedBin = flip_byte(SampleBin, 0, 16),
    ?assertMatch(false, FlippedBin == SampleBin).

hashmatching_bytreesize_test() ->
    B = <<"Bucket">>,
    V = leveled_head:riak_metadata_to_binary(term_to_binary([{"actor1", 1}]),
                                                <<1:32/integer,
                                                    0:32/integer,
                                                    0:32/integer>>),
    GenKeyFun =
        fun(X) ->
            LK =
                {?RIAK_TAG,
                    B,
                    list_to_binary("Key" ++ integer_to_list(X)),
                    null},
            LKV = leveled_codec:generate_ledgerkv(LK,
                                                    X,
                                                    V,
                                                    byte_size(V),
                                                    {active, infinity}),
            {_Bucket, _Key, MetaValue, _Hashes, _LastMods} = LKV,
            {LK, MetaValue}
        end,
    KVL = lists:map(GenKeyFun, lists:seq(1, 128)),
    {{PosBinIndex1, _FullBin, _HL, _LK}, no_timing} =
        generate_binary_slot(
            lookup, {forward, KVL}, native, ?INDEX_MODDATE, no_timing),
    check_segment_match(PosBinIndex1, KVL, small),
    check_segment_match(PosBinIndex1, KVL, medium).


check_segment_match(PosBinIndex1, KVL, TreeSize) ->
    CheckFun =
        fun({{_T, B, K, null}, _V}) ->
            Seg =
                leveled_tictac:get_segment(
                        leveled_tictac:keyto_segment32(<<B/binary, K/binary>>),
                        TreeSize),
            SegChecker = segment_checker(tune_seglist([Seg])),
            PosList = find_pos(PosBinIndex1, SegChecker),
            ?assertMatch(true, length(PosList) >= 1)
        end,
    lists:foreach(CheckFun, KVL).

stopstart_test() ->
    {ok, Pid} = gen_statem:start_link(?MODULE, [], ?START_OPTS),
    % check we can close in the starting state.  This may happen due to the
    % fetcher on new level zero files working in a loop
    ok = sst_close(Pid).

stop_whenstarter_stopped_test_() ->
    {timeout, 60, fun() -> stop_whenstarter_stopped_testto() end}.

stop_whenstarter_stopped_testto() ->
    RP = spawn(fun receive_fun/0),
    spawn(fun() -> start_sst_fun(RP) end),
    TestFun =
        fun(X, Acc) ->
            case Acc of
                false -> false;
                true ->
                    timer:sleep(X),
                    is_process_alive(RP)
            end
        end,
    ?assertMatch(false, lists:foldl(TestFun, true, [10000, 2000, 2000, 2000])).

corrupted_block_range_test() ->
    corrupted_block_rangetester(native, 100),
    corrupted_block_rangetester(lz4, 100),
    corrupted_block_rangetester(zstd, 100),
    corrupted_block_rangetester(none, 100).

corrupted_block_rangetester(PressMethod, TestCount) ->
    N = 100,
    KVL1 = lists:ukeysort(1, generate_randomkeys(1, N, 1, 2)),
    RandomRangesFun =
        fun(_X) ->
            SKint = leveled_rand:uniform(90) + 1,
            EKint = min(N, leveled_rand:uniform(N - SKint)),
            SK = element(1, lists:nth(SKint, KVL1)),
            EK = element(1, lists:nth(EKint, KVL1)),
            {SK, EK}
        end,
    RandomRanges = lists:map(RandomRangesFun, lists:seq(1, TestCount)),
    B1 = serialise_block(lists:sublist(KVL1, 1, 20), PressMethod),
    B2 = serialise_block(lists:sublist(KVL1, 21, 20), PressMethod),
    MidBlock = serialise_block(lists:sublist(KVL1, 41, 20), PressMethod),
    B4 = serialise_block(lists:sublist(KVL1, 61, 20), PressMethod),
    B5 = serialise_block(lists:sublist(KVL1, 81, 20), PressMethod),
    CorruptBlockFun =
        fun(Block) ->
            case leveled_rand:uniform(10) < 2 of
                true ->
                    flip_byte(Block, 0 , byte_size(Block));
                false ->
                    Block
            end
        end,

    CheckFun =
        fun({SK, EK}) ->
            [CB1, CB2, CBMid, CB4, CB5] =
                lists:map(CorruptBlockFun, [B1, B2, MidBlock, B4, B5]),
            BR =
                blocks_required(
                    {SK, EK}, CB1, CB2, CBMid, CB4, CB5, PressMethod),
            ?assertMatch(true, length(BR) =< 100),
            lists:foreach(fun({_K, _V}) -> ok end, BR)
    end,
    lists:foreach(CheckFun, RandomRanges).

corrupted_block_fetch_test() ->
    corrupted_block_fetch_tester(native),
    corrupted_block_fetch_tester(lz4),
    corrupted_block_fetch_tester(zstd),
    corrupted_block_fetch_tester(none).

corrupted_block_fetch_tester(PressMethod) ->
    KC = 120,
    KVL1 = lists:ukeysort(1, generate_randomkeys(1, KC, 1, 2)),

    {{Header, SlotBin, _HashL, _LastKey}, _BT} =
        generate_binary_slot(
            lookup, {forward, KVL1}, PressMethod, false, no_timing),
    <<B1L:32/integer,
        B2L:32/integer,
        B3L:32/integer,
        B4L:32/integer,
        B5L:32/integer,
        PosBinIndex/binary>> = Header,
    HS = byte_size(Header),

    <<CheckB1P:32/integer, B1P:32/integer,
        CheckH:32/integer, Header:HS/binary,
        B1:B1L/binary, B2:B2L/binary, B3:B3L/binary,
            B4:B4L/binary, B5:B5L/binary>> = SlotBin,

    CorruptB3 = flip_byte(B3, 0 , B3L),
    CorruptSlotBin =
        <<CheckB1P:32/integer, B1P:32/integer,
            CheckH:32/integer, Header/binary,
            B1/binary, B2/binary, CorruptB3/binary, B4/binary, B5/binary>>,

    CheckFun =
        fun(N, {AccHit, AccMiss}) ->
            PosL = [min(0, leveled_rand:uniform(N - 2)), N - 1],
            {LK, LV} = lists:nth(N, KVL1),
            {BlockLengths, 0, PosBinIndex} =
                extract_header(Header, false),
            R = check_blocks(PosL,
                                CorruptSlotBin,
                                BlockLengths,
                                byte_size(PosBinIndex),
                                LK,
                                PressMethod,
                                false,
                                not_present),
            case R of
                not_present ->
                    {AccHit, AccMiss + 1};
                {LK, LV} ->
                    {AccHit + 1, AccMiss}
            end
        end,
    {_HitCount, MissCount} =
        lists:foldl(CheckFun, {0, 0}, lists:seq(16, length(KVL1))),
    ExpectedMisses = element(2, ?LOOK_BLOCKSIZE),
    ?assertMatch(ExpectedMisses, MissCount).

block_index_cache_test() ->
    {Mega, Sec, _} = os:timestamp(),
    Now = Mega * 1000000 + Sec,
    EntriesTS =
        lists:map(fun(I) ->
                        TS = Now - I + 1,
                        {I, <<0:160/integer, TS:32/integer, 0:32/integer>>}
                    end,
                    lists:seq(1, 8)),
    EntriesNoTS =
        lists:map(fun(I) ->
                        {I, <<0:160/integer, 0:32/integer>>}
                    end,
                    lists:seq(1, 8)),
    HeaderTS = <<0:160/integer, Now:32/integer, 0:32/integer>>,
    HeaderNoTS = <<0:192>>,
    BIC = new_blockindex_cache(8),
    {_, BIC2, undefined} =
        update_blockindex_cache(EntriesNoTS, BIC, undefined, false),
    {ETSP1, ETSP2} = lists:split(6, EntriesTS),
    {_, BIC3, undefined} =
        update_blockindex_cache(ETSP1, BIC, undefined, true),
    {_, BIC3, undefined} =
        update_blockindex_cache(ETSP1, BIC3, undefined, true),
    {_, BIC4, LMD4} =
        update_blockindex_cache(ETSP2, BIC3, undefined, true),
    {_, BIC4, LMD4} =
        update_blockindex_cache(ETSP2, BIC4, LMD4, true),
    ?assertMatch(HeaderNoTS, array:get(0, element(2, BIC2))),
    ?assertMatch(HeaderTS, array:get(0, element(2, BIC3))),
    ?assertMatch(HeaderTS, array:get(0, element(2, BIC4))),
    ?assertMatch(Now, LMD4).

key_matchesprefix_test() ->
    FileName = "keymatchesprefix_test",
    IndexKeyFun =
        fun(I) ->
            {{?IDX_TAG,
                {<<"btype">>, <<"bucket">>},
                {<<"dob_bin">>,
                    list_to_binary("19601301|"
                        ++ io_lib:format("~6..0w", [I]))},
                list_to_binary(io_lib:format("~6..0w", [I]))},
            {1, {active, infinity}, no_lookup, null}}
        end,
    IndexEntries = lists:map(IndexKeyFun, lists:seq(1, 500)),
    OddIdxKey =
        {{?IDX_TAG,
            {<<"btype">>, <<"bucket">>},
            {<<"dob_bin">>, <<"19601301">>},
            list_to_binary(io_lib:format("~6..0w", [0]))},
        {1, {active, infinity}, no_lookup, null}},
    OptsSST =
        #sst_options{press_method=native,
                        log_options=leveled_log:get_opts()},
    {ok, P1, {_FK1, _LK1}, _Bloom1} =
        sst_new(
            ?TEST_AREA, FileName, 1, [OddIdxKey|IndexEntries], 6000, OptsSST),
    IdxRange2 =
        sst_getkvrange(
            P1,
            {?IDX_TAG,
                {<<"btype">>, <<"bucket">>},
                {<<"dob_bin">>, <<"1960">>}, null},
            {?IDX_TAG,
                {<<"btype">>, <<"bucket">>},
                {<<"dob_bin">>, <<"1961">>}, null},
            16),
    IdxRange4 =
        sst_getkvrange(
            P1,
            {?IDX_TAG, {<<"btype">>, <<"bucket">>},
                {<<"dob_bin">>, <<"19601301|000251">>}, null},
            {?IDX_TAG, {<<"btype">>, <<"bucket">>},
                {<<"dob_bin">>, <<"1961">>}, null},
            16),
    IdxRangeX =
        sst_getkvrange(
            P1,
            {?IDX_TAG, {<<"btype">>, <<"bucket">>},
                {<<"dob_bin">>, <<"19601301">>}, null},
            {?IDX_TAG, {<<"btype">>, <<"bucket">>},
                {<<"dob_bin">>, <<"1961">>}, null},
            16),
    IdxRangeY =
        sst_getkvrange(
            P1,
            {?IDX_TAG, {<<"btype">>, <<"bucket">>},
                {<<"dob_bin">>, <<"19601301|">>}, null},
            {?IDX_TAG, {<<"btype">>, <<"bucket">>},
                {<<"dob_bin">>, <<"1961">>}, null},
            16),
    IdxRangeZ =
        sst_getkvrange(
            P1,
            {?IDX_TAG, {<<"btype">>, <<"bucket">>},
                {<<"dob_bin">>, <<"19601301|">>}, null},
            {?IDX_TAG, {<<"btype">>, <<"bucket">>},
                {<<"dob_bin">>, <<"19601301|000500">>}, null},
            16),
    ?assertMatch(501, length(IdxRange2)),
    ?assertMatch(250, length(IdxRange4)),
    ?assertMatch(501, length(IdxRangeX)),
    ?assertMatch(500, length(IdxRangeY)),
    ?assertMatch(500, length(IdxRangeZ)),
    ok = sst_close(P1),
    ok = file:delete(filename:join(?TEST_AREA, FileName ++ ".sst")),

    ObjectKeyFun =
        fun(I) ->
            {{?RIAK_TAG,
                {<<"btype">>, <<"bucket">>},
                list_to_binary("19601301|"
                    ++ io_lib:format("~6..0w", [I])),
                null},
            {1, {active, infinity}, {0, 0}, null}}
        end,
    ObjectEntries = lists:map(ObjectKeyFun, lists:seq(1, 500)),
    OddObjKey =
        {{?RIAK_TAG,
            {<<"btype">>, <<"bucket">>},
            <<"19601301">>,
            null},
        {1, {active, infinity}, {100, 100}, null}},
    OptsSST =
        #sst_options{press_method=native, log_options=leveled_log:get_opts()},
    {ok, P2, {_FK2, _LK2}, _Bloom2} =
        sst_new(
            ?TEST_AREA, FileName, 1, [OddObjKey|ObjectEntries], 6000, OptsSST),
    ObjRange2 =
        sst_getkvrange(
            P2,
            {?RIAK_TAG,
                {<<"btype">>, <<"bucket">>},
                <<"1960">>, null},
            {?RIAK_TAG,
                {<<"btype">>, <<"bucket">>},
                <<"1961">>, null},
            16),
    ObjRange4 =
        sst_getkvrange(
            P2,
            {?RIAK_TAG, {<<"btype">>, <<"bucket">>},
                <<"19601301|000251">>, null},
            {?RIAK_TAG, {<<"btype">>, <<"bucket">>},
                <<"1961">>, null},
            16),
    ObjRangeX =
        sst_getkvrange(
            P2,
            {?RIAK_TAG, {<<"btype">>, <<"bucket">>},
                <<"19601301">>, null},
            {?RIAK_TAG, {<<"btype">>, <<"bucket">>},
                <<"1961">>, null},
            16),
    ObjRangeY =
        sst_getkvrange(
            P2,
            {?RIAK_TAG, {<<"btype">>, <<"bucket">>},
                <<"19601301|">>, null},
            {?RIAK_TAG, {<<"btype">>, <<"bucket">>},
                <<"1961">>, null},
            16),
    ?assertMatch(501, length(ObjRange2)),
    ?assertMatch(250, length(ObjRange4)),
    ?assertMatch(501, length(ObjRangeX)),
    ?assertMatch(500, length(ObjRangeY)),
    ok = sst_close(P2),
    ok = file:delete(filename:join(?TEST_AREA, FileName ++ ".sst")).


range_key_indextermmatch_test() ->
    FileName = "indextermmatch_test",
    IndexKeyFun =
        fun(I) ->
            {{?IDX_TAG,
                {<<"btype">>, <<"bucket">>},
                {<<"dob_bin">>,
                    <<"19601301">>},
                list_to_binary(io_lib:format("~6..0w", [I]))},
            {1, {active, infinity}, no_lookup, null}}
        end,
    IndexEntries = lists:map(IndexKeyFun, lists:seq(1, 500)),
    OptsSST =
        #sst_options{press_method=native,
                        log_options=leveled_log:get_opts()},
    {ok, P1, {_FK1, _LK1}, _Bloom1} =
        sst_new(?TEST_AREA, FileName, 1, IndexEntries, 6000, OptsSST),

    IdxRange1 =
        sst_getkvrange(
            P1,
            {?IDX_TAG, {<<"btype">>, <<"bucket">>}, {<<"dob_bin">>, <<"1959">>}, null},
            all,
            16),
    IdxRange2 =
        sst_getkvrange(
            P1,
            {?IDX_TAG,
                {<<"btype">>, <<"bucket">>},
                {<<"dob_bin">>, <<"1960">>}, null},
            {?IDX_TAG,
                {<<"btype">>, <<"bucket">>},
                {<<"dob_bin">>, <<"1961">>}, null},
            16),
    IdxRange3 =
        sst_getkvrange(
            P1,
            {?IDX_TAG, {<<"btype">>, <<"bucket">>},
                {<<"dob_bin">>, <<"19601301">>}, <<"000000">>},
            {?IDX_TAG, {<<"btype">>, <<"bucket">>},
                {<<"dob_bin">>, <<"19601301">>}, null},
            16),
    IdxRange4 =
        sst_getkvrange(
            P1,
            {?IDX_TAG, {<<"btype">>, <<"bucket">>},
                {<<"dob_bin">>, <<"19601301">>}, <<"000100">>},
            {?IDX_TAG, {<<"btype">>, <<"bucket">>},
                {<<"dob_bin">>, <<"19601301">>}, null},
            16),
    IdxRange5 =
        sst_getkvrange(
            P1,
            {?IDX_TAG, {<<"btype">>, <<"bucket">>},
                {<<"dob_bin">>, <<"19601301">>}, null},
            {?IDX_TAG, {<<"btype">>, <<"bucket">>},
                {<<"dob_bin">>, <<"19601301">>}, <<"000100">>},
            16),
    IdxRange6 =
        sst_getkvrange(
            P1,
            {?IDX_TAG, {<<"btype">>, <<"bucket">>},
                {<<"dob_bin">>, <<"19601301">>}, <<"000300">>},
            {?IDX_TAG, {<<"btype">>, <<"bucket">>},
                {<<"dob_bin">>, <<"19601301">>}, null},
            16),
    IdxRange7 =
        sst_getkvrange(
            P1,
            {?IDX_TAG, {<<"btype">>, <<"bucket">>},
                {<<"dob_bin">>, <<"19601301">>}, null},
            {?IDX_TAG, {<<"btype">>, <<"bucket">>},
                {<<"dob_bin">>, <<"19601301">>}, <<"000300">>},
            16),
    IdxRange8 =
        sst_getkvrange(
            P1,
            {?IDX_TAG, {<<"btype">>, <<"bucket">>},
                {<<"dob_bin">>, <<"19601301">>}, null},
            {?IDX_TAG, {<<"btype">>, <<"bucket">>},
                {<<"dob_bin">>, <<"19601302">>}, <<"000300">>},
            16),
    IdxRange9 =
        sst_getkvrange(
            P1,
            {?IDX_TAG, {<<"btype">>, <<"bucket">>},
                {<<"dob_bin">>, <<"19601300">>}, <<"000100">>},
            {?IDX_TAG, {<<"btype">>, <<"bucket">>},
                {<<"dob_bin">>, <<"19601301">>}, null},
            16),
    ?assertMatch(500, length(IdxRange1)),
    ?assertMatch(500, length(IdxRange2)),
    ?assertMatch(500, length(IdxRange3)),
    ?assertMatch(401, length(IdxRange4)),
    ?assertMatch(100, length(IdxRange5)),
    ?assertMatch(201, length(IdxRange6)),
    ?assertMatch(300, length(IdxRange7)),
    ?assertMatch(500, length(IdxRange8)),
    ?assertMatch(500, length(IdxRange9)),
    ok = sst_close(P1),
    ok = file:delete(filename:join(?TEST_AREA, FileName ++ ".sst")).


range_key_lestthanprefix_test() ->
    FileName = "lessthanprefix_test",
    IndexKeyFun =
        fun(I) ->
            {{?IDX_TAG,
                {<<"btype">>, <<"bucket">>},
                {<<"dob_bin">>,
                    list_to_binary("19601301|"
                        ++ io_lib:format("~6..0w", [I]))},
                list_to_binary(io_lib:format("~6..0w", [I]))},
            {1, {active, infinity}, no_lookup, null}}
        end,
    IndexEntries = lists:map(IndexKeyFun, lists:seq(1, 500)),
    OptsSST =
        #sst_options{press_method=native,
                        log_options=leveled_log:get_opts()},
    {ok, P1, {_FK1, _LK1}, _Bloom1} =
        sst_new(?TEST_AREA, FileName, 1, IndexEntries, 6000, OptsSST),

    IndexFileStateSize = size_summary(P1),

    IdxRange1 =
        sst_getkvrange(
            P1,
            {?IDX_TAG, {<<"btype">>, <<"bucket">>}, {<<"dob_bin">>, <<"1959">>}, null},
            all,
            16),
    IdxRange2 =
        sst_getkvrange(
            P1,
            {?IDX_TAG,
                {<<"btype">>, <<"bucket">>},
                {<<"dob_bin">>, <<"1960">>}, null},
            {?IDX_TAG,
                {<<"btype">>, <<"bucket">>},
                {<<"dob_bin">>, <<"1961">>}, null},
            16),
    IdxRange3 =
        sst_getkvrange(
            P1,
            {?IDX_TAG, {<<"btype">>, <<"bucket">>},
                {<<"dob_bin">>, <<"1960">>}, null},
            {?IDX_TAG, {<<"btype">>, <<"bucket">>},
                {<<"dob_bin">>, <<"19601301|000250">>}, null},
            16),
    IdxRange4 =
        sst_getkvrange(
            P1,
            {?IDX_TAG, {<<"btype">>, <<"bucket">>},
                {<<"dob_bin">>, <<"19601301|000251">>}, null},
            {?IDX_TAG, {<<"btype">>, <<"bucket">>},
                {<<"dob_bin">>, <<"1961">>}, null},
            16),
    IdxRange5 =
        sst_getkvrange(
            P1,
            {?IDX_TAG, {<<"btype">>, <<"bucket">>},
                {<<"dob_bin">>, <<"19601301|000250">>}, <<"000251">>},
            {?IDX_TAG, {<<"btype">>, <<"bucket">>},
                {<<"dob_bin">>, <<"1961">>}, null},
            16),
    IdxRange6 =
        sst_getkvrange(
            P1,
            {?IDX_TAG, {<<"btype">>, <<"bucket">>},
                {<<"dob_bin">>, <<"19601301|000">>}, null},
            {?IDX_TAG, {<<"btype">>, <<"bucket">>},
                {<<"dob_bin">>, <<"19601301|0002">>}, null},
            16),
    IdxRange7 =
        sst_getkvrange(
            P1,
            {?IDX_TAG, {<<"btype">>, <<"bucket">>},
                {<<"dob_bin">>, <<"19601301|000">>}, null},
            {?IDX_TAG, {<<"btype">>, <<"bucket">>},
                {<<"dob_bin">>, <<"19601301|0001">>}, null},
            16),
    IdxRange8 =
        sst_getkvrange(
            P1,
            {?IDX_TAG, {<<"btype">>, <<"bucket">>},
                {<<"dob_bin">>, <<"19601301|000000">>}, null},
            {?IDX_TAG, {<<"btype">>, <<"bucket">>},
                {<<"dob_bin">>, <<"19601301|000100">>}, null},
            16),
    ?assertMatch(500, length(IdxRange1)),
    ?assertMatch(500, length(IdxRange2)),
    ?assertMatch(250, length(IdxRange3)),
    ?assertMatch(250, length(IdxRange4)),
    ?assertMatch(250, length(IdxRange5)),
    ?assertMatch(199, length(IdxRange6)),
    ?assertMatch(99, length(IdxRange7)),
    ?assertMatch(100, length(IdxRange8)),
    ok = sst_close(P1),
    ok = file:delete(filename:join(?TEST_AREA, FileName ++ ".sst")),

    ObjectKeyFun =
        fun(I) ->
            {{?RIAK_TAG,
                {<<"btype">>, <<"bucket">>},
                list_to_binary("19601301|"
                    ++ io_lib:format("~6..0w", [I])),
                null},
            {1, {active, infinity}, {0, 0}, null}}
        end,
    ObjectEntries = lists:map(ObjectKeyFun, lists:seq(1, 500)),
    OptsSST =
        #sst_options{press_method=native,
                        log_options=leveled_log:get_opts()},
    {ok, P2, {_FK2, _LK2}, _Bloom2} =
        sst_new(?TEST_AREA, FileName, 1, ObjectEntries, 6000, OptsSST),

    ObjectFileStateSize = size_summary(P2),

    ObjRange1 =
        sst_getkvrange(
            P2,
            {?RIAK_TAG, {<<"btype">>, <<"bucket">>}, <<"1959">>, null},
            all,
            16),
    ObjRange2 =
        sst_getkvrange(
            P2,
            {?RIAK_TAG,
                {<<"btype">>, <<"bucket">>},
                <<"1960">>, null},
            {?RIAK_TAG,
                {<<"btype">>, <<"bucket">>},
                <<"1961">>, null},
            16),
    ObjRange3 =
        sst_getkvrange(
            P2,
            {?RIAK_TAG, {<<"btype">>, <<"bucket">>},
                <<"1960">>, null},
            {?RIAK_TAG, {<<"btype">>, <<"bucket">>},
                <<"19601301|000250">>, null},
            16),
    ObjRange4 =
        sst_getkvrange(
            P2,
            {?RIAK_TAG, {<<"btype">>, <<"bucket">>},
                <<"19601301|000251">>, null},
            {?RIAK_TAG, {<<"btype">>, <<"bucket">>},
                <<"1961">>, null},
            16),
    ObjRange6 =
        sst_getkvrange(
            P2,
            {?RIAK_TAG, {<<"btype">>, <<"bucket">>},
                <<"19601301|000">>, null},
            {?RIAK_TAG, {<<"btype">>, <<"bucket">>},
                <<"19601301|0002">>, null},
            16),
    ObjRange7 =
        sst_getkvrange(
            P2,
            {?RIAK_TAG, {<<"btype">>, <<"bucket">>},
                <<"19601301|000">>, null},
            {?RIAK_TAG, {<<"btype">>, <<"bucket">>},
                <<"19601301|0001">>, null},
            16),
    ObjRange8 =
        sst_getkvrange(
            P2,
            {?RIAK_TAG, {<<"btype">>, <<"bucket">>},
                <<"19601301|000000">>, null},
            {?RIAK_TAG, {<<"btype">>, <<"bucket">>},
                <<"19601301|000100">>, null},
            16),

    ?assertMatch(500, length(ObjRange1)),
    ?assertMatch(500, length(ObjRange2)),
    ?assertMatch(250, length(ObjRange3)),
    ?assertMatch(250, length(ObjRange4)),
    ?assertMatch(199, length(ObjRange6)),
    ?assertMatch(99, length(ObjRange7)),
    ?assertMatch(100, length(ObjRange8)),
    ok = sst_close(P2),
    ok = file:delete(filename:join(?TEST_AREA, FileName ++ ".sst")),

    HeadKeyFun =
        fun(I) ->
            {{?HEAD_TAG,
                {<<"btype">>, <<"bucket">>},
                list_to_binary("19601301|"
                    ++ io_lib:format("~6..0w", [I])),
                null},
            {1, {active, infinity}, {0, 0}, null, undefined}}
        end,
    HeadEntries = lists:map(HeadKeyFun, lists:seq(1, 500)),
    {ok, P3, {_FK3, _LK3}, _Bloom3} =
        sst_new(?TEST_AREA, FileName, 1, HeadEntries, 6000, OptsSST),

    HeadFileStateSize =  size_summary(P3),

    HeadRange1 =
        sst_getkvrange(
            P3,
            {?HEAD_TAG, {<<"btype">>, <<"bucket">>}, <<"1959">>, null},
            all,
            16),
    HeadRange2 =
        sst_getkvrange(
            P3,
            {?HEAD_TAG,
                {<<"btype">>, <<"abucket">>},
                <<"1962">>, null},
            {?HEAD_TAG,
                {<<"btype">>, <<"zbucket">>},
                <<"1960">>, null},
            16),
    HeadRange3 =
        sst_getkvrange(
            P3,
            {?HEAD_TAG, {<<"btype">>, <<"bucket">>},
                <<"1960">>, null},
            {?HEAD_TAG, {<<"btype">>, <<"bucket">>},
                <<"19601301|000250">>, null},
            16),
    HeadRange4 =
        sst_getkvrange(
            P3,
            {?HEAD_TAG, {<<"btype">>, <<"bucket">>},
                <<"19601301|000251">>, null},
            {?HEAD_TAG, {<<"btype">>, <<"bucket">>},
                <<"1961">>, null},
            16),
    HeadRange6 =
        sst_getkvrange(
            P3,
            {?HEAD_TAG, {<<"btype">>, <<"bucket">>},
                <<"19601301|000">>, null},
            {?HEAD_TAG, {<<"btype">>, <<"bucket">>},
                <<"19601301|0002">>, null},
            16),
    HeadRange7 =
        sst_getkvrange(
            P3,
            {?HEAD_TAG, {<<"btype">>, <<"bucket">>},
                <<"19601301|000">>, null},
            {?HEAD_TAG, {<<"btype">>, <<"bucket">>},
                <<"19601301|0001">>, null},
            16),
    HeadRange8 =
        sst_getkvrange(
            P3,
            {?HEAD_TAG, {<<"btype">>, <<"bucket">>},
                <<"19601301|000000">>, null},
            {?HEAD_TAG, {<<"btype">>, <<"bucket">>},
                <<"19601301|000100">>, null},
            16),

    ?assertMatch(500, length(HeadRange1)),
    ?assertMatch(500, length(HeadRange2)),
    ?assertMatch(250, length(HeadRange3)),
    ?assertMatch(250, length(HeadRange4)),
    ?assertMatch(199, length(HeadRange6)),
    ?assertMatch(99, length(HeadRange7)),
    ?assertMatch(100, length(HeadRange8)),
    ok = sst_close(P3),
    ok = file:delete(filename:join(?TEST_AREA, FileName ++ ".sst")),

    [_HdO|RestObjectEntries] = ObjectEntries,
    [_HdI|RestIndexEntries] = IndexEntries,
    [_Hdh|RestHeadEntries] = HeadEntries,

    {ok, P4, {_FK4, _LK4}, _Bloom4} =
        sst_new(
            ?TEST_AREA,
            FileName, 1,
            [HeadKeyFun(9999)|RestIndexEntries],
            6000, OptsSST),
    print_compare_size("Index", IndexFileStateSize, size_summary(P4)),
    ok = sst_close(P4),
    ok = file:delete(filename:join(?TEST_AREA, FileName ++ ".sst")),

    {ok, P5, {_FK5, _LK5}, _Bloom5} =
    sst_new(
        ?TEST_AREA,
        FileName, 1,
        [HeadKeyFun(9999)|RestObjectEntries],
        6000, OptsSST),
    print_compare_size("Object", ObjectFileStateSize, size_summary(P5)),
    ok = sst_close(P5),
    ok = file:delete(filename:join(?TEST_AREA, FileName ++ ".sst")),

    {ok, P6, {_FK6, _LK6}, _Bloom6} =
    sst_new(
        ?TEST_AREA,
        FileName, 1,
        RestHeadEntries ++ [IndexKeyFun(1)],
        6000, OptsSST),
    print_compare_size("Head", HeadFileStateSize, size_summary(P6)),
    ok = sst_close(P6),
    ok = file:delete(filename:join(?TEST_AREA, FileName ++ ".sst")).

size_summary(P) ->
    Summary = element(2, element(2, sys:get_state(P))),
    true = is_record(Summary, summary),
    erts_debug:flat_size(Summary).

print_compare_size(Type, OptimisedSize, UnoptimisedSize) ->
    io:format(
        user,
        "~n~s State optimised to ~w bytes unoptimised ~w bytes~n",
        [Type, OptimisedSize * 8, UnoptimisedSize * 8]),
    % Reduced by at least a quarter
    ?assert(OptimisedSize < (UnoptimisedSize - (UnoptimisedSize div 4))).


single_key_test() ->
    FileName = "single_key_test",
    Field = <<"t1_bin">>,
    LK = leveled_codec:to_ledgerkey(<<"Bucket0">>, <<"Key0">>, ?STD_TAG),
    Chunk = leveled_rand:rand_bytes(16),
    {_B, _K, MV, _H, _LMs} =
        leveled_codec:generate_ledgerkv(LK, 1, Chunk, 16, infinity),
    OptsSST =
        #sst_options{press_method=native,
                        log_options=leveled_log:get_opts()},
    {ok, P1, {LK, LK}, _Bloom1} =
        sst_new(?TEST_AREA, FileName, 1, [{LK, MV}], 6000, OptsSST),
    ?assertMatch({LK, MV}, sst_get(P1, LK)),
    ok = sst_close(P1),
    ok = file:delete(filename:join(?TEST_AREA, FileName ++ ".sst")),

    IndexSpecs = [{add, Field, <<"20220101">>}],
    [{IdxK, IdxV}] =
        leveled_codec:idx_indexspecs(IndexSpecs,
                                    <<"Bucket">>,
                                    <<"Key">>,
                                    1,
                                    infinity),
    {ok, P2, {IdxK, IdxK}, _Bloom2} =
        sst_new(?TEST_AREA, FileName, 1, [{IdxK, IdxV}], 6000, OptsSST),
    ?assertMatch(
        [{IdxK, IdxV}],
        sst_getkvrange(
            P2,
            {?IDX_TAG, <<"Bucket">>, {Field, <<"20220100">>}, null},
            all,
            16)),
    ?assertMatch(
        [{IdxK, IdxV}],
        sst_getkvrange(
            P2,
            {?IDX_TAG, <<"Bucket">>, {Field, <<"20220100">>}, null},
            {?IDX_TAG, <<"Bucket">>, {Field, <<"20220101">>}, null},
            16)),
    ?assertMatch(
        [{IdxK, IdxV}],
        sst_getkvrange(
            P2,
            {?IDX_TAG, <<"Bucket">>, {Field, <<"20220101">>}, null},
            {?IDX_TAG, <<"Bucket">>, {Field, <<"20220101">>}, null},
            16)),
    ok = sst_close(P2),
    ok = file:delete(filename:join(?TEST_AREA, FileName ++ ".sst")).

strange_range_test() ->
    FileName = "strange_range_test",
    V = leveled_head:riak_metadata_to_binary(
        term_to_binary([{"actor1", 1}]),
        <<1:32/integer, 0:32/integer, 0:32/integer>>),
    OptsSST =
        #sst_options{press_method=native,
                        log_options=leveled_log:get_opts()},

    FK = leveled_codec:to_ledgerkey({<<"T0">>, <<"B0">>}, <<"K0">>, ?RIAK_TAG),
    LK = leveled_codec:to_ledgerkey({<<"T0">>, <<"B0">>}, <<"K02">>, ?RIAK_TAG),
    EK = leveled_codec:to_ledgerkey({<<"T0">>, <<"B0">>}, <<"K0299">>, ?RIAK_TAG),

    KL1 =
        lists:map(
            fun(I) ->
                leveled_codec:to_ledgerkey(
                    {<<"T0">>, <<"B0">>},
                    list_to_binary("K00" ++ integer_to_list(I)),
                    ?RIAK_TAG)
            end,
            lists:seq(1, 300)),
    KL2 =
        lists:map(
            fun(I) ->
                leveled_codec:to_ledgerkey(
                    {<<"T0">>, <<"B0">>},
                    list_to_binary("K02" ++ integer_to_list(I)),
                    ?RIAK_TAG)
            end,
            lists:seq(1, 300)),

    GenerateValue =
        fun(K) ->
            element(
                3, leveled_codec:generate_ledgerkv(K, 1, V, 16, infinity))
        end,

    KVL =
        lists:ukeysort(
            1,
            lists:map(
                fun(K) -> {K, GenerateValue(K)} end,
                [FK] ++ KL1 ++ [LK] ++ KL2)),

    {ok, P1, {FK, EK}, _Bloom1} =
            sst_new(?TEST_AREA, FileName, 1, KVL, 6000, OptsSST),

    ?assertMatch(LK, element(1, sst_get(P1, LK))),
    ?assertMatch(FK, element(1, sst_get(P1, FK))),
    ok = sst_close(P1),
    ok = file:delete(filename:join(?TEST_AREA, FileName ++ ".sst")),

    IndexSpecs =
        lists:map(
            fun(I) -> {add, <<"t1_bin">>, integer_to_binary(I)} end,
            lists:seq(1, 500)),
    IdxKVL =
        leveled_codec:idx_indexspecs(IndexSpecs,
                                    <<"Bucket">>,
                                    <<"Key">>,
                                    1,
                                    infinity),
    {ok, P2, {_FIdxK, _EIdxK}, _Bloom2} =
        sst_new(
            ?TEST_AREA, FileName, 1, lists:ukeysort(1, IdxKVL), 6000, OptsSST),
    [{IdxK1, _IdxV1}, {IdxK2, _IdxV2}] =
        sst_getkvrange(
            P2,
            {?IDX_TAG, <<"Bucket">>, {<<"t1_bin">>, <<"1">>}, null},
            {?IDX_TAG, <<"Bucket">>, {<<"t1_bin">>, <<"10">>}, null},
            16),
    ?assertMatch(
        {?IDX_TAG, <<"Bucket">>, {<<"t1_bin">>, <<"1">>}, <<"Key">>},
        IdxK1
    ),
    ?assertMatch(
        {?IDX_TAG, <<"Bucket">>, {<<"t1_bin">>, <<"10">>}, <<"Key">>},
        IdxK2
    ),
    ok = sst_close(P2),
    ok = file:delete(filename:join(?TEST_AREA, FileName ++ ".sst")).


receive_fun() ->
    receive
        {sst_pid, SST_P} ->
            timer:sleep(?STARTUP_TIMEOUT + 1000),
            ?assertMatch(false, is_process_alive(SST_P))
    end.

start_sst_fun(ProcessToInform) ->
    N = 3000,
    KVL1 = lists:ukeysort(1, generate_randomkeys(N + 1, N, 1, 20)),
    OptsSST =
        #sst_options{press_method=native,
                        log_options=leveled_log:get_opts()},
    {ok, P1, {_FK1, _LK1}, _Bloom1} =
        sst_new(?TEST_AREA, "level1_src", 1, KVL1, 6000, OptsSST),
    ProcessToInform ! {sst_pid, P1}.


blocks_required_test() ->
    B = <<"Bucket">>,
    Idx = <<"idx_bin">>,
    Chunk = leveled_rand:rand_bytes(32),
    KeyFun =
        fun(I) ->
            list_to_binary(io_lib:format("B~6..0B", [I]))
        end,
    IdxKey = 
        fun(I) ->
            {?IDX_TAG, B, {Idx, KeyFun(I)}, KeyFun(I)}
        end,
    StdKey =
        fun(I) -> {?STD_TAG, B, KeyFun(I), null} end,
    MetaValue =
        fun(I) -> 
            element(
                3,
                leveled_codec:generate_ledgerkv(
                    StdKey(I), I, Chunk, 32, infinity))
        end,
    IdxValue =
        fun(I) ->
            element(
                3,
                leveled_codec:generate_ledgerkv(
                    IdxKey(I), I, null, 0, infinity))
        end,
    Block1L =
        lists:map(fun(I) -> {IdxKey(I), IdxValue(I)} end, lists:seq(1, 16)),
    Block2L =
        lists:map(fun(I) -> {IdxKey(I), IdxValue(I)} end, lists:seq(17, 32)),
    MidBlockL =
        lists:map(fun(I) -> {IdxKey(I), IdxValue(I)} end, lists:seq(33, 48)),
    Block4L =
        lists:map(fun(I) -> {IdxKey(I), IdxValue(I)} end, lists:seq(49, 64)),
    Block5L =
        lists:map(fun(I) -> {IdxKey(I), IdxValue(I)} end, lists:seq(65, 70))
        ++
        lists:map(fun(I) -> {StdKey(I), MetaValue(I)} end, lists:seq(1, 8)),
    B1 = serialise_block(Block1L, native),
    B2 = serialise_block(Block2L, native),
    B3 = serialise_block(MidBlockL, native),
    B4 = serialise_block(Block4L, native),
    B5 = serialise_block(Block5L, native),
    Empty = serialise_block([], native),

    TestFun =
        fun(SK, EK, Exp) ->
            KVL = blocks_required({SK, EK}, B1, B2, B3, B4, B5, native),
            io:format(
                "Length KVL ~w First ~p Last ~p~n",
                [length(KVL), hd(KVL), lists:last(KVL)]),
            ?assert(length(KVL) == Exp)
        end,
    
    TestFun(
        {?IDX_TAG, B, {Idx, KeyFun(3)}, null},
        {?IDX_TAG, B, {Idx, KeyFun(99)}, null},
        68
    ),
    TestFun(
        {?IDX_TAG, B, {Idx, KeyFun(35)}, null},
        {?IDX_TAG, B, {Idx, KeyFun(99)}, null},
        36
    ),
    TestFun(
        {?IDX_TAG, B, {Idx, KeyFun(68)}, null},
        {?IDX_TAG, B, {Idx, KeyFun(99)}, null},
        3
    ),
    KVL1 =
        blocks_required(
            {{?IDX_TAG, B, {Idx, KeyFun(3)}, null},
                {?IDX_TAG, B, {Idx, KeyFun(99)}, null}},
            B1, B2, Empty, B4, B5, native),
    ?assertMatch(52, length(KVL1)),
    KVL2 =
        blocks_required(
            {{?IDX_TAG, B, {Idx, KeyFun(3)}, null},
                {?IDX_TAG, B, {Idx, KeyFun(99)}, null}},
            B1, B2, Empty, Empty, Empty, native),
    ?assertMatch(30, length(KVL2)),
    KVL3 =
        blocks_required(
            {{?IDX_TAG, B, {Idx, KeyFun(3)}, null},
                {?IDX_TAG, B, {Idx, KeyFun(99)}, null}},
            B1, Empty, Empty, Empty, Empty, native),
    ?assertMatch(14, length(KVL3)),
    KVL4 =
        blocks_required(
            {{?IDX_TAG, B, {Idx, KeyFun(3)}, null},
                {?IDX_TAG, B, {Idx, KeyFun(99)}, null}},
            B1, Empty, B3, B4, B5, native),
    ?assertMatch(52, length(KVL4)),
    KVL5 =
        blocks_required(
            {{?IDX_TAG, B, {Idx, KeyFun(3)}, null},
                {?IDX_TAG, B, {Idx, KeyFun(99)}, null}},
            B1, B2, B3, Empty, B5, native),
    ?assertMatch(52, length(KVL5))
    .
    

-endif.<|MERGE_RESOLUTION|>--- conflicted
+++ resolved
@@ -151,11 +151,7 @@
 -type slot_index_value()
     :: #slot_index_value{}.
 -type press_method()
-<<<<<<< HEAD
-        :: lz4|native|zstd|none.
-=======
-    :: lz4|native|none.
->>>>>>> c294570b
+    :: lz4|native|zstd|none.
 -type range_endpoint()
     :: all|leveled_codec:ledger_key().
 -type slot_pointer()
@@ -1714,10 +1710,6 @@
     % native or none can be treated the same
     binary_to_term(Bin).
 
-<<<<<<< HEAD
-
-=======
->>>>>>> c294570b
 -spec hmac(binary()|integer()) -> integer().
 %% @doc
 %% Perform a CRC check on an input
