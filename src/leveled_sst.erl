%% -------- SST (Variant) ---------
%%
%% A FSM module intended to wrap a persisted, ordered view of Keys and Values
%%
%% The persisted view is built from a list (which may be created by merging
%% multiple lists).  The list is built first, then the view is created in bulk.
%%
%% -------- Slots ---------
%%
%% The view is built from sublists referred to as slot.  Each slot is up to 128
%% keys and values in size.  Three strategies have been benchmarked for the 
%% slot: a skiplist, a gb-tree, four blocks of flat lists with an index. 
%%
%% Skiplist:
%% build and serialise slot - 3233 microseconds
%% de-serialise and check * 128 - 14669 microseconds
%% flatten back to list - 164 microseconds
%%
%% GBTree:
%% build and serialise tree - 1433 microseconds
%% de-serialise and check * 128 - 15263 microseconds
%% flatten back to list - 175 microseconds
%%
%% Indexed Blocks:
%% build and serialise slot 342 microseconds
%% de-deserialise and check * 128 - 6746 microseconds
%% flatten back to list - 187 microseconds
%%
%% The negative side of using Indexed Blocks is the storage of the index.  In 
%% the original implementation this was stored on fadvised disk (the index in 
%% this case was a rice-encoded view of which block the object is in).  In this
%% implementation it is cached in memory -requiring 2-bytes per key to be kept
%% in memory.
%%
%% -------- Blooms ---------
%%
%% There is a bloom for each slot - based on two hashes and 8 bits per key.
%%
%% Hashing for blooms is a challenge, as the slot is a slice of an ordered
%% list of keys with a fixed format.  It is likely that the keys may vary by
%% only one or two ascii characters, and there is a desire to avoid the
%% overhead of cryptographic hash functions that may be able to handle this.
%%
%% -------- Summary ---------
%%
%% Each file has a summary - which is the 128 keys at the top of each slot in 
%% a skiplist, with some basic metadata about the slot stored as the value.
%%
%% The summary is stored seperately to the slots (within the same file).
%%
%% -------- CRC Checks ---------
%%
%% Every attempt to either read a summary or a slot off disk will also include 
%% a CRC check.  If the CRC check fails non-presence is assumed (the data 
%% within is assumed to be entirely lost).  The data can be recovered by either
%% using a recoverable strategy in transaction log compaction, and triggering
%% the transaction log replay; or by using a higher level for of anti-entropy
%% (i.e. make Riak responsible).


-module(leveled_sst).

-behaviour(gen_fsm).

-ifdef(fsm_deprecated).
-compile({nowarn_deprecated_function, 
            [{gen_fsm, start_link, 3},
                {gen_fsm, sync_send_event, 2},
                {gen_fsm, sync_send_event, 3},
                {gen_fsm, send_event, 2},
                {gen_fsm, send_all_state_event, 2}]}).
-endif.

-include("include/leveled.hrl").

-define(LOOK_SLOTSIZE, 128). % Maximum of 128
-define(LOOK_BLOCKSIZE, {24, 32}). % 4x + y = ?LOOK_SLOTSIZE
-define(NOLOOK_SLOTSIZE, 256).
-define(NOLOOK_BLOCKSIZE, {56, 32}). % 4x + y = ?NOLOOK_SLOTSIZE
-define(COMPRESSION_FACTOR, 1).
    % When using native compression - how hard should the compression code
    % try to reduce the size of the compressed output. 1 Is to imply minimal
    % effort, 6 is default in OTP:
    % https://www.erlang.org/doc/man/erlang.html#term_to_binary-2
-define(BINARY_SETTINGS, [{compressed, ?COMPRESSION_FACTOR}]).
-define(MERGE_SCANWIDTH, 16).
-define(DISCARD_EXT, ".discarded").
-define(DELETE_TIMEOUT, 10000).
-define(TREE_TYPE, idxt).
-define(TREE_SIZE, 16).
-define(TIMING_SAMPLECOUNTDOWN, 20000).
-define(TIMING_SAMPLESIZE, 100).
-define(BLOCK_LENGTHS_LENGTH, 20).
-define(LMD_LENGTH, 4).
-define(FLIPPER32, 4294967295).
<<<<<<< HEAD
-define(COMPRESS_AT_LEVEL, 1).
=======
>>>>>>> 07f2f57b
-define(DOUBLESIZE_LEVEL, 3).
-define(INDEX_MODDATE, true).
-define(TOMB_COUNT, true).
-define(USE_SET_FOR_SPEED, 64).
-define(STARTUP_TIMEOUT, 10000).

-ifdef(TEST).
-define(HIBERNATE_TIMEOUT, 5000).
-else.
-define(HIBERNATE_TIMEOUT, 60000).
-endif.

-define(START_OPTS, [{hibernate_after, ?HIBERNATE_TIMEOUT}]).

-include_lib("eunit/include/eunit.hrl").

-export([init/1,
        handle_sync_event/4,
        handle_event/3,
        handle_info/3,
        terminate/3,
        code_change/4,
        format_status/2,
        starting/2,
        starting/3,
        reader/2,
        reader/3,
        delete_pending/2,
        delete_pending/3]).

-export([sst_new/6,
            sst_newmerge/8,
            sst_newlevelzero/7,
            sst_open/4,
            sst_get/2,
            sst_get/3,
            sst_getsqn/3,
            sst_expandpointer/5,
            sst_getmaxsequencenumber/1,
            sst_setfordelete/2,
            sst_clear/1,
            sst_checkready/1,
            sst_switchlevels/2,
            sst_deleteconfirmed/1,
            sst_gettombcount/1,
            sst_close/1]).

-ifdef(TEST).

-export([sst_newmerge/10]).

-endif.

-export([tune_seglist/1, extract_hash/1, member_check/2]).

-export([in_range/3]).

-record(slot_index_value, {slot_id :: integer(),
                            start_position :: integer(),
                            length :: integer()}).

-record(summary,
            {first_key :: tuple(),
            last_key :: tuple(),
            index :: tuple() | undefined,
            size :: integer(),
            max_sqn :: integer()}).
    %% DO NOT CHANGE
    %% The summary record is persisted as part of the sile format
    %% Any chnage to this record will mean the change cannot be rolled back

-type press_method() 
        :: leveled_codec:compression_method()|none.
-type range_endpoint() 
        :: all|leveled_codec:ledger_key().
-type slot_pointer() 
        :: {pointer, pid(), integer(), range_endpoint(), range_endpoint()}.
-type sst_pointer() 
            % Used in sst_new
        :: {next, 
            leveled_pmanifest:manifest_entry(), 
            range_endpoint()}.
-type sst_closed_pointer() 
            % used in expand_list_by_pointer 
            % (close point is added by maybe_expand_pointer
        :: {next, 
            leveled_pmanifest:manifest_entry(), 
            range_endpoint(),
            range_endpoint()}.
-type expandable_pointer() 
        :: slot_pointer()|sst_pointer()|sst_closed_pointer().
-type expanded_pointer() 
        :: leveled_codec:ledger_kv()|expandable_pointer().
-type binaryslot_element()
        :: {tuple(), tuple()}|{binary(), integer(), tuple(), tuple()}.
-type tuned_seglist()
        :: false|
            {sets, sets:set(non_neg_integer())}|
            {list, list(non_neg_integer())}.
-type sst_options() 
        :: #sst_options{}.
-type binary_slot()
        :: {binary(), binary(), list(integer()), leveled_codec:ledger_key()}.
-type sst_summary()
        :: #summary{}.
<<<<<<< HEAD
-type blockindex_cache() :: array:array(). 
=======
-type blockindex_cache()
        :: {non_neg_integer(), array:array(), non_neg_integer()}.
-type fetch_cache()
        :: any()|no_cache. % An array but OTP 16 types
-type cache_size()
        :: no_cache|4|32|64.
-type cache_hash()
        :: no_cache|non_neg_integer().
-type level()
        :: non_neg_integer().
-type summary_filter()
        :: fun((leveled_codec:ledger_key()) -> any()).
>>>>>>> 07f2f57b

%% yield_blockquery is used to determine if the work necessary to process a
%% range query beyond the fetching the slot should be managed from within
%% this process, or should be handled by the calling process.
%% Handling within the calling process may lead to extra binary heap garbage
%% see Issue 52.  Handling within the SST process may lead to contention and
%% extra copying.  Files at the top of the tree yield, those lower down don't.

-record(state,      
<<<<<<< HEAD
                {summary,
                    handle :: file:fd() | undefined,
                    penciller :: pid() | undefined | false,
                    root_path,
                    filename,
                    yield_blockquery = false :: boolean(),
                    blockindex_cache ::
                        blockindex_cache() | undefined |redacted,
                    compression_method = native :: press_method(),
                    index_moddate = ?INDEX_MODDATE :: boolean(),
                    timings = no_timing :: sst_timings(),
                    timings_countdown = 0 :: integer(),
                    starting_pid :: pid()|undefined,
                    fetch_cache = array:new([{size, ?CACHE_SIZE}]) ::
                        array:array() | redacted,
                    new_slots :: list()|undefined,
                    deferred_startup_tuple :: tuple()|undefined,
                    level :: non_neg_integer()|undefined,
                    tomb_count = not_counted
                            :: non_neg_integer()|not_counted,
                    high_modified_date :: non_neg_integer()|undefined}).

-record(sst_timings, 
                {sample_count = 0 :: integer(),
                    index_query_time = 0 :: integer(),
                    lookup_cache_time = 0 :: integer(),
                    slot_index_time = 0 :: integer(),
                    fetch_cache_time = 0 :: integer(),
                    slot_fetch_time = 0 :: integer(),
                    noncached_block_time = 0 :: integer(),
                    lookup_cache_count = 0 :: integer(),
                    slot_index_count = 0 :: integer(),
                    fetch_cache_count = 0 :: integer(),
                    slot_fetch_count = 0 :: integer(),
                    noncached_block_count = 0 :: integer()}).
=======
        {summary,
            handle :: file:fd() | undefined,
            penciller :: pid() | undefined | false,
            root_path,
            filename,
            yield_blockquery = false :: boolean(),
            blockindex_cache :: blockindex_cache()|undefined,
            compression_method = native :: press_method(),
            index_moddate = ?INDEX_MODDATE :: boolean(),
            starting_pid :: pid()|undefined,
            fetch_cache = no_cache :: fetch_cache(),
            new_slots :: list()|undefined,
            deferred_startup_tuple :: tuple()|undefined,
            level :: level()|undefined,
            tomb_count = not_counted
                :: non_neg_integer()|not_counted,
            high_modified_date :: non_neg_integer()|undefined,
            filter_fun :: summary_filter() | undefined,
            monitor = {no_monitor, 0} :: leveled_monitor:monitor()}).
>>>>>>> 07f2f57b

-record(build_timings,
        {slot_hashlist = 0 :: integer(),
            slot_serialise = 0 :: integer(),
            slot_finish = 0 :: integer(),
            fold_toslot = 0 :: integer()}).

-type sst_state() :: #state{}.
-type build_timings() :: no_timing|#build_timings{}.

-export_type([expandable_pointer/0, press_method/0]).

%%%============================================================================
%%% API
%%%============================================================================

-spec sst_open(string(), string(), sst_options(), level())
            -> {ok, pid(), 
                    {leveled_codec:ledger_key(), leveled_codec:ledger_key()}, 
                    binary()}.
%% @doc
%% Open an SST file at a given path and filename.  The first and last keys
%% are returned in response to the request - so that those keys can be used
%% in manifests to understand what range of keys are covered by the SST file.
%% All keys in the file should be between the first and last key in erlang
%% term order.
%%
%% The filename should include the file extension.
sst_open(RootPath, Filename, OptsSST, Level) ->
    {ok, Pid} = gen_fsm:start_link(?MODULE, [], ?START_OPTS),
    case gen_fsm:sync_send_event(Pid,
                                    {sst_open,
                                        RootPath, Filename, OptsSST, Level},
                                    infinity) of
        {ok, {SK, EK}, Bloom} ->
            {ok, Pid, {SK, EK}, Bloom}
    end.

-spec sst_new(string(), string(), level(), 
                    list(leveled_codec:ledger_kv()), 
                    integer(), sst_options()) 
            -> {ok, pid(), 
                    {leveled_codec:ledger_key(), leveled_codec:ledger_key()}, 
                    binary()}.
%% @doc
%% Start a new SST file at the assigned level passing in a list of Key, Value
%% pairs.  This should not be used for basement levels or unexpanded Key/Value
%% lists as merge_lists will not be called.
sst_new(RootPath, Filename, Level, KVList, MaxSQN, OptsSST) ->
    sst_new(RootPath, Filename, Level,
            KVList, MaxSQN, OptsSST, ?INDEX_MODDATE).

sst_new(RootPath, Filename, Level, KVList, MaxSQN, OptsSST, IndexModDate) ->
<<<<<<< HEAD
    {ok, Pid} = gen_fsm:start_link(?MODULE, [], []),
    PressMethod0 = compress_level(Level, OptsSST#sst_options.press_method),
    MaxSlots0 = maxslots_level(Level, OptsSST#sst_options.max_sstslots),
    OptsSST0 =
        OptsSST#sst_options{press_method = PressMethod0,
                            max_sstslots = MaxSlots0},

=======
    {ok, Pid} = gen_fsm:start_link(?MODULE, [], ?START_OPTS),
    OptsSST0 = update_options(OptsSST, Level),
>>>>>>> 07f2f57b
    {[], [], SlotList, FK, _CountOfTombs}  =
        merge_lists(KVList, OptsSST0, IndexModDate),
    case gen_fsm:sync_send_event(Pid,
                                    {sst_new,
                                        RootPath,
                                        Filename,
                                        Level,
                                        {SlotList, FK},
                                        MaxSQN,
                                        OptsSST0,
                                        IndexModDate,
                                        not_counted,
                                        self()},
                                    infinity) of
        {ok, {SK, EK}, Bloom} ->
            {ok, Pid, {SK, EK}, Bloom}
    end.

-spec sst_newmerge(string(), string(),
                    list(leveled_codec:ledger_kv()|sst_pointer()),
                    list(leveled_codec:ledger_kv()|sst_pointer()),
<<<<<<< HEAD
                    boolean(), integer(),
=======
                    boolean(), level(), 
>>>>>>> 07f2f57b
                    integer(), sst_options())
            -> empty|{ok, pid(),
                {{list(leveled_codec:ledger_kv()),
                        list(leveled_codec:ledger_kv())},
                    leveled_codec:ledger_key(),
                    leveled_codec:ledger_key()},
                    binary()}.
%% @doc
%% Start a new SST file at the assigned level passing in a two lists of
%% {Key, Value} pairs to be merged.  The merge_lists function will use the
%% IsBasement boolean to determine if expired keys or tombstones can be
%% deleted.
%%
%% The remainder of the lists is returned along with the StartKey and EndKey
%% so that the remainder can be  used in the next file in the merge.  It might
%% be that the merge_lists returns nothing (for example when a basement file is
%% all tombstones) - and the atom empty is returned in this case so that the
%% file is not added to the manifest.
<<<<<<< HEAD
sst_newmerge(RootPath, Filename,
        KVL1, KVL2, IsBasement, Level,
        MaxSQN, OptsSST) ->
    sst_newmerge(RootPath, Filename,
        KVL1, KVL2, IsBasement, Level,
=======
sst_newmerge(RootPath, Filename, 
        KVL1, KVL2, IsBasement, Level, 
        MaxSQN, OptsSST) when Level > 0 ->
    sst_newmerge(RootPath, Filename, 
        KVL1, KVL2, IsBasement, Level, 
>>>>>>> 07f2f57b
        MaxSQN, OptsSST, ?INDEX_MODDATE, ?TOMB_COUNT).

sst_newmerge(RootPath, Filename, 
        KVL1, KVL2, IsBasement, Level, 
        MaxSQN, OptsSST, IndexModDate, TombCount) ->
<<<<<<< HEAD
    PressMethod0 = compress_level(Level, OptsSST#sst_options.press_method),
    MaxSlots0 = maxslots_level(Level, OptsSST#sst_options.max_sstslots),
    OptsSST0 =
        OptsSST#sst_options{press_method = PressMethod0,
                            max_sstslots = MaxSlots0},
=======
    OptsSST0 = update_options(OptsSST, Level),
>>>>>>> 07f2f57b
    {Rem1, Rem2, SlotList, FK, CountOfTombs} = 
        merge_lists(KVL1, KVL2, {IsBasement, Level}, OptsSST0,
                    IndexModDate, TombCount),
    case SlotList of
        [] ->
            empty;
        _ ->
            {ok, Pid} = gen_fsm:start_link(?MODULE, [], ?START_OPTS),
            case gen_fsm:sync_send_event(Pid,
                                            {sst_new,
                                                RootPath,
                                                Filename,
                                                Level,
                                                {SlotList, FK},
                                                MaxSQN,
                                                OptsSST0,
                                                IndexModDate,
                                                CountOfTombs,
                                                self()},
                                            infinity) of
                {ok, {SK, EK}, Bloom} ->
                    {ok, Pid, {{Rem1, Rem2}, SK, EK}, Bloom}
            end
    end.

-spec sst_newlevelzero(string(), string(),
                            integer(), 
                            fun((pos_integer(),
                                    leveled_penciller:levelzero_returnfun())
                                -> ok)|
                                list(), 
                            pid()|undefined, 
                            integer(), 
                            sst_options()) ->
                                        {ok, pid(), noreply}.
%% @doc
%% Start a new file at level zero.  At this level the file size is not fixed -
%% it will be as big as the input.  Also the KVList is not passed in, it is 
%% fetched slot by slot using the FetchFun
sst_newlevelzero(RootPath, Filename, 
                    Slots, Fetcher, Penciller,
                    MaxSQN, OptsSST) ->
<<<<<<< HEAD
    PressMethod0 = compress_level(0, OptsSST#sst_options.press_method),
    MaxSlots0 = maxslots_level(0, OptsSST#sst_options.max_sstslots),
    OptsSST0 =
        OptsSST#sst_options{press_method = PressMethod0,
                            max_sstslots = MaxSlots0},
    {ok, Pid} = gen_fsm:start_link(?MODULE, [], []),
=======
    OptsSST0 = update_options(OptsSST, 0),
    {ok, Pid} = gen_fsm:start_link(?MODULE, [], ?START_OPTS),
>>>>>>> 07f2f57b
    % Initiate the file into the "starting" state
    ok = gen_fsm:sync_send_event(Pid,
                                {sst_newlevelzero,
                                    RootPath,
                                    Filename,
                                    Penciller,
                                    MaxSQN,
                                    OptsSST0,
                                    ?INDEX_MODDATE}, 
                                infinity),
    ok = 
        case is_list(Fetcher) of
            true ->
                gen_fsm:send_event(Pid, {complete_l0startup, Fetcher});
            false ->
                % Fetcher is a function
                gen_fsm:send_event(Pid, {sst_returnslot, none, Fetcher, Slots})
                % Start the fetch loop (async).  Having the fetch loop running
                % on async message passing means that the SST file can now be
                % closed while the fetch loop is still completing
        end,
    {ok, Pid, noreply}.


-spec sst_get(pid(), leveled_codec:ledger_key())
                                    -> leveled_codec:ledger_kv()|not_present.
%% @doc
%% Return a Key, Value pair matching a Key or not_present if the Key is not in
%% the store.  The segment_hash function is used to accelerate the seeking of
%% keys, sst_get/3 should be used directly if this has already been calculated
sst_get(Pid, LedgerKey) ->
    sst_get(Pid, LedgerKey, leveled_codec:segment_hash(LedgerKey)).

-spec sst_get(pid(), leveled_codec:ledger_key(), leveled_codec:segment_hash())
                                    -> leveled_codec:ledger_kv()|not_present.
%% @doc
%% Return a Key, Value pair matching a Key or not_present if the Key is not in
%% the store (with the magic hash precalculated).
sst_get(Pid, LedgerKey, Hash) ->
    gen_fsm:sync_send_event(
        Pid, {get_kv, LedgerKey, Hash, undefined}, infinity).

-spec sst_getsqn(pid(),
    leveled_codec:ledger_key(),
    leveled_codec:segment_hash()) -> leveled_codec:sqn()|not_present.
%% @doc
%% Return a SQN for the key or not_present if the key is not in
%% the store (with the magic hash precalculated).
sst_getsqn(Pid, LedgerKey, Hash) ->
    gen_fsm:sync_send_event(
        Pid, {get_kv, LedgerKey, Hash, fun sqn_only/1}, infinity).

-spec sst_getmaxsequencenumber(pid()) -> integer().
%% @doc
%% Get the maximume sequence number for this SST file
sst_getmaxsequencenumber(Pid) ->
    gen_fsm:sync_send_event(Pid, get_maxsequencenumber, infinity).

-spec sst_expandpointer(expandable_pointer(), 
                            list(expandable_pointer()), 
                            pos_integer(),
                            leveled_codec:segment_list(),
                            non_neg_integer())
                                            -> list(expanded_pointer()).
%% @doc
%% Expand out a list of pointer to return a list of Keys and Values with a
%% tail of pointers (once the ScanWidth has been satisfied).
%% Folding over keys in a store uses this function, although this function
%% does not directly call the gen_server - it does so by sst_getfilteredslots
%% or sst_getfilteredrange depending on the nature of the pointer.
sst_expandpointer(Pointer, MorePointers, ScanWidth, SegmentList, LowLastMod) ->
    expand_list_by_pointer(Pointer, MorePointers, ScanWidth,
                            SegmentList, LowLastMod).


-spec sst_setfordelete(pid(), pid()|false) -> ok.
%% @doc
%% If the SST is no longer in use in the active ledger it can be set for
%% delete.  Once set for delete it will poll the Penciller pid to see if
%% it is yet safe to be deleted (i.e. because all snapshots which depend
%% on it have finished).  No polling will be done if the Penciller pid
%% is 'false'
sst_setfordelete(Pid, Penciller) ->
    gen_fsm:sync_send_event(Pid, {set_for_delete, Penciller}, infinity).

-spec sst_gettombcount(pid()) -> non_neg_integer()|not_counted.
%% @doc
%% Get the count of tomb stones in this SST file, returning not_counted if this
%% file was created with a version which did not support tombstone counting, or
%% could also be because the file is L0 (which aren't counted as being chosen
%% for merge is inevitable)
sst_gettombcount(Pid) ->
    gen_fsm:sync_send_event(Pid, get_tomb_count, infinity).

-spec sst_clear(pid()) -> ok.
%% @doc
%% For this file to be closed and deleted
sst_clear(Pid) ->
    gen_fsm:sync_send_event(Pid, {set_for_delete, false}, infinity),
    gen_fsm:sync_send_event(Pid, close).

-spec sst_deleteconfirmed(pid()) -> ok.
%% @doc
%% Allows a penciller to confirm to a SST file that it can be cleared, as it
%% is no longer in use
sst_deleteconfirmed(Pid) ->
    gen_fsm:send_event(Pid, close).

-spec sst_checkready(pid()) -> {ok, string(), 
                                leveled_codec:ledger_key(), 
                                leveled_codec:ledger_key()}.
%% @doc
%% If a file has been set to be built, check that it has been built.  Returns
%% the filename and the {startKey, EndKey} for the manifest.
sst_checkready(Pid) ->
    %% Only used in test
    gen_fsm:sync_send_event(Pid, background_complete).

-spec sst_switchlevels(pid(), pos_integer()) -> ok.
%% @doc
%% Notify the SST file that it is now working at a new level
%% This simply prompts a GC on the PID now (as this may now be a long-lived
%% file, so don't want all the startup state to be held on memory - want to
%% proactively drop it
sst_switchlevels(Pid, NewLevel) ->
    gen_fsm:send_event(Pid, {switch_levels, NewLevel}).

-spec sst_close(pid()) -> ok.
%% @doc
%% Close the file
sst_close(Pid) ->
    gen_fsm:sync_send_event(Pid, close).



%%%============================================================================
%%% gen_server callbacks
%%%============================================================================

init([]) ->
    {ok, starting, #state{}}.

starting({sst_open, RootPath, Filename, OptsSST, Level}, _From, State) ->
    leveled_log:save(OptsSST#sst_options.log_options),
    Monitor = OptsSST#sst_options.monitor,
    {UpdState, Bloom} = 
        read_file(Filename,
                    State#state{root_path=RootPath},
                    OptsSST#sst_options.pagecache_level >= Level),
    Summary = UpdState#state.summary,
    {reply,
        {ok, {Summary#summary.first_key, Summary#summary.last_key}, Bloom},
        reader,
        UpdState#state{
            level = Level, fetch_cache = new_cache(Level), monitor = Monitor}};
starting({sst_new, 
            RootPath, Filename, Level, 
            {SlotList, FirstKey}, MaxSQN,
            OptsSST, IdxModDate, CountOfTombs, StartingPID}, _From, State) ->
    SW = os:timestamp(),
    leveled_log:save(OptsSST#sst_options.log_options),
    Monitor = OptsSST#sst_options.monitor,
    PressMethod = OptsSST#sst_options.press_method,
    {Length, SlotIndex, BlockEntries, SlotsBin, Bloom} = 
        build_all_slots(SlotList),
    {_, BlockIndex, HighModDate} =
        update_blockindex_cache(true,
                                BlockEntries,
                                new_blockindex_cache(Length),
                                undefined,
                                IdxModDate),
    SummaryBin = 
        build_table_summary(SlotIndex, Level, FirstKey, Length,
                            MaxSQN, Bloom, CountOfTombs),
    ActualFilename = 
        write_file(RootPath, Filename, SummaryBin, SlotsBin,
                    PressMethod, IdxModDate, CountOfTombs),
    YBQ = Level =< 2,
    {UpdState, Bloom} = 
        read_file(ActualFilename,
                    State#state{root_path=RootPath, yield_blockquery=YBQ},
                    OptsSST#sst_options.pagecache_level >= Level),
    Summary = UpdState#state.summary,
    leveled_log:log_timer(
        sst08, [ActualFilename, Level, Summary#summary.max_sqn], SW),
    erlang:send_after(?STARTUP_TIMEOUT, self(), start_complete),
    {reply,
        {ok, {Summary#summary.first_key, Summary#summary.last_key}, Bloom},
        reader,
        UpdState#state{
            blockindex_cache = BlockIndex,
            high_modified_date = HighModDate,
            starting_pid = StartingPID,
            level = Level,
            fetch_cache = new_cache(Level),
            monitor = Monitor}};
starting({sst_newlevelzero, RootPath, Filename,
                    Penciller, MaxSQN,
                    OptsSST, IdxModDate}, _From, State) -> 
    DeferredStartupTuple = 
        {RootPath, Filename, Penciller, MaxSQN, OptsSST,
            IdxModDate},
    {reply, ok, starting,
        State#state{
            deferred_startup_tuple = DeferredStartupTuple,
            level = 0,
            fetch_cache = new_cache(0)}};
starting(close, _From, State) ->
    % No file should have been created, so nothing to close.
    {stop, normal, ok, State}.
    
starting({complete_l0startup, Slots}, State) ->
    starting(complete_l0startup, State#state{new_slots = Slots});
starting(complete_l0startup, State) ->
    {RootPath, Filename, Penciller, MaxSQN, OptsSST, IdxModDate} =
        State#state.deferred_startup_tuple,
    SW0 = os:timestamp(),
    FetchedSlots = State#state.new_slots,
    leveled_log:save(OptsSST#sst_options.log_options),
    Monitor = OptsSST#sst_options.monitor,
    PressMethod = OptsSST#sst_options.press_method,
    FetchFun = fun(Slot) -> lists:nth(Slot, FetchedSlots) end,
    KVList = leveled_pmem:to_list(length(FetchedSlots), FetchFun),
    Time0 = timer:now_diff(os:timestamp(), SW0),
    
    SW1 = os:timestamp(),
    {[], [], SlotList, FirstKey, _CountOfTombs} =
        merge_lists(KVList, OptsSST, IdxModDate),
    Time1 = timer:now_diff(os:timestamp(), SW1),

    SW2 = os:timestamp(),
    {SlotCount, SlotIndex, BlockEntries, SlotsBin,Bloom} =
        build_all_slots(SlotList),
    {_, BlockIndex, HighModDate} =
        update_blockindex_cache(true,
                                BlockEntries,
                                new_blockindex_cache(SlotCount),
                                undefined,
                                IdxModDate),
    Time2 = timer:now_diff(os:timestamp(), SW2),
    
    SW3 = os:timestamp(),
    SummaryBin = 
        build_table_summary(SlotIndex, 0, FirstKey, SlotCount,
                            MaxSQN, Bloom, not_counted),
    Time3 = timer:now_diff(os:timestamp(), SW3),
    
    SW4 = os:timestamp(),
    ActualFilename = 
        write_file(RootPath, Filename, SummaryBin, SlotsBin,
                    PressMethod, IdxModDate, not_counted),
    {UpdState, Bloom} = 
        read_file(ActualFilename,
                    State#state{root_path=RootPath,
                                yield_blockquery=true,
                                % Important to empty this from state rather
                                % than carry it through to the next stage
                                new_slots=undefined,
                                deferred_startup_tuple=undefined},
                    true),
    Summary = UpdState#state.summary,
    Time4 = timer:now_diff(os:timestamp(), SW4),
    
    leveled_log:log_timer(
        sst08, [ActualFilename, 0, Summary#summary.max_sqn], SW0),
    leveled_log:log(sst11, [Time0, Time1, Time2, Time3, Time4]),

    case Penciller of
        undefined ->
            ok;
        _ ->
            leveled_penciller:pcl_confirml0complete(
                Penciller,
                UpdState#state.filename,
                Summary#summary.first_key,
                Summary#summary.last_key,
                Bloom),
            ok
    end,
    {next_state,
        reader,
        UpdState#state{
            blockindex_cache = BlockIndex,
            high_modified_date = HighModDate,
            monitor = Monitor}};
starting({sst_returnslot, FetchedSlot, FetchFun, SlotCount}, State) ->
    Self = self(),
    FetchedSlots = 
        case FetchedSlot of
            none ->
                [];
            _ ->
                [FetchedSlot|State#state.new_slots]
        end, 
    case length(FetchedSlots) == SlotCount of
        true ->
            gen_fsm:send_event(Self, complete_l0startup),
            {next_state,
                starting,
                % Reverse the slots so that they are back in the expected
                % order
                State#state{new_slots = lists:reverse(FetchedSlots)}};
        false ->
            ReturnFun =
                fun(NextSlot) ->
                    gen_fsm:send_event(Self, 
                                        {sst_returnslot, NextSlot,
                                            FetchFun, SlotCount})
                end,
            FetchFun(length(FetchedSlots) + 1, ReturnFun),
            {next_state,
                starting,
                State#state{new_slots = FetchedSlots}}
    end.


reader({get_kv, LedgerKey, Hash, Filter}, _From, State) ->
    % Get a KV value and potentially take sample timings
    Monitor =
        case Filter of
            undefined ->
                State#state.monitor;
            _ ->
                {no_monitor, 0}
        end,
    {KeyValue, BIC, HMD, FC} = 
        fetch(
            LedgerKey, Hash,
            State#state.summary,
            State#state.compression_method,
            State#state.high_modified_date,
            State#state.index_moddate,
            State#state.filter_fun,
            State#state.blockindex_cache,
            State#state.fetch_cache,
            State#state.handle,
            State#state.level,
            Monitor),
    Result =
        case Filter of
            undefined ->
                KeyValue;
            F ->
                F(KeyValue)
        end,
    case {BIC, HMD, FC} of
        {no_update, no_update, no_update} ->
            {reply, Result, reader, State};
        {no_update, no_update, FC} ->
            {reply, Result, reader, State#state{fetch_cache = FC}};
        {BIC, undefined, no_update} ->
            {reply, Result, reader, State#state{blockindex_cache = BIC}};
        {BIC, HMD, no_update} ->
            {reply,
                Result,
                reader,
                State#state{
                    blockindex_cache = BIC, high_modified_date = HMD},
                hibernate}
    end;
reader({get_kvrange, StartKey, EndKey, ScanWidth, SegList, LowLastMod},
                                                            _From, State) ->
    ReadNeeded =
        check_modified(State#state.high_modified_date,
                        LowLastMod,
                        State#state.index_moddate),
    {NeedBlockIdx, SlotsToFetchBinList, SlotsToPoint} =
        case ReadNeeded of
            true -> 
                fetch_range(StartKey, EndKey, ScanWidth,
                            SegList, LowLastMod,
                            State);
            false ->
                {false, [], []}
        end,
    PressMethod = State#state.compression_method,
    IdxModDate = State#state.index_moddate,
    
    case State#state.yield_blockquery of
        true ->
            {reply,
                {yield, 
                    SlotsToFetchBinList, 
                    SlotsToPoint, 
                    PressMethod,
                    IdxModDate},
                reader,
                State};
        false ->
            {L, FoundBIC} = 
                binaryslot_reader(SlotsToFetchBinList, 
                                    PressMethod,
                                    IdxModDate,
                                    SegList),
            {UpdateCache, BlockIdxC0, HighModDate} =
                update_blockindex_cache(NeedBlockIdx,
                                        FoundBIC,
                                        State#state.blockindex_cache,
                                        State#state.high_modified_date,
                                        State#state.index_moddate),
            case UpdateCache of
                true ->
                    {reply, 
                        L ++ SlotsToPoint, 
                        reader, 
                        State#state{
                            blockindex_cache = BlockIdxC0,
                            high_modified_date = HighModDate}};
                false ->
                    {reply, L ++ SlotsToPoint, reader, State, hibernate}
            end
    end;
reader({get_slots, SlotList, SegList, LowLastMod}, _From, State) ->
    PressMethod = State#state.compression_method,
    IdxModDate = State#state.index_moddate,
    {NeedBlockIdx, SlotBins} = 
        read_slots(State#state.handle, 
                        SlotList, 
                        {SegList,
                            LowLastMod,
                            State#state.blockindex_cache},
                        State#state.compression_method,
                        State#state.index_moddate),
    {reply,
        {NeedBlockIdx, SlotBins, PressMethod, IdxModDate},
        reader,
        State};
reader(get_maxsequencenumber, _From, State) ->
    Summary = State#state.summary,
    {reply, Summary#summary.max_sqn, reader, State};
reader({set_for_delete, Penciller}, _From, State) ->
    leveled_log:log(sst06, [State#state.filename]),
    {reply,
        ok,
        delete_pending,
        State#state{penciller=Penciller},
        ?DELETE_TIMEOUT};
reader(background_complete, _From, State) ->
    Summary = State#state.summary,
    {reply,
        {ok,
            State#state.filename,
            Summary#summary.first_key,
            Summary#summary.last_key},
        reader,
        State};
reader(get_tomb_count, _From, State) ->
    {reply, State#state.tomb_count, reader, State};
reader(close, _From, State) ->
    ok = file:close(State#state.handle),
    {stop, normal, ok, State}.

reader({switch_levels, NewLevel}, State) ->
    FreshCache = new_cache(NewLevel),
    {next_state,
        reader,
        State#state{
            level = NewLevel,
            fetch_cache = FreshCache},
        hibernate}.


delete_pending({get_kv, LedgerKey, Hash, Filter}, _From, State) ->
    {KeyValue, _BIC, _HMD, _FC} = 
        fetch(
            LedgerKey, Hash,
            State#state.summary,
            State#state.compression_method,
            State#state.high_modified_date,
            State#state.index_moddate,
            State#state.filter_fun,
            State#state.blockindex_cache,
            State#state.fetch_cache,
            State#state.handle,
            State#state.level,
            {no_monitor, 0}),
    Result =
        case Filter of
            undefined ->
                KeyValue;
            F ->
                F(KeyValue)
        end,
    {reply, Result, delete_pending, State, ?DELETE_TIMEOUT};
delete_pending({get_kvrange, StartKey, EndKey, ScanWidth, SegList, LowLastMod},
                                                            _From, State) ->
    {_NeedBlockIdx, SlotsToFetchBinList, SlotsToPoint} =
        fetch_range(StartKey, EndKey, ScanWidth, SegList, LowLastMod, State),
    % Always yield as about to clear and de-reference
    PressMethod = State#state.compression_method,
    IdxModDate = State#state.index_moddate,
    {reply,
        {yield, SlotsToFetchBinList, SlotsToPoint, PressMethod, IdxModDate},
        delete_pending,
        State,
        ?DELETE_TIMEOUT};
delete_pending({get_slots, SlotList, SegList, LowLastMod}, _From, State) ->
    PressMethod = State#state.compression_method,
    IdxModDate = State#state.index_moddate,
    {_NeedBlockIdx, SlotBins} = 
        read_slots(State#state.handle, 
                    SlotList, 
                    {SegList, LowLastMod, State#state.blockindex_cache},
                    PressMethod,
                    IdxModDate),
    {reply, 
        {false, SlotBins, PressMethod, IdxModDate}, 
        delete_pending, 
        State, 
        ?DELETE_TIMEOUT};
delete_pending(close, _From, State) ->
    leveled_log:log(sst07, [State#state.filename]),
    ok = file:close(State#state.handle),
    ok = file:delete(filename:join(State#state.root_path,
                                    State#state.filename)),
    {stop, normal, ok, State}.

delete_pending(timeout, State) ->
    case State#state.penciller of
        false ->
            ok = leveled_sst:sst_deleteconfirmed(self());
        PCL ->
            FN = State#state.filename,
            ok = leveled_penciller:pcl_confirmdelete(PCL, FN, self())
    end,
    % If the next thing is another timeout - may be long-running snapshot, so
    % back-off
    {next_state, delete_pending, State, leveled_rand:uniform(10) * ?DELETE_TIMEOUT};
delete_pending(close, State) ->
    leveled_log:log(sst07, [State#state.filename]),
    ok = file:close(State#state.handle),
    ok = file:delete(filename:join(State#state.root_path,
                                    State#state.filename)),
    {stop, normal, State}.

handle_sync_event(_Msg, _From, StateName, State) ->
    {reply, undefined, StateName, State}.

handle_event({update_blockindex_cache, BIC}, StateName, State) ->
    {_, BlockIndexCache, HighModDate} =
        update_blockindex_cache(true,
                                BIC,
                                State#state.blockindex_cache,
                                State#state.high_modified_date,
                                State#state.index_moddate),
    {next_state,
        StateName,
        State#state{blockindex_cache = BlockIndexCache,
                    high_modified_date = HighModDate}}.

handle_info(_Msg, delete_pending, State) ->
    % Ignore messages when pending delete. The message may have interrupted
    % the delete timeout, so timeout straight away
    {next_state, delete_pending, State, 0};                
handle_info(bic_complete, StateName, State) ->
    % The block index cache is complete, so the memory footprint should be
    % relatively stable from this point.  Hibernate to help minimise
    % fragmentation
    leveled_log:log(sst14, [State#state.filename]),
    {next_state, StateName, State, hibernate};
handle_info(start_complete, StateName, State) ->
    % The SST file will be started by a clerk, but the clerk may be shut down
    % prior to the manifest being updated about the existence of this SST file.
    % If there is no activity after startup, check the clerk is still alive and
    % otherwise assume this file is part of a closed store and shut down.
    % If the clerk has crashed, the penciller will restart at the latest
    % manifest, and so this file sill be restarted if and only if it is still
    % part of the store
    case is_process_alive(State#state.starting_pid) of
        true ->
            {next_state, StateName, State};
        false ->
            {stop, normal, State}
    end.

terminate(normal, delete_pending, _State) ->
    ok;
terminate(Reason, _StateName, State) ->
    leveled_log:log(sst04, [Reason, State#state.filename]).

code_change(_OldVsn, StateName, State, _Extra) ->
    {ok, StateName, State}.

format_status(normal, [_PDict, State]) ->
    State;
format_status(terminate, [_PDict, State]) ->
    State#state{blockindex_cache = redacted, 
                    fetch_cache = redacted}.


%%%============================================================================
%%% External Functions
%%%============================================================================

-spec expand_list_by_pointer(expandable_pointer(), 
                                list(expandable_pointer()), 
                                pos_integer())
                                                -> list(expanded_pointer()).
%% @doc
%% Expand a list of pointers, maybe ending up with a list of keys and values
%% with a tail of pointers
%% By default will not have a segment filter, or a low last_modified_date, but
%% they can be used. Range checking a last modified date must still be made on
%% the output - at this stage the low last_modified_date has been used to bulk
%% skip those slots not containing any information over the low last modified
%% date
expand_list_by_pointer(Pointer, Tail, Width) ->
    expand_list_by_pointer(Pointer, Tail, Width, false).

%% TODO until leveled_penciller updated
expand_list_by_pointer(Pointer, Tail, Width, SegList) ->
    expand_list_by_pointer(Pointer, Tail, Width, SegList, 0).

-spec expand_list_by_pointer(expandable_pointer(), 
                                list(expandable_pointer()), 
                                pos_integer(),
                                leveled_codec:segment_list(),
                                non_neg_integer())
                                                -> list(expanded_pointer()).
%% @doc
%% With filters (as described in expand_list_by_pointer/3
expand_list_by_pointer({pointer, SSTPid, Slot, StartKey, EndKey}, 
                                        Tail, Width, SegList, LowLastMod) ->
    FoldFun =
        fun(X, {Pointers, Remainder}) ->
            case length(Pointers) of
                L when L < Width ->    
                    case X of
                        {pointer, SSTPid, S, SK, EK} ->
                            {Pointers ++ [{pointer, S, SK, EK}], Remainder};
                        _ ->
                            {Pointers, Remainder ++ [X]}
                    end;
                _ ->
                    {Pointers, Remainder ++ [X]}
            end
            end,
    InitAcc = {[{pointer, Slot, StartKey, EndKey}], []},
    {AccPointers, AccTail} = lists:foldl(FoldFun, InitAcc, Tail),
    ExpPointers = sst_getfilteredslots(SSTPid,
                                        AccPointers,
                                        SegList,
                                        LowLastMod),
    lists:append(ExpPointers, AccTail);
expand_list_by_pointer({next, ManEntry, StartKey, EndKey}, 
                                        Tail, Width, SegList, LowLastMod) ->
    SSTPid = ManEntry#manifest_entry.owner,
    leveled_log:log(sst10, [SSTPid, is_process_alive(SSTPid)]),
    ExpPointer = sst_getfilteredrange(SSTPid, 
                                        StartKey,
                                        EndKey, 
                                        Width,
                                        SegList,
                                        LowLastMod),
    ExpPointer ++ Tail.


-spec sst_getkvrange(pid(), 
                        range_endpoint(), 
                        range_endpoint(),  
                        integer()) 
                            -> list(leveled_codec:ledger_kv()|slot_pointer()).
%% @doc
%% Get a range of {Key, Value} pairs as a list between StartKey and EndKey
%% (inclusive).  The ScanWidth is the maximum size of the range, a pointer
%% will be placed on the tail of the resulting list if results expand beyond
%% the Scan Width
sst_getkvrange(Pid, StartKey, EndKey, ScanWidth) ->
    sst_getfilteredrange(Pid, StartKey, EndKey, ScanWidth, false, 0). 


-spec sst_getfilteredrange(pid(), 
                            range_endpoint(), 
                            range_endpoint(),  
                            integer(),
                            leveled_codec:segment_list(),
                            non_neg_integer()) 
                            -> list(leveled_codec:ledger_kv()|slot_pointer()).
%% @doc
%% Get a range of {Key, Value} pairs as a list between StartKey and EndKey
%% (inclusive).  The ScanWidth is the maximum size of the range, a pointer
%% will be placed on the tail of the resulting list if results expand beyond
%% the Scan Width
%%
%% To make the range open-ended (either to start, end or both) the all atom
%% can be used in place of the Key tuple.
%%
%% A segment list can also be passed, which inidcates a subset of segment 
%% hashes of interest in the query.  
%%
%% TODO: Optimise this so that passing a list of segments that tune to the
%% same hash is faster - perhaps provide an exportable function in 
%% leveled_tictac
sst_getfilteredrange(Pid, StartKey, EndKey, ScanWidth, SegList, LowLastMod) ->
    SegList0 = tune_seglist(SegList),
    case gen_fsm:sync_send_event(Pid,
                                    {get_kvrange, 
                                        StartKey, EndKey, 
                                        ScanWidth, SegList0, LowLastMod},
                                    infinity) of
        {yield, SlotsToFetchBinList, SlotsToPoint, PressMethod, IdxModDate} ->
            {L, _BIC} = 
                binaryslot_reader(SlotsToFetchBinList,
                                    PressMethod, IdxModDate, SegList0),
            L ++ SlotsToPoint;
        Reply ->
            Reply
    end.

-spec sst_getslots(pid(), list(slot_pointer()))
                                        -> list(leveled_codec:ledger_kv()).
%% @doc
%% Get a list of slots by their ID. The slot will be converted from the binary
%% to term form outside of the FSM loop, this is to stop the copying of the 
%% converted term to the calling process.
sst_getslots(Pid, SlotList) ->
    sst_getfilteredslots(Pid, SlotList, false, 0).

-spec sst_getfilteredslots(pid(), 
                            list(slot_pointer()), 
                            leveled_codec:segment_list(),
                            non_neg_integer())
                                        -> list(leveled_codec:ledger_kv()).
%% @doc
%% Get a list of slots by their ID. The slot will be converted from the binary
%% to term form outside of the FSM loop
%%
%% A list of 16-bit integer Segment IDs can be passed to filter the keys 
%% returned (not precisely - with false results returned in addition).  Use 
%% false as a SegList to not filter.
%% An integer can be provided which gives a floor for the LastModified Date
%% of the object, if the object is to be covered by the query
sst_getfilteredslots(Pid, SlotList, SegList, LowLastMod) ->
    SegL0 = tune_seglist(SegList),
    {NeedBlockIdx, SlotBins, PressMethod, IdxModDate} = 
        gen_fsm:sync_send_event(Pid, 
                                {get_slots, SlotList, SegL0, LowLastMod},
                                infinity),
    {L, BIC} = binaryslot_reader(SlotBins, PressMethod, IdxModDate, SegL0),
    case NeedBlockIdx of
        true ->
            gen_fsm:send_all_state_event(Pid, {update_blockindex_cache, BIC});
        false ->
            ok
    end,
    L.


-spec find_pos(binary(),
                non_neg_integer()|
                    {list, list(non_neg_integer())}|
                    {sets, sets:set(non_neg_integer())},
                list(non_neg_integer()),
                non_neg_integer()) -> list(non_neg_integer()).
%% @doc
%% Find a list of positions where there is an element with a matching segment
%% ID to the expected segments (which can either be a single segment, a list of
%% segments or a set of segments depending on size.
find_pos(<<1:1/integer, PotentialHit:15/integer, T/binary>>,
                                        Checker, PosList, Count) ->
    case member_check(PotentialHit, Checker) of
        true ->
            find_pos(T, Checker, PosList ++ [Count], Count + 1);
        false ->
            find_pos(T, Checker, PosList, Count + 1)
    end;
find_pos(<<0:1/integer, NHC:7/integer, T/binary>>, Checker, PosList, Count) ->
    find_pos(T, Checker, PosList, Count + NHC + 1);
find_pos(_BinRem, _Hash, PosList, _Count) ->
    %% Expect this to be <<>> - i.e. at end of binary, but if there is
    %% corruption, could be some other value - so return as well in this
    %% case
    PosList.


-spec member_check(non_neg_integer(), 
                    non_neg_integer()|
                        {list, list(non_neg_integer())}|
                        {sets, sets:set(non_neg_integer())}) -> boolean().
member_check(Hash, Hash) ->
    true;
member_check(Hash, {list, HashList}) ->
    lists:member(Hash, HashList);
member_check(Hash, {sets, HashSet}) ->
    sets:is_element(Hash, HashSet);
member_check(_Miss, _Checker) ->
    false.

-spec sqn_only(leveled_codec:ledger_kv()|not_present)
        -> leveled_codec:sqn()|not_present.
sqn_only(not_present) ->
    not_present;
sqn_only(KV) ->
    leveled_codec:strip_to_seqonly(KV).

extract_hash({SegHash, _ExtraHash}) when is_integer(SegHash) ->
    tune_hash(SegHash);
extract_hash(NotHash) ->
    NotHash.


-spec new_cache(level()) -> fetch_cache().
new_cache(Level) ->
    case cache_size(Level) of
        no_cache ->
            no_cache;
        CacheSize ->
            array:new([{size, CacheSize}])
    end.

-spec cache_hash(leveled_codec:segment_hash(), non_neg_integer()) ->
    cache_hash().
cache_hash({_SegHash, ExtraHash}, Level) when is_integer(ExtraHash) ->
    case cache_size(Level) of
        no_cache -> no_cache;
        CH -> ExtraHash band (CH - 1)
    end.

%% @doc
%% The lower the level, the bigger the memory cost of supporting the cache,
%% as each level has more files than the previous level.  Load tests with
%% any sort of pareto distribution show far better cost/benefit ratios for
%% cache at higher levels.
-spec cache_size(level()) -> cache_size().
cache_size(N) when N < 3 ->
    64;
cache_size(3) ->
    32;
cache_size(4) ->
    16;
cache_size(5) ->
    4;
cache_size(6) ->
    4;
cache_size(_LowerLevel) ->
    no_cache.

-spec fetch_from_cache(
    cache_hash(),
    fetch_cache()) -> undefined|leveled_codec:ledger_kv().
fetch_from_cache(_CacheHash, no_cache) ->
    undefined;
fetch_from_cache(CacheHash, Cache) ->
    array:get(CacheHash, Cache).

-spec add_to_cache(
    non_neg_integer(),
    leveled_codec:ledger_kv(),
    fetch_cache()) -> fetch_cache().
add_to_cache(_CacheHash, _KV, no_cache) ->
    no_cache;
add_to_cache(CacheHash, KV, FetchCache) ->
    array:set(CacheHash, KV, FetchCache).


-spec tune_hash(non_neg_integer()) -> non_neg_integer().
%% @doc
%% Only 15 bits of the hash is ever interesting
tune_hash(SegHash) ->
    SegHash band 32767.

-spec tune_seglist(leveled_codec:segment_list()) -> tuned_seglist().
%% @doc
%% Only 15 bits of the hash is ever interesting
tune_seglist(SegList) ->
    case is_list(SegList) of 
        true ->
            SL0 = lists:usort(lists:map(fun tune_hash/1, SegList)),
            case length(SL0) > ?USE_SET_FOR_SPEED of
                true ->
                    {sets, sets:from_list(SL0)};
                false ->
                    {list, SL0}
            end;
        false ->
            false
    end.


%%%============================================================================
%%% Internal Functions
%%%============================================================================


-spec update_options(sst_options(), non_neg_integer()) -> sst_options().
update_options(OptsSST, Level) ->
    CompressLevel = OptsSST#sst_options.press_level,
    PressMethod0 =
        compress_level(Level, CompressLevel, OptsSST#sst_options.press_method),
    MaxSlots0 =
        maxslots_level(Level, OptsSST#sst_options.max_sstslots),
    OptsSST#sst_options{press_method = PressMethod0, max_sstslots = MaxSlots0}.

-spec new_blockindex_cache(pos_integer()) -> blockindex_cache().
new_blockindex_cache(Size) ->
    {0, array:new([{size, Size}, {default, none}]), 0}.

-spec updatebic_foldfun(boolean()) ->
        fun(({integer(), binary()}, blockindex_cache()) -> blockindex_cache()).
updatebic_foldfun(HMDRequired) ->
    fun(CacheEntry, {AccCount, Cache, AccHMD}) ->
        case CacheEntry of
            {ID, Header} when is_binary(Header) ->
                case array:get(ID - 1, Cache) of
                    none ->
                        H0 = binary:copy(Header),
                        AccHMD0 =
                            case HMDRequired of
                                true ->
                                    max(AccHMD,
                                        element(2, extract_header(H0, true)));
                                false ->
                                    AccHMD
                                end,
                        {AccCount + 1, array:set(ID - 1, H0, Cache), AccHMD0};
                    _ ->
                        {AccCount, Cache, AccHMD}
                end;
            _ ->
                {AccCount, Cache, AccHMD}
        end
    end.
        
-spec update_blockindex_cache(
        boolean(), list({integer(), binary()}),
        blockindex_cache(), non_neg_integer()|undefined,
        boolean()) -> 
            {boolean(), blockindex_cache(), non_neg_integer()|undefined}.
update_blockindex_cache(true, Entries, BIC, HighModDate, IdxModDate) ->
    case {element(1, BIC), array:size(element(2, BIC))} of
        {N, N} ->
            {false, BIC, HighModDate};
        {N, S} when N < S ->
            FoldFun =
                case {HighModDate, IdxModDate} of
                    {undefined, true} ->
                        updatebic_foldfun(true);
                    _ ->
                        updatebic_foldfun(false)
                end,
            BIC0 = lists:foldl(FoldFun, BIC, Entries),
            case {element(1, BIC0), IdxModDate} of
                {N, _} ->
                    {false, BIC, HighModDate};
                {S, true} ->
                    erlang:send(self(), bic_complete),
                    {true, BIC0, element(3, BIC0)};
                _ ->
                    {true, BIC0, undefined}
            end
    end;
update_blockindex_cache(_Needed, _Entries, BIC, HighModDate, _IdxModDate) ->
    {false, BIC, HighModDate}.

-spec check_modified(non_neg_integer()|undefined,
                        non_neg_integer(),
                        boolean())  -> boolean().
check_modified(HighLastModifiedInSST, LowModDate, true)
                when is_integer(HighLastModifiedInSST) ->
    LowModDate =< HighLastModifiedInSST;
check_modified(_, _, _) ->
    true.

-spec fetch(
    leveled_codec:ledger_key(), 
    leveled_codec:segment_hash(),
    sst_summary(),
    press_method(),
    non_neg_integer()|undefined,
    boolean(),
    summary_filter(),
    blockindex_cache(),
    fetch_cache(),
    file:fd(),
    leveled_pmanifest:lsm_level(),
    leveled_monitor:monitor()) 
        -> {not_present|leveled_codec:ledger_kv(),
            blockindex_cache()|no_update,
            non_neg_integer()|undefined|no_update,
            fetch_cache()|no_update}.
%% @doc
%%
%% Fetch a key from the store, potentially taking timings.  Result should be
%% not_present if the key is not in the store.
fetch(LedgerKey, Hash,
        Summary,
        PressMethod, HighModDate, IndexModDate, FilterFun, BIC, FetchCache,
        Handle, Level, Monitor) ->
    SW0 = leveled_monitor:maybe_time(Monitor),
    Slot =
        lookup_slot(LedgerKey, Summary#summary.index, FilterFun),
    SlotID = Slot#slot_index_value.slot_id,
    CachedBlockIdx = array:get(SlotID - 1, element(2, BIC)),
    
    case extract_header(CachedBlockIdx, IndexModDate) of 
        none ->
            SlotBin = read_slot(Handle, Slot),
            {Result, Header} = 
                binaryslot_get(
                    SlotBin, LedgerKey, Hash, PressMethod, IndexModDate),
            {_UpdateState, BIC0, HMD0} =
                update_blockindex_cache(true,
                                        [{SlotID, Header}],
                                        BIC,
                                        HighModDate,
                                        IndexModDate),
            case Result of
                not_present ->
                    maybelog_fetch_timing(
                        Monitor, Level, not_found, SW0);
                _ ->
                    maybelog_fetch_timing(
                        Monitor, Level, slot_noncachedblock, SW0)
            end,
            {Result, BIC0, HMD0, no_update};
        {BlockLengths, _LMD, PosBin} ->
            PosList = find_pos(PosBin, extract_hash(Hash), [], 0),
            case PosList of 
                [] ->
                    maybelog_fetch_timing(Monitor, Level, not_found, SW0),
                    {not_present, no_update, no_update, no_update};
                _ ->
                    CacheHash = cache_hash(Hash, Level),
                    case fetch_from_cache(CacheHash, FetchCache) of 
                        {LedgerKey, V} ->
                            maybelog_fetch_timing(
                                Monitor, Level, fetch_cache, SW0),
                            {{LedgerKey, V}, no_update, no_update, no_update};
                        _ ->
                            StartPos = Slot#slot_index_value.start_position,
                            Result = 
                                check_blocks(PosList,
                                                {Handle, StartPos},
                                                BlockLengths,
                                                byte_size(PosBin),
                                                LedgerKey, 
                                                PressMethod,
                                                IndexModDate,
                                                not_present),
                            case Result of
                                not_present ->
                                    maybelog_fetch_timing(
                                        Monitor, Level, not_found, SW0),
                                    {not_present,
                                        no_update, no_update, no_update};
                                _ ->
                                    FetchCache0 =
                                        add_to_cache(
                                            CacheHash, Result, FetchCache),
                                    maybelog_fetch_timing(
                                        Monitor, Level, slot_cachedblock, SW0),
                                    {Result,
                                        no_update, no_update, FetchCache0}  
                            end
                    end
            end 
    end.


-spec fetch_range(tuple(), tuple(), integer(),
                    leveled_codec:segment_list(), non_neg_integer(), 
                    sst_state()) ->
                        {boolean(), list(), list()}.
%% @doc
%% Fetch the contents of the SST file for a given key range.  This will 
%% pre-fetch some results, and append pointers for additional results.
%%
%% A filter can be provided based on the Segment ID (usable for hashable 
%% objects not no_lookup entries) to accelerate the query if the 5-arity
%% version is used 
fetch_range(StartKey, EndKey, ScanWidth, SegList, LowLastMod, State) ->
    Summary = State#state.summary,
    Handle = State#state.handle,
    {Slots, RTrim} =
        lookup_slots(
            StartKey,
            EndKey,
            Summary#summary.index,
            State#state.filter_fun),
    Self = self(),
    SL = length(Slots),
    
    ExpandedSlots = 
        case SL of
            1 ->
                [Slot] = Slots,
                case RTrim of
                    true ->
                        [{pointer, Self, Slot, StartKey, EndKey}];
                    false ->
                        [{pointer, Self, Slot, StartKey, all}]
                end;
            N ->
                {LSlot, MidSlots, RSlot} = 
                    case N of
                        2 ->
                            [Slot1, Slot2] = Slots,
                            {Slot1, [], Slot2};
                        N ->
                            [Slot1|_Rest] = Slots,
                            SlotN = lists:last(Slots),
                            {Slot1, lists:sublist(Slots, 2, N - 2), SlotN}
                    end,
                MidSlotPointers = lists:map(fun(S) ->
                                                {pointer, Self, S, all, all}
                                                end,
                                            MidSlots),
                case RTrim of
                    true ->
                        [{pointer, Self, LSlot, StartKey, all}] ++
                            MidSlotPointers ++
                            [{pointer, Self, RSlot, all, EndKey}];
                    false ->
                        [{pointer, Self, LSlot, StartKey, all}] ++
                            MidSlotPointers ++
                            [{pointer, Self, RSlot, all, all}]
                end
        end,
    {SlotsToFetch, SlotsToPoint} = 
        case ScanWidth of
            SW when SW >= SL ->
                {ExpandedSlots, []};
            _ ->
                lists:split(ScanWidth, ExpandedSlots)
        end,

    {NeededBlockIdx, SlotsToFetchBinList} = 
        read_slots(Handle, 
                    SlotsToFetch, 
                    {SegList, LowLastMod, State#state.blockindex_cache},
                    State#state.compression_method,
                    State#state.index_moddate),
    {NeededBlockIdx, SlotsToFetchBinList, SlotsToPoint}.

-spec compress_level(
    non_neg_integer(), non_neg_integer(), press_method()) -> press_method().
%% @doc
%% disable compression at higher levels for improved performance
compress_level(
        Level, LevelToCompress, _PressMethod) when Level < LevelToCompress ->
    none;
compress_level(_Level, _LevelToCompress, PressMethod) ->
    PressMethod.

<<<<<<< HEAD
-spec maxslots_level(non_neg_integer(), pos_integer()) ->  pos_integer().
=======
-spec maxslots_level(level(), pos_integer()) ->  pos_integer().
>>>>>>> 07f2f57b
maxslots_level(Level, MaxSlotCount) when Level < ?DOUBLESIZE_LEVEL ->
    MaxSlotCount;
maxslots_level(_Level, MaxSlotCount) ->
    2 * MaxSlotCount.

write_file(RootPath, Filename, SummaryBin, SlotsBin,
            PressMethod, IdxModDate, CountOfTombs) ->
    SummaryLength = byte_size(SummaryBin),
    SlotsLength = byte_size(SlotsBin),
    {PendingName, FinalName} = generate_filenames(Filename),
    FileVersion = gen_fileversion(PressMethod, IdxModDate, CountOfTombs),
    case filelib:is_file(filename:join(RootPath, FinalName)) of
        true ->
            AltName = filename:join(RootPath, filename:basename(FinalName))
                        ++ ?DISCARD_EXT,
            leveled_log:log(sst05, [FinalName, AltName]),
            ok = file:rename(filename:join(RootPath, FinalName), AltName);
        false ->
            ok
    end,
    
    ok = leveled_util:safe_rename(filename:join(RootPath, PendingName),
                                    filename:join(RootPath, FinalName),
                                    <<FileVersion:8/integer,
                                        SlotsLength:32/integer,
                                        SummaryLength:32/integer,
                                        SlotsBin/binary,
                                        SummaryBin/binary>>,
                                        false),
    FinalName.

read_file(Filename, State, LoadPageCache) ->
    {Handle, FileVersion, SummaryBin} = 
        open_reader(
            filename:join(State#state.root_path, Filename),
            LoadPageCache),
    UpdState0 = imp_fileversion(FileVersion, State),
    {Summary, Bloom, SlotList, TombCount} =
        read_table_summary(SummaryBin, UpdState0#state.tomb_count),
    BlockIndexCache = new_blockindex_cache(Summary#summary.size),
    UpdState1 = UpdState0#state{blockindex_cache = BlockIndexCache},
    {SlotIndex, FilterFun} =
        from_list(
            SlotList, Summary#summary.first_key, Summary#summary.last_key),
    UpdSummary = Summary#summary{index = SlotIndex},
    leveled_log:log(
        sst03, [Filename, Summary#summary.size, Summary#summary.max_sqn]),
    {UpdState1#state{summary = UpdSummary,
                        handle = Handle,
                        filename = Filename,
                        tomb_count = TombCount,
                        filter_fun = FilterFun},
        Bloom}.

gen_fileversion(PressMethod, IdxModDate, CountOfTombs) ->
    % Native or none can be treated the same once written, as reader 
    % does not need to know as compression info will be in header of the 
    % block
    Bit1 = 
        case PressMethod of 
            lz4 -> 1;
            native -> 0;
            none -> 0;
            zstd -> 0
        end,
    Bit2 =
        case IdxModDate of
            true ->
                2;
            false ->
                0
        end,
    Bit3 = 
        case CountOfTombs of
            not_counted ->
                0;
            _ ->
                4
        end,
    Bit4 =
        case PressMethod of
            zstd ->
                8;
            _ ->
                0
            end,
    Bit1 + Bit2 + Bit3 + Bit4.

imp_fileversion(VersionInt, State) ->
    UpdState0 = 
        case VersionInt band 1 of 
            0 ->
                State#state{compression_method = native};
            1 ->
                State#state{compression_method = lz4}
        end,
    UpdState1 =
        case VersionInt band 2 of
            0 ->
                UpdState0#state{index_moddate = false};
            2 ->
                UpdState0#state{index_moddate = true}
        end,
    UpdState2 =
        case VersionInt band 4 of
            0 ->
                UpdState1;
            4 ->
                UpdState1#state{tomb_count = 0}
        end,
    case VersionInt band 8 of
            0 ->
                UpdState2;
            8 ->
                UpdState2#state{compression_method = zstd}
    end.

open_reader(Filename, LoadPageCache) ->
    {ok, Handle} = file:open(Filename, [binary, raw, read]),
    {ok, Lengths} = file:pread(Handle, 0, 9),
    <<FileVersion:8/integer, 
        SlotsLength:32/integer, 
        SummaryLength:32/integer>> = Lengths,
    case LoadPageCache of
        true ->
            file:advise(Handle, 9, SlotsLength, will_need);
        false ->
            ok
    end,
    {ok, SummaryBin} = file:pread(Handle, SlotsLength + 9, SummaryLength),
    {Handle, FileVersion, SummaryBin}.

build_table_summary(SlotIndex, _Level, FirstKey,
                        SlotCount, MaxSQN, Bloom, CountOfTombs) ->
    [{LastKey, _LastV}|_Rest] = SlotIndex,
    Summary = #summary{first_key = FirstKey,
                        last_key = LastKey,
                        size = SlotCount,
                        max_sqn = MaxSQN},
    SummBin0 = 
        term_to_binary({Summary, Bloom, lists:reverse(SlotIndex)}, 
                        ?BINARY_SETTINGS),
    
    SummBin =
        case CountOfTombs of
            not_counted ->
                SummBin0;
            I ->
                <<I:32/integer, SummBin0/binary>>
        end,

    SummCRC = hmac(SummBin),
    <<SummCRC:32/integer, SummBin/binary>>.

-spec read_table_summary(binary(), not_counted|non_neg_integer()) -> 
                            {sst_summary(),
                                leveled_ebloom:bloom(),
                                list(tuple()),
                                not_counted|non_neg_integer()}.
%% @doc
%% Read the table summary - format varies depending on file version (presence
%% of tomb count)
read_table_summary(BinWithCheck, TombCount) ->
    <<SummCRC:32/integer, SummBin/binary>> = BinWithCheck,
    CRCCheck = hmac(SummBin),
    if
        CRCCheck == SummCRC ->
            % If not might it might be possible to rebuild from all the slots
            case TombCount of
                not_counted ->
                    erlang:append_element(binary_to_term(SummBin),
                                            not_counted);
                _ ->
                    <<I:32/integer, SummBin0/binary>> = SummBin,
                    erlang:append_element(binary_to_term(SummBin0), I)
            end
    end.


build_all_slots(SlotList) ->
    SlotCount = length(SlotList),
    {SlotIndex, BlockIndex, SlotsBin, HashLists} = 
        build_all_slots(SlotList,
                            9,
                            1,
                            [],
                            [],
                            <<>>,
                            []),
    Bloom = leveled_ebloom:create_bloom(HashLists),
    {SlotCount, SlotIndex, BlockIndex, SlotsBin, Bloom}.

build_all_slots([], _Pos, _SlotID,
                    SlotIdxAcc, BlockIdxAcc, SlotBinAcc, HashLists) ->
    {SlotIdxAcc, BlockIdxAcc, SlotBinAcc, HashLists};
build_all_slots([SlotD|Rest], Pos, SlotID,
                    SlotIdxAcc, BlockIdxAcc, SlotBinAcc, HashLists) ->
    {BlockIdx, SlotBin, HashList, LastKey} = SlotD,
    Length = byte_size(SlotBin),
    SlotIndexV = #slot_index_value{slot_id = SlotID,
                                    start_position = Pos,
                                    length = Length},
    build_all_slots(Rest,
                    Pos + Length,
                    SlotID + 1,
                    [{LastKey, SlotIndexV}|SlotIdxAcc],
                    [{SlotID, BlockIdx}|BlockIdxAcc],
                    <<SlotBinAcc/binary, SlotBin/binary>>,
                    lists:append(HashLists, HashList)).


generate_filenames(RootFilename) ->
    Ext = filename:extension(RootFilename),
    Components = filename:split(RootFilename),
    case Ext of
        [] ->
            {filename:join(Components) ++ ".pnd",
                filename:join(Components) ++ ".sst"};
        Ext ->
            DN = filename:dirname(RootFilename),
            FP_NOEXT = filename:basename(RootFilename, Ext),
            {filename:join(DN, FP_NOEXT) ++ ".pnd",
                filename:join(DN, FP_NOEXT) ++ ".sst"}
    end.    


-spec serialise_block(any(), press_method()) -> binary().
%% @doc
%% Convert term to binary
%% Function split out to make it easier to experiment with different 
%% compression methods.  Also, perhaps standardise applictaion of CRC
%% checks
serialise_block(Term, lz4) ->
    {ok, Bin} = lz4:pack(term_to_binary(Term)),
    CRC32 = hmac(Bin),
    <<Bin/binary, CRC32:32/integer>>;
serialise_block(Term, native) ->
    Bin = term_to_binary(Term, ?BINARY_SETTINGS),
    CRC32 = hmac(Bin),
    <<Bin/binary, CRC32:32/integer>>;
serialise_block(Term, zstd) ->
    Bin = zstd:compress(term_to_binary(Term)),
    CRC32 = hmac(Bin),
    <<Bin/binary, CRC32:32/integer>>;
serialise_block(Term, none) ->
    Bin = term_to_binary(Term),
    CRC32 = hmac(Bin),
    <<Bin/binary, CRC32:32/integer>>.


-spec deserialise_block(binary(), press_method()) -> any().
%% @doc
%% Convert binary to term
%% Function split out to make it easier to experiment with different 
%% compression methods.  
%%
%% If CRC check fails we treat all the data as missing 
deserialise_block(Bin, PressMethod) when byte_size(Bin) > 4 ->
    BinS = byte_size(Bin) - 4,
    <<TermBin:BinS/binary, CRC32:32/integer>> = Bin,
    case hmac(TermBin) of 
        CRC32 ->
            deserialise_checkedblock(TermBin, PressMethod);
        _ ->
            []
    end;
deserialise_block(_Bin, _PM) ->
    [].

deserialise_checkedblock(Bin, lz4) ->
    {ok, Bin0} = lz4:unpack(Bin),
    binary_to_term(Bin0);
deserialise_checkedblock(Bin, zstd) ->
    binary_to_term(zstd:decompress(Bin));
deserialise_checkedblock(Bin, _Other) ->
    % native or none can be treated the same
    binary_to_term(Bin).



-spec hmac(binary()|integer()) -> integer().
%% @doc
%% Perform a CRC check on an input
hmac(Bin) when is_binary(Bin) ->
    erlang:crc32(Bin);
hmac(Int) when is_integer(Int) ->
    Int bxor ?FLIPPER32.

%%%============================================================================
%%% SlotIndex Implementation
%%%============================================================================

%% The Slot Index is stored as a flat (sorted) list of {Key, Slot} where Key
%% is the last key within the slot.
%%
%% This implementation of the SlotIndex uses leveled_tree

from_list(SlotList, FirstKey, LastKey) ->
    FilterFun = get_filterfun(FirstKey, LastKey),
    FilteredList =
        lists:map(fun({K, S}) -> {FilterFun(K), S} end, SlotList),
    {leveled_tree:from_orderedlist(FilteredList, ?TREE_TYPE, ?TREE_SIZE),
        FilterFun}.

-spec get_filterfun(
    leveled_codec:ledger_key(), leveled_codec:ledger_key()) ->
        fun((leveled_codec:ledger_key())
            -> leveled_codec:ledger_key()|leveled_codec:slimmed_key()).
get_filterfun(
        {?IDX_TAG, B, {Field, FT}, FK}, {?IDX_TAG, B, {Field, LT}, LK})
            when is_binary(Field),
            is_binary(FT), is_binary(FK), is_binary(LT), is_binary(LK) ->
    case {binary:longest_common_prefix([FT, LT]), byte_size(FT)} of
        {N, M} when N > 0, M >= N ->
            <<Prefix:N/binary, _Rest/binary>> = FT,
            term_prefix_filter(N, Prefix);
        _ ->
            fun term_filter/1
    end;
get_filterfun(
        {Tag, B, FK, null}, {Tag, B, LK, null})
            when is_binary(FK), is_binary(LK) ->
    case {binary:longest_common_prefix([FK, LK]), byte_size(FK)} of
        {N, M} when N > 0, M >= N ->
            <<Prefix:N/binary, _Rest/binary>> = FK,
            key_prefix_filter(N, Prefix);
        _ ->
            fun key_filter/1
        
    end;
get_filterfun(_FirstKey, _LastKey) ->
    fun null_filter/1.

-spec null_filter(leveled_codec:ledger_key()) -> leveled_codec:ledger_key().
null_filter(Key) -> Key.

-spec key_filter(leveled_codec:ledger_key()) -> leveled_codec:slimmed_key().
key_filter({_Tag, _Bucket, Key, null}) -> Key.

-spec term_filter(leveled_codec:ledger_key()) -> leveled_codec:slimmed_key().
term_filter({_Tag, _Bucket, {_Field, Term}, Key}) -> {Term, Key}.

-spec key_prefix_filter(
    pos_integer(), binary()) ->
        fun((leveled_codec:ledger_key()) -> leveled_codec:slimmed_key()).
key_prefix_filter(N, Prefix) ->
    fun({_Tag, _Bucket, Key, null}) ->
        case Key of
            <<Prefix:N/binary, Suffix/binary>> ->
                Suffix;
            _ ->
                null
        end
    end.

-spec term_prefix_filter(
    pos_integer(), binary()) ->
        fun((leveled_codec:ledger_key()) -> leveled_codec:slimmed_key()).
term_prefix_filter(N, Prefix) ->
    fun({_Tag, _Bucket, {_Field, Term}, Key}) ->
        case Term of
            <<Prefix:N/binary, Suffix/binary>> ->
                {Suffix, Key};
            _ ->
                null
        end
    end.

lookup_slot(Key, Tree, FilterFun) ->
    StartKeyFun =
        fun(_V) ->
            all
        end,
    % The penciller should never ask for presence out of range - so will
    % always return a slot (as we don't compare to StartKey)
    {_LK, Slot} = leveled_tree:search(FilterFun(Key), Tree, StartKeyFun),
    Slot.

lookup_slots(StartKey, EndKey, Tree, FilterFun) ->
    StartKeyFun =
        fun(_V) ->
            all
        end,
    MapFun =
        fun({_LK, Slot}) ->
            Slot
        end,
    FilteredStartKey =
        case StartKey of
            all -> all;
            _ -> FilterFun(StartKey)
        end,
    FilteredEndKey =
        case EndKey of
            all -> all;
            _ -> FilterFun(EndKey)
        end,
    SlotList =
        leveled_tree:search_range(
            FilteredStartKey,
            FilteredEndKey,
            Tree,
            StartKeyFun),
    {EK, _EndSlot} = lists:last(SlotList),
    {lists:map(MapFun, SlotList),
        leveled_codec:endkey_passed(FilteredEndKey, EK)}.


%%%============================================================================
%%% Slot Implementation
%%%============================================================================

%% Implementing a slot has gone through numerous iterations.  One of the most
%% critical considerations has been the cost of the binary_to_term and 
%% term_to_binary calls for different sizes of slots and different data types.
%%
%% Microbenchmarking indicated that flat lists were the fastest at sst build
%% time.  However, the lists need scanning at query time - and so give longer
%% lookups.  Bigger slots did better at term_to_binary time.  However
%% binary_to_term is an often repeated task, and this is better with smaller
%% slots.  
%%
%% The outcome has been to divide the slot into four small blocks to minimise 
%% the binary_to_term time.  A binary index is provided for the slot for all 
%% Keys that are directly fetchable (i.e. standard keys not index keys).
%%
%% The division and use of a list saves about 100 microseconds per fetch when 
%% compared to using a 128-member gb:tree.
%%
%% The binary index is cacheable and doubles as a not_present filter, as it is
%% based on a 17-bit hash (so 0.0039 fpr).


-spec accumulate_positions(leveled_codec:ledger_kv(),
                            {binary(),
                                non_neg_integer(),
                                list(non_neg_integer()),
                                leveled_codec:last_moddate()}) ->
                                    {binary(),
                                        non_neg_integer(),
                                        list(non_neg_integer()),
                                        leveled_codec:last_moddate()}.
%% @doc
%% Fold function use to accumulate the position information needed to
%% populate the summary of the slot
accumulate_positions({K, V}, {PosBinAcc, NoHashCount, HashAcc, LMDAcc}) ->
    {_SQN, H1, LMD} = leveled_codec:strip_to_indexdetails({K, V}),
    LMDAcc0 = take_max_lastmoddate(LMD, LMDAcc),
    PosH1 = extract_hash(H1),
    case is_integer(PosH1) of 
        true ->
            case NoHashCount of 
                0 ->
                    {<<1:1/integer, PosH1:15/integer,PosBinAcc/binary>>,
                        0,
                        [H1|HashAcc],
                        LMDAcc0};
                N ->
                    % The No Hash Count is an integer between 0 and 127
                    % and so at read time should count NHC + 1
                    NHC = N - 1,
                    {<<1:1/integer,
                            PosH1:15/integer, 
                            0:1/integer,
                            NHC:7/integer, 
                            PosBinAcc/binary>>,
                        0,
                        [H1|HashAcc],
                        LMDAcc0}
            end;
        false ->
            {PosBinAcc, NoHashCount + 1, HashAcc, LMDAcc0}
    end.


-spec take_max_lastmoddate(leveled_codec:last_moddate(),
                            leveled_codec:last_moddate()) -> 
                                leveled_codec:last_moddate().
%% @doc
%% Get the last modified date.  If no Last Modified Date on any object, can't
%% add the accelerator and should check each object in turn
take_max_lastmoddate(undefined, _LMDAcc) ->
    ?FLIPPER32;
take_max_lastmoddate(LMD, LMDAcc) ->
    max(LMD, LMDAcc).

-spec generate_binary_slot(leveled_codec:maybe_lookup(),
                            list(leveled_codec:ledger_kv()),
                            press_method(),
                            boolean(),
                            build_timings()) ->
                                {binary_slot(),
                                    build_timings()}.
%% @doc
%% Generate the serialised slot to be used when storing this sublist of keys
%% and values
generate_binary_slot(Lookup, KVL, PressMethod, IndexModDate, BuildTimings0) ->
    
    SW0 = os:timestamp(),
    
    {HashL, PosBinIndex, LMD} = 
        case Lookup of
            lookup ->
                InitAcc = {<<>>, 0, [], 0},
                {PosBinIndex0, NHC, HashL0, LMD0} = 
                    lists:foldr(fun accumulate_positions/2, InitAcc, KVL),
                PosBinIndex1 = 
                    case NHC of
                        0 ->
                            PosBinIndex0;
                        _ ->
                            N = NHC - 1,
                            <<0:1/integer, N:7/integer, PosBinIndex0/binary>>
                    end,
                {HashL0, PosBinIndex1, LMD0};
            no_lookup ->
                {[], <<0:1/integer, 127:7/integer>>, 0}
        end,
    
    BuildTimings1 = update_buildtimings(SW0, BuildTimings0, slot_hashlist),
    SW1 = os:timestamp(), 

    {SideBlockSize, MidBlockSize} =
        case Lookup of
            lookup ->
                ?LOOK_BLOCKSIZE;
            no_lookup ->
                ?NOLOOK_BLOCKSIZE
        end,

    {B1, B2, B3, B4, B5} = 
        case length(KVL) of 
            L when L =< SideBlockSize ->
                {serialise_block(KVL, PressMethod),
                    <<0:0>>, 
                    <<0:0>>, 
                    <<0:0>>,
                    <<0:0>>};
            L when L =< 2 * SideBlockSize ->
                {KVLA, KVLB} = lists:split(SideBlockSize, KVL),
                {serialise_block(KVLA, PressMethod),
                    serialise_block(KVLB, PressMethod),
                    <<0:0>>, 
                    <<0:0>>,
                    <<0:0>>};
            L when L =< (2 * SideBlockSize + MidBlockSize) ->
                {KVLA, KVLB_Rest} = lists:split(SideBlockSize, KVL),
                {KVLB, KVLC} = lists:split(SideBlockSize, KVLB_Rest),
                {serialise_block(KVLA, PressMethod),
                    serialise_block(KVLB, PressMethod),
                    serialise_block(KVLC, PressMethod),
                    <<0:0>>,
                    <<0:0>>};
            L when L =< (3 * SideBlockSize + MidBlockSize) ->
                {KVLA, KVLB_Rest} = lists:split(SideBlockSize, KVL),
                {KVLB, KVLC_Rest} = lists:split(SideBlockSize, KVLB_Rest),
                {KVLC, KVLD} = lists:split(MidBlockSize, KVLC_Rest),
                {serialise_block(KVLA, PressMethod),
                    serialise_block(KVLB, PressMethod),
                    serialise_block(KVLC, PressMethod),
                    serialise_block(KVLD, PressMethod),
                    <<0:0>>};
            L when L =< (4 * SideBlockSize + MidBlockSize) ->
                {KVLA, KVLB_Rest} = lists:split(SideBlockSize, KVL),
                {KVLB, KVLC_Rest} = lists:split(SideBlockSize, KVLB_Rest),
                {KVLC, KVLD_Rest} = lists:split(MidBlockSize, KVLC_Rest),
                {KVLD, KVLE} = lists:split(SideBlockSize, KVLD_Rest),
                {serialise_block(KVLA, PressMethod),
                    serialise_block(KVLB, PressMethod),
                    serialise_block(KVLC, PressMethod),
                    serialise_block(KVLD, PressMethod),
                    serialise_block(KVLE, PressMethod)}
        end,

    BuildTimings2 = update_buildtimings(SW1, BuildTimings1, slot_serialise),
    SW2 = os:timestamp(), 

    B1P = 
        case IndexModDate of 
            true ->
                byte_size(PosBinIndex) + ?BLOCK_LENGTHS_LENGTH + ?LMD_LENGTH;
            false ->
                byte_size(PosBinIndex) + ?BLOCK_LENGTHS_LENGTH
        end,
    CheckB1P = hmac(B1P),
    B1L = byte_size(B1),
    B2L = byte_size(B2),
    B3L = byte_size(B3),
    B4L = byte_size(B4),
    B5L = byte_size(B5),
    Header = 
        case IndexModDate of 
            true ->
                <<B1L:32/integer, 
                    B2L:32/integer, 
                    B3L:32/integer, 
                    B4L:32/integer,
                    B5L:32/integer,
                    LMD:32/integer,
                    PosBinIndex/binary>>;
            false ->
                <<B1L:32/integer, 
                    B2L:32/integer, 
                    B3L:32/integer, 
                    B4L:32/integer,
                    B5L:32/integer,
                    PosBinIndex/binary>>
        end,
    CheckH = hmac(Header),
    SlotBin = <<CheckB1P:32/integer, B1P:32/integer,
                    CheckH:32/integer, Header/binary, 
                    B1/binary, B2/binary, B3/binary, B4/binary, B5/binary>>,
    
    {LastKey, _LV} = lists:last(KVL),

    BuildTimings3 = update_buildtimings(SW2, BuildTimings2, slot_finish),

    {{Header, SlotBin, HashL, LastKey}, BuildTimings3}.


-spec check_blocks(list(integer()), 
                    binary()|{file:io_device(), integer()},
                    binary(),
                    integer(),
                    leveled_codec:ledger_key()|false, 
                        %% if false the acc is a list, and if true
                        %% Acc will be initially not_present, and may
                        %% result in a {K, V} tuple
                    press_method(),
                    boolean(),
                    list()|not_present) ->
                        list(leveled_codec:ledger_kv())|
                            not_present|leveled_codec:ledger_kv().
%% @doc
%% Acc should start as not_present if LedgerKey is a key, and a list if
%% LedgerKey is false
check_blocks([], _BlockPointer, _BlockLengths, _PosBinLength,
                _LedgerKeyToCheck, _PressMethod, _IdxModDate, not_present) ->
    not_present;
check_blocks([], _BlockPointer, _BlockLengths, _PosBinLength,
                _LedgerKeyToCheck, _PressMethod, _IdxModDate, Acc) ->
    lists:reverse(Acc);
check_blocks([Pos|Rest], BlockPointer, BlockLengths, PosBinLength,
                LedgerKeyToCheck, PressMethod, IdxModDate, Acc) ->
    {BlockNumber, BlockPos} = revert_position(Pos),
    BlockBin = 
        read_block(BlockPointer, 
                    BlockLengths, 
                    PosBinLength,
                    BlockNumber,
                    additional_offset(IdxModDate)),
    Result = spawn_check_block(BlockPos, BlockBin, PressMethod),
    case {Result, LedgerKeyToCheck} of
        {{K, V}, K} ->
            {K, V};
        {{K, V}, false} ->
            check_blocks(Rest, BlockPointer, 
                            BlockLengths, PosBinLength, 
                            LedgerKeyToCheck, PressMethod, IdxModDate,
                            [{K, V}|Acc]);
        _ ->
            check_blocks(Rest, BlockPointer, 
                            BlockLengths, PosBinLength, 
                            LedgerKeyToCheck, PressMethod, IdxModDate,
                            Acc)
    end.

-spec spawn_check_block(non_neg_integer(), binary(), press_method())
        -> not_present|leveled_codec:ledger_kv().
spawn_check_block(BlockPos, BlockBin, PressMethod) ->
    Parent = self(),
    Pid =
        spawn_link(
            fun() -> check_block(Parent, BlockPos, BlockBin, PressMethod) end
        ),
    receive {checked_block, Pid, R} -> R end.

check_block(From, BlockPos, BlockBin, PressMethod) ->
    R = fetchfrom_rawblock(BlockPos, deserialise_block(BlockBin, PressMethod)),
    From ! {checked_block, self(), R}.

-spec additional_offset(boolean()) -> pos_integer().
%% @doc
%% 4-byte CRC, 4-byte pos, 4-byte CRC, 5x4 byte lengths, 4 byte LMD
%% LMD may not be present
additional_offset(true) ->
    ?BLOCK_LENGTHS_LENGTH + 4 + 4 + 4 + ?LMD_LENGTH;
additional_offset(false) ->
    ?BLOCK_LENGTHS_LENGTH + 4 + 4 + 4.


read_block({Handle, StartPos}, BlockLengths, PosBinLength, BlockID, AO) ->
    {Offset, Length} = block_offsetandlength(BlockLengths, BlockID),
    {ok, BlockBin} = file:pread(Handle,
                                StartPos
                                    + Offset
                                    + PosBinLength
                                    + AO,
                                Length),
    BlockBin;
read_block(SlotBin, BlockLengths, PosBinLength, BlockID, AO) ->
    {Offset, Length} = block_offsetandlength(BlockLengths, BlockID),
    StartPos = Offset + PosBinLength + AO,
    <<_Pre:StartPos/binary, BlockBin:Length/binary, _Rest/binary>> = SlotBin,
    BlockBin.

read_slot(Handle, Slot) ->
    {ok, SlotBin} = file:pread(Handle,
                                Slot#slot_index_value.start_position,
                                Slot#slot_index_value.length),
    SlotBin.


pointer_mapfun(Pointer) ->
    {Slot, SK, EK} = 
        case Pointer of 
            {pointer, _Pid, Slot0, SK0, EK0} ->
                {Slot0, SK0, EK0};
            {pointer, Slot0, SK0, EK0} ->
                {Slot0, SK0, EK0}
        end,

    {Slot#slot_index_value.start_position, 
        Slot#slot_index_value.length,
        Slot#slot_index_value.slot_id,
        SK, 
        EK}.


-type slotbin_fun() ::
    fun(({non_neg_integer(), non_neg_integer(), non_neg_integer(),
        range_endpoint(), range_endpoint()}) ->
            {binary(), non_neg_integer(), range_endpoint(), range_endpoint()}).

-spec binarysplit_mapfun(binary(), integer()) -> slotbin_fun().
%% @doc
%% Return a function that can pull individual slot binaries from a binary
%% covering multiple slots
binarysplit_mapfun(MultiSlotBin, StartPos) -> 
    fun({SP, L, ID, SK, EK}) -> 
        Start = SP - StartPos,
        <<_Pre:Start/binary, SlotBin:L/binary, _Post/binary>> = MultiSlotBin,
        {SlotBin, ID, SK, EK}
    end.


-spec read_slots(file:io_device(), list(), 
                    {false|list(), non_neg_integer(), blockindex_cache()},
                    press_method(), boolean()) -> 
                        {boolean(), list(binaryslot_element())}.
%% @doc
%% The reading of sots will return a list of either 2-tuples containing 
%% {K, V} pairs - or 3-tuples containing {Binary, SK, EK}.  The 3 tuples 
%% can be exploded into lists of {K, V} pairs using the binaryslot_reader/4
%% function
%%
%% Reading slots is generally unfiltered, but in the sepcial case when 
%% querting across slots when only matching segment IDs are required the 
%% BlockIndexCache can be used
%%
%% Note that false positives will be passed through.  It is important that
%% any key comparison between levels should allow for a non-matching key to
%% be considered as superior to a matching key - as otherwise a matching key
%% may be intermittently removed from the result set
read_slots(Handle, SlotList, {false, 0, _BlockIndexCache},
                _PressMethod, _IdxModDate) ->
    % No list of segments passed or useful Low LastModified Date
    % Just read slots in SlotList
    {false, read_slotlist(SlotList, Handle)};
read_slots(Handle, SlotList, {SegList, LowLastMod, BlockIndexCache}, 
                PressMethod, IdxModDate) ->
    % List of segments passed so only {K, V} pairs matching those segments
    % should be returned.  This required the {K, V} pair to have been added 
    % with the appropriate hash - if the pair were added with no_lookup as 
    % the hash value this will fail unexpectedly.
    BinMapFun = 
        fun(Pointer, {NeededBlockIdx, Acc}) ->
            {SP, _L, ID, SK, EK} = pointer_mapfun(Pointer),
            CachedHeader = array:get(ID - 1, element(2, BlockIndexCache)),
            case extract_header(CachedHeader, IdxModDate) of
                none ->
                    % If there is an attempt to use the seg list query and the
                    % index block cache isn't cached for any part this may be 
                    % slower as each slot will be read in turn
                    {true, Acc ++ read_slotlist([Pointer], Handle)};
                {BlockLengths, LMD, BlockIdx} ->
                    % If there is a BlockIndex cached then we can use it to 
                    % check to see if any of the expected segments are 
                    % present without lifting the slot off disk. Also the 
                    % fact that we know position can be used to filter out 
                    % other keys
                    %
                    % Note that LMD will be 0 if the indexing of last mod
                    % date was not enable at creation time.  So in this
                    % case the filter should always map
                    case LowLastMod > LMD of
                        true ->
                            % The highest LMD on the slot was before the
                            % LowLastMod date passed in the query - therefore
                            % there are no interesting modifications in this
                            % slot - it is all too old
                            {NeededBlockIdx, Acc};
                        false ->
                            case SegList of
                                false ->
                                    % Need all the slot now
                                    {NeededBlockIdx,
                                        Acc ++
                                            read_slotlist([Pointer], Handle)};
                                _SL ->
                                    % Need to find just the right keys
                                    PositionList = 
                                        find_pos(BlockIdx, SegList, [], 0),
                                    % Note check_blocks should return [] if
                                    % PositionList is empty (which it may be)
                                    KVL =
                                        check_blocks(PositionList,
                                                        {Handle, SP}, 
                                                        BlockLengths, 
                                                        byte_size(BlockIdx),
                                                        false,
                                                        PressMethod,
                                                        IdxModDate,
                                                        []),
                                    % There is no range passed through to the
                                    % binaryslot_reader, so these results need
                                    % to be filtered
                                    FilterFun =
                                        fun(KV) -> in_range(KV, SK, EK) end,
                                    {NeededBlockIdx,
                                        Acc ++ lists:filter(FilterFun, KVL)}
                            end
                    end
            end 
        end,
    lists:foldl(BinMapFun, {false, []}, SlotList).


-spec in_range(leveled_codec:ledger_kv(),
                range_endpoint(), range_endpoint()) -> boolean().
%% @doc
%% Is the ledger key in the range.
in_range({_LK, _LV}, all, all) ->
    true;
in_range({LK, _LV}, all, EK) ->
    not leveled_codec:endkey_passed(EK, LK);
in_range({LK, LV}, SK, EK) ->
    (LK >= SK) and in_range({LK, LV}, all, EK).


read_slotlist(SlotList, Handle) ->
    LengthList = lists:map(fun pointer_mapfun/1, SlotList),
    {MultiSlotBin, StartPos} = read_length_list(Handle, LengthList),
    lists:map(binarysplit_mapfun(MultiSlotBin, StartPos), LengthList).


-spec binaryslot_reader(list(binaryslot_element()), 
                            press_method(),
                            boolean(),
                            leveled_codec:segment_list()) 
                                -> {list({tuple(), tuple()}), 
                                    list({integer(), binary()})}.
%% @doc
%% Read the binary slots converting them to {K, V} pairs if they were not 
%% already {K, V} pairs.  If they are already {K, V} pairs it is assumed
%% that they have already been range checked before extraction.
%%
%% Keys which are still to be extracted from the slot, are accompanied at
%% this function by the range against which the keys need to be checked. 
%% This range is passed with the slot to binaryslot_trimmedlist which should
%% open the slot block by block, filtering individual keys where the endpoints
%% of the block are outside of the range, and leaving blocks already proven to
%% be outside of the range unopened.
binaryslot_reader(SlotBinsToFetch, PressMethod, IdxModDate, SegList) ->
    % Two accumulators are added.
    % One to collect the list of keys and values found in the binary slots
    % (subject to range filtering if the slot is still deserialised at this
    % stage.  
    % The second accumulator extracts the header information from the slot, so
    % that the cache can be built for that slot.  This is used by the handling
    % of get_kvreader calls.  This means that slots which are only used in
    % range queries can still populate their block_index caches (on the FSM
    % loop state), and those caches can be used for future queries.
    binaryslot_reader(SlotBinsToFetch, 
                        PressMethod, IdxModDate, SegList, [], []).

binaryslot_reader([], _PressMethod, _IdxModDate, _SegList, Acc, BIAcc) ->
    {Acc, BIAcc};
binaryslot_reader([{SlotBin, ID, SK, EK}|Tail], 
                    PressMethod, IdxModDate, SegList, Acc, BIAcc) ->
    % The start key and end key here, may not the start key and end key the
    % application passed into the query.  If the slot is known to lie entirely
    % inside the range, on either of both sides, the SK and EK may be
    % substituted for the 'all' key work to indicate there is no need for
    % entries in this slot to be trimmed from either or both sides.
    {TrimmedL, BICache} = 
        binaryslot_trimmedlist(SlotBin, 
                                SK, EK, 
                                PressMethod,
                                IdxModDate,
                                SegList),
    binaryslot_reader(Tail, 
                        PressMethod,
                        IdxModDate,
                        SegList,
                        Acc ++ TrimmedL,
                        [{ID, BICache}|BIAcc]);
binaryslot_reader([{K, V}|Tail], 
                    PressMethod, IdxModDate, SegList, Acc, BIAcc) ->
    % These entries must already have been filtered for membership inside any
    % range used in the query.
    binaryslot_reader(Tail, 
                        PressMethod, IdxModDate, SegList,
                        Acc ++ [{K, V}], BIAcc).
                    

read_length_list(Handle, LengthList) ->
    StartPos = element(1, lists:nth(1, LengthList)),
    EndPos = element(1, lists:last(LengthList)) 
                + element(2, lists:last(LengthList)),
    {ok, MultiSlotBin} = file:pread(Handle, StartPos, EndPos - StartPos),
    {MultiSlotBin, StartPos}.


-spec extract_header(binary()|none, boolean()) ->
                                {binary(), non_neg_integer(), binary()}|none.
%% @doc
%% Helper for extracting the binaries from the header ignoring the missing LMD
%% if LMD is not indexed
extract_header(none, _IdxModDate) ->
    none; % used when the block cache has returned none 
extract_header(Header, true) ->
    BL = ?BLOCK_LENGTHS_LENGTH,
    <<BlockLengths:BL/binary, LMD:32/integer, PosBinIndex/binary>> = Header,
    {BlockLengths, LMD, PosBinIndex};
extract_header(Header, false) ->
    BL = ?BLOCK_LENGTHS_LENGTH,
    <<BlockLengths:BL/binary, PosBinIndex/binary>> = Header,
    {BlockLengths, 0, PosBinIndex}.

binaryslot_get(FullBin, Key, Hash, PressMethod, IdxModDate) ->
    case crc_check_slot(FullBin) of 
        {Header, Blocks} ->
            {BlockLengths, _LMD, PosBinIndex} =
                extract_header(Header, IdxModDate),
            PosList = find_pos(PosBinIndex,
                                extract_hash(Hash), 
                                [], 
                                0),
            {fetch_value(PosList, BlockLengths, Blocks, Key, PressMethod),
                Header};
        crc_wonky ->
            {not_present,
                none}
    end.

binaryslot_tolist(FullBin, PressMethod, IdxModDate) ->
    BlockFetchFun = 
        fun(Length, {Acc, Bin}) ->
            case Length of 
                0 ->
                    {Acc, Bin};
                _ ->
                    <<Block:Length/binary, Rest/binary>> = Bin,
                    {Acc ++ deserialise_block(Block, PressMethod), Rest}
            end
        end,

    {Out, _Rem} = 
        case crc_check_slot(FullBin) of 
            {Header, Blocks} ->
                {BlockLengths, _LMD, _PosBinIndex} =
                    extract_header(Header, IdxModDate),
                <<B1L:32/integer,
                    B2L:32/integer,
                    B3L:32/integer,
                    B4L:32/integer,
                    B5L:32/integer>> = BlockLengths,
                lists:foldl(BlockFetchFun,
                                {[], Blocks},
                                [B1L, B2L, B3L, B4L, B5L]);
            crc_wonky ->
                {[], <<>>}
        end,
    Out.


binaryslot_trimmedlist(FullBin, all, all,
                            PressMethod, IdxModDate, false) ->
    {binaryslot_tolist(FullBin, PressMethod, IdxModDate), none};
binaryslot_trimmedlist(FullBin, StartKey, EndKey,
                            PressMethod, IdxModDate, SegList) ->
    LTrimFun = fun({K, _V}) -> K < StartKey end,
    RTrimFun = fun({K, _V}) -> not leveled_codec:endkey_passed(EndKey, K) end,
    BlockCheckFun = 
        fun(Block, {Acc, Continue}) ->
            case {Block, Continue} of 
                {<<>>, _} ->
                    {Acc, false};
                {_, true} ->
                    BlockList =
                        case is_binary(Block) of
                            true ->
                                deserialise_block(Block, PressMethod);
                            false ->
                                Block
                        end,
                    case fetchends_rawblock(BlockList) of 
                        {_, LastKey} when StartKey > LastKey ->
                            %% This includes the case when LastKey is
                            %% not_present due to corruption in the BlockList
                            %% as tuple is > not_present.
                            {Acc, true};
                        {_, LastKey} ->
                            {_LDrop, RKeep} = lists:splitwith(LTrimFun, 
                                                                BlockList),
                            case leveled_codec:endkey_passed(EndKey, 
                                                                LastKey) of
                                true ->
                                    {LKeep, _RDrop} 
                                        = lists:splitwith(RTrimFun, RKeep),
                                    {Acc ++ LKeep, false};
                                false ->
                                    {Acc ++ RKeep, true}
                            end
                    end;
                {_ , false} ->
                    {Acc, false}
            end
        end,
    
    case {crc_check_slot(FullBin), SegList} of
        % It will be more effecient to check a subset of blocks.  To work out
        % the best subset we always look in the middle block of 5, and based on
        % the first and last keys of that middle block when compared to the Start
        % and EndKey of the query determines a subset of blocks
        %
        % This isn't perfectly efficient, esepcially if the query overlaps Block2
        % and Block3 (as Block 1 will also be checked), but finessing this last
        % scenario is hard to do in concise code
        {{Header, Blocks}, false} ->
            {BlockLengths, _LMD, _PosBinIndex} =
                extract_header(Header, IdxModDate),
            <<B1L:32/integer,
                B2L:32/integer,
                B3L:32/integer,
                B4L:32/integer,
                B5L:32/integer>> = BlockLengths,
            <<Block1:B1L/binary, Block2:B2L/binary,
                MidBlock:B3L/binary,
                Block4:B4L/binary, Block5:B5L/binary>> = Blocks,
            BlocksToCheck = 
                blocks_required({StartKey, EndKey},
                                [Block1, Block2, MidBlock, Block4, Block5],
                                PressMethod),
            {Acc, _Continue} =
                lists:foldl(BlockCheckFun, {[], true}, BlocksToCheck),
            {Acc, none};
        {{Header, _Blocks}, SegList} ->
            {BlockLengths, _LMD, BlockIdx} =
                extract_header(Header, IdxModDate),
            PosList = find_pos(BlockIdx, SegList, [], 0),
            KVL = check_blocks(PosList,
                                FullBin,
                                BlockLengths,
                                byte_size(BlockIdx), 
                                false, 
                                PressMethod,
                                IdxModDate,
                                []),
            {KVL, Header};  
        {crc_wonky, _} ->
            {[], none}
    end.


blocks_required({StartKey, EndKey}, [B1, B2, MidBlock, B4, B5], PressMethod) ->
    MidBlockList = deserialise_block(MidBlock, PressMethod),
    filter_blocks_required(fetchends_rawblock(MidBlockList),
                            {StartKey, EndKey},
                            [B1, B2, MidBlockList, B4, B5]).

filter_blocks_required({not_present, not_present}, _RangeKeys, AllBlocks) ->
    AllBlocks;
filter_blocks_required({_MidFirst, MidLast}, {StartKey, _EndKey},
                [_Block1, _Block2, _MidBlockList, Block4, Block5])
                when StartKey > MidLast ->
    [Block4, Block5];
filter_blocks_required({MidFirst, MidLast}, {StartKey, EndKey},
                [_Block1, _Block2, MidBlockList, Block4, Block5])
                when StartKey >= MidFirst ->
    NoneAfter = leveled_codec:endkey_passed(EndKey, MidLast),
    case NoneAfter of
        true ->
            [MidBlockList];
        false ->
            [MidBlockList, Block4, Block5]
    end;
filter_blocks_required({MidFirst, MidLast}, {_StartKey, EndKey},
                [Block1, Block2, MidBlockList, Block4, Block5]) ->
    AllBefore = leveled_codec:endkey_passed(EndKey, MidFirst),
    NoneAfter = leveled_codec:endkey_passed(EndKey, MidLast),
    case {AllBefore, NoneAfter} of
        {true, true} ->
            [Block1, Block2];
        {false, true} ->
            [Block1, Block2, MidBlockList];
        {false, false} ->
            [Block1, Block2, MidBlockList, Block4, Block5]
    end.


crc_check_slot(FullBin) ->
    <<CRC32PBL:32/integer, 
        PosBL:32/integer, 
        CRC32H:32/integer,
        Rest/binary>> = FullBin,
    PosBL0 = min(PosBL, byte_size(FullBin) - 12), 
        % If the position has been bit-flipped to beyond the maximum possible
        % length, use the maximum possible length
    <<Header:PosBL0/binary, Blocks/binary>> = Rest,
    case {hmac(Header), hmac(PosBL0)} of 
        {CRC32H, CRC32PBL} ->
            {Header, Blocks};
        _ ->
            leveled_log:log(sst09, []),
            crc_wonky
    end.

block_offsetandlength(BlockLengths, BlockID) ->
    case BlockID of
        1 ->
            <<B1L:32/integer, _BR/binary>> = BlockLengths,
            {0, B1L};
        2 ->
            <<B1L:32/integer, B2L:32/integer, _BR/binary>> = BlockLengths,
            {B1L, B2L};
        3 ->
            <<B1L:32/integer,
                B2L:32/integer,
                B3L:32/integer,
                _BR/binary>> = BlockLengths,
            {B1L + B2L, B3L};
        4 ->
            <<B1L:32/integer,
                B2L:32/integer,
                B3L:32/integer,
                B4L:32/integer,
                _BR/binary>> = BlockLengths,
            {B1L + B2L + B3L, B4L};
        5 ->
            <<B1L:32/integer,
                B2L:32/integer,
                B3L:32/integer,
                B4L:32/integer,
                B5L:32/integer>> = BlockLengths,
            {B1L + B2L + B3L + B4L, B5L}
    end.

fetch_value([], _BlockLengths, _Blocks, _Key, _PressMethod) ->
    not_present;
fetch_value([Pos|Rest], BlockLengths, Blocks, Key, PressMethod) ->
    {BlockNumber, BlockPos} = revert_position(Pos),
    {Offset, Length} = block_offsetandlength(BlockLengths, BlockNumber),
    <<_Pre:Offset/binary, Block:Length/binary, _Rest/binary>> = Blocks,
    R = fetchfrom_rawblock(BlockPos, deserialise_block(Block, PressMethod)),
    case R of 
        {K, V} when K == Key ->
            {K, V};
        _ -> 
            fetch_value(Rest, BlockLengths, Blocks, Key, PressMethod)
    end.

-spec fetchfrom_rawblock(pos_integer(), list(leveled_codec:ledger_kv())) ->
                                        not_present|leveled_codec:ledger_kv().
%% @doc
%% Fetch from a deserialised block, but accounting for potential corruption
%% in that block which may lead to it returning as an empty list if that
%% corruption is detected by the deserialising function
fetchfrom_rawblock(BlockPos, RawBlock) when BlockPos > length(RawBlock) ->
    %% Capture the slightly more general case than this being an empty list
    %% in case of some other unexpected misalignement that would otherwise
    %% crash the leveled_sst file process
    not_present;
fetchfrom_rawblock(BlockPos, RawBlock) ->
    lists:nth(BlockPos, RawBlock).

-spec fetchends_rawblock(list(leveled_codec:ledger_kv())) ->
                    {not_present, not_present}|
                    {leveled_codec:ledger_key(), leveled_codec:ledger_key()}.
%% @doc
%% Fetch the first and last key from a block, and not_present if the block
%% is empty (rather than crashing)
fetchends_rawblock([]) ->
    {not_present, not_present};
fetchends_rawblock(RawBlock) ->
    {element(1, lists:nth(1, RawBlock)),
        element(1, lists:last(RawBlock))}.


revert_position(Pos) ->
    {SideBlockSize, MidBlockSize} = ?LOOK_BLOCKSIZE,
    case Pos < 2 * SideBlockSize of
        true ->
            {(Pos div SideBlockSize) + 1, (Pos rem SideBlockSize) + 1};
        false ->
            case Pos < (2 * SideBlockSize + MidBlockSize) of
                true ->
                    {3, ((Pos - 2 * SideBlockSize) rem MidBlockSize) + 1};
                false ->
                    TailPos = Pos - 2 * SideBlockSize - MidBlockSize,
                    {(TailPos div SideBlockSize) + 4,
                        (TailPos rem SideBlockSize) + 1}
            end
    end.



%%%============================================================================
%%% Merge Functions
%%%============================================================================

%% The source lists are merged into lists of slots before the file is created
%% At Level zero, there will be a single source list - and this will always be
%% split into standard size slots
%%
%% At lower levels there will be two source lists and they will need to be
%% merged to ensure that the best conflicting answer survives and compactable
%% KV pairs are discarded.
%%
%% At lower levels slots can be larger if there are no lookup keys present in
%% the slot.  This is to slow the growth of the manifest/number-of-files when
%% large numbers of index keys are present - as well as improving compression
%% ratios in the Ledger.
%%
%% The outcome of merge_lists/3 and merge_lists/6 should be an list of slots.
%% Each slot should be ordered by Key and be of the form {Flag, KVList}, where
%% Flag can either be lookup or no-lookup.  The list of slots should also be
%% ordered by Key (i.e. the first key in the slot)
%%
%% For merging  ...
%% Compare the keys at the head of the list, and either skip that "best" key or
%% identify as the next key.
%%
%% The logic needs to change if the file is in the basement level, as keys with
%% expired timestamps need not be written at this level
%%
%% The best key is considered to be the lowest key in erlang term order.  If
%% there are matching keys then the highest sequence number must be chosen and
%% any lower sequence numbers should be compacted out of existence

-spec merge_lists(list(), sst_options(), boolean()) 
                    -> {list(), list(), list(binary_slot()),
                        tuple()|null, non_neg_integer()|not_counted}.
%% @doc
%%
%% Merge from a single list (i.e. at Level 0)
merge_lists(KVList1, SSTOpts, IdxModDate) ->
    SlotCount = length(KVList1) div ?LOOK_SLOTSIZE,
    {[],
        [],
        split_lists(KVList1, [],
                    SlotCount, SSTOpts#sst_options.press_method, IdxModDate),
        element(1, lists:nth(1, KVList1)),
        not_counted}.


split_lists([], SlotLists, 0, _PressMethod, _IdxModDate) ->
    lists:reverse(SlotLists);
split_lists(LastPuff, SlotLists, 0, PressMethod, IdxModDate) ->
    {SlotD, _} = 
        generate_binary_slot(lookup, LastPuff, PressMethod, IdxModDate, no_timing),
    lists:reverse([SlotD|SlotLists]);
split_lists(KVList1, SlotLists, N, PressMethod, IdxModDate) ->
    {Slot, KVListRem} = lists:split(?LOOK_SLOTSIZE, KVList1),
    {SlotD, _} = 
        generate_binary_slot(lookup, Slot, PressMethod, IdxModDate, no_timing),
    split_lists(KVListRem, [SlotD|SlotLists], N - 1, PressMethod, IdxModDate).


-spec merge_lists(list(), list(), tuple(), sst_options(),
                                                    boolean(), boolean()) ->
                    {list(), list(), list(binary_slot()), tuple()|null,
                        non_neg_integer()}.
%% @doc
%% Merge lists when merging across more than one file.  KVLists that are 
%% provided may include pointers to fetch more Keys/Values from the source
%% file
merge_lists(KVList1, KVList2, LevelInfo, SSTOpts,
                                            IndexModDate, SaveTombCount) ->
    InitTombCount =
        case SaveTombCount of true -> 0; false -> not_counted end,
    merge_lists(KVList1, KVList2, 
                LevelInfo, 
                [], null, 0, 
                SSTOpts#sst_options.max_sstslots,
                SSTOpts#sst_options.press_method,
                IndexModDate,
                InitTombCount,
                #build_timings{}).


-spec merge_lists(
    list(expanded_pointer()),
    list(expanded_pointer()),
    {boolean(), non_neg_integer()},
    list(binary_slot()),
    leveled_codec:ledger_key()|null,
    non_neg_integer(),
    non_neg_integer(),
    press_method(),
    boolean(),
    non_neg_integer()|not_counted,
    build_timings()) -> 
        {list(expanded_pointer()), list(expanded_pointer()),
            list(binary_slot()), leveled_codec:ledger_key()|null,
            non_neg_integer()|not_counted}.

merge_lists(KVL1, KVL2, LI, SlotList, FirstKey, MaxSlots, MaxSlots, 
                                _PressMethod, _IdxModDate, CountOfTombs, T0) ->
    % This SST file is full, move to complete file, and return the 
    % remainder
    log_buildtimings(T0, LI),
    {KVL1, KVL2, lists:reverse(SlotList), FirstKey, CountOfTombs};
merge_lists([], [], LI, SlotList, FirstKey, _SlotCount, _MaxSlots,
                                _PressMethod, _IdxModDate, CountOfTombs, T0) ->
    % the source files are empty, complete the file 
    log_buildtimings(T0, LI),
    {[], [], lists:reverse(SlotList), FirstKey, CountOfTombs};
merge_lists(KVL1, KVL2, LI, SlotList, FirstKey, SlotCount, MaxSlots,
                                PressMethod, IdxModDate, CountOfTombs, T0) ->
    % Form a slot by merging the two lists until the next 128 K/V pairs have 
    % been determined
    SW = os:timestamp(),
    {KVRem1, KVRem2, Slot, FK0} =
        form_slot(KVL1, KVL2, LI, no_lookup, 0, [], FirstKey),
    T1 = update_buildtimings(SW, T0, fold_toslot),
    case Slot of
        {_, []} ->
            % There were no actual keys in the slot (maybe some expired)
            merge_lists(KVRem1,
                        KVRem2,
                        LI,
                        SlotList,
                        FK0,
                        SlotCount,
                        MaxSlots,
                        PressMethod,
                        IdxModDate,
                        CountOfTombs,
                        T1);
        {Lookup, KVL} ->
            % Convert the list of KVs for the slot into a binary, and related
            % metadata
            {SlotD, T2} = 
                generate_binary_slot(Lookup, KVL, PressMethod, IdxModDate, T1),
            merge_lists(KVRem1,
                        KVRem2,
                        LI,
                        [SlotD|SlotList],
                        FK0,
                        SlotCount + 1,
                        MaxSlots,
                        PressMethod,
                        IdxModDate,
                        count_tombs(KVL, CountOfTombs),
                        T2)
    end.


-spec count_tombs(list(leveled_codec:ledger_kv()),
                    non_neg_integer()|not_counted) ->
                                                non_neg_integer()|not_counted.
%% @doc
%% Count the tombstones in a list of KVs
count_tombs(_KVL, not_counted) ->
    not_counted;
count_tombs(KVL, InitCount) ->
    FoldFun = 
        fun(KV, Count) -> 
            case leveled_codec:strip_to_statusonly(KV) of
                tomb ->
                    Count + 1;
                _ ->
                    Count
            end
        end,
    lists:foldl(FoldFun, InitCount, KVL).

-spec form_slot(list(expanded_pointer()),
                    list(expanded_pointer()),
                    {boolean(), non_neg_integer()},
                    lookup|no_lookup,
                    non_neg_integer(),
                    list(leveled_codec:ledger_kv()),
                    leveled_codec:ledger_key()|null) ->
                {list(expanded_pointer()), list(expanded_pointer()),
                    {lookup|no_lookup, list(leveled_codec:ledger_kv())},
                    leveled_codec:ledger_key()}.
%% @doc
%% Merge together Key Value lists to provide an ordered slot of KVs 
form_slot([], [], _LI, Type, _Size, Slot, FK) ->
    {[], [], {Type, lists:reverse(Slot)}, FK};
form_slot(KVList1, KVList2, _LI, lookup, ?LOOK_SLOTSIZE, Slot, FK) ->
    {KVList1, KVList2, {lookup, lists:reverse(Slot)}, FK};
form_slot(KVList1, KVList2, _LI, no_lookup, ?NOLOOK_SLOTSIZE, Slot, FK) ->
    {KVList1, KVList2, {no_lookup, lists:reverse(Slot)}, FK};
form_slot(KVList1, KVList2, {IsBasement, TS}, lookup, Size, Slot, FK) ->
    case {key_dominates(KVList1, KVList2, {IsBasement, TS}), FK} of
        {{{next_key, TopKV}, Rem1, Rem2}, _} ->
            form_slot(Rem1,
                        Rem2,
                        {IsBasement, TS},
                        lookup,
                        Size + 1,
                        [TopKV|Slot],
                        FK);
        {{skipped_key, Rem1, Rem2}, _} ->
            form_slot(Rem1, Rem2, {IsBasement, TS}, lookup, Size, Slot, FK)
    end;
form_slot(KVList1, KVList2, {IsBasement, TS}, no_lookup, Size, Slot, FK) ->
    case key_dominates(KVList1, KVList2, {IsBasement, TS}) of
        {{next_key, {TopK, TopV}}, Rem1, Rem2} ->
            FK0 =
                case FK of
                    null ->
                        TopK;
                    _ ->
                        FK
                end,
            case leveled_codec:to_lookup(TopK) of
                no_lookup ->
                    form_slot(Rem1,
                                Rem2,
                                {IsBasement, TS},
                                no_lookup,
                                Size + 1,
                                [{TopK, TopV}|Slot],
                                FK0);
                lookup ->
                    case Size >= ?LOOK_SLOTSIZE of
                        true ->
                            {KVList1,
                                KVList2,
                                {no_lookup, lists:reverse(Slot)},
                                FK};
                        false ->
                            form_slot(Rem1,
                                        Rem2,
                                        {IsBasement, TS},
                                        lookup,
                                        Size + 1,
                                        [{TopK, TopV}|Slot],
                                        FK0)
                    end
            end;        
        {skipped_key, Rem1, Rem2} ->
            form_slot(Rem1, Rem2, {IsBasement, TS}, no_lookup, Size, Slot, FK)
    end.

key_dominates(KL1, KL2, Level) ->
    key_dominates_expanded(maybe_expand_pointer(KL1),
                            maybe_expand_pointer(KL2),
                            Level).

key_dominates_expanded([H1|T1], [], Level) ->
    case leveled_codec:maybe_reap_expiredkey(H1, Level) of
        true ->
            {skipped_key, T1, []};
        false ->
            {{next_key, H1}, T1, []}
    end;
key_dominates_expanded([], [H2|T2], Level) ->
    case leveled_codec:maybe_reap_expiredkey(H2, Level) of
        true ->
            {skipped_key, [], T2};
        false ->
            {{next_key, H2}, [], T2}
    end;
key_dominates_expanded([H1|T1], [H2|T2], Level) ->
    case leveled_codec:key_dominates(H1, H2) of
        left_hand_first ->
            case leveled_codec:maybe_reap_expiredkey(H1, Level) of
                true ->
                    {skipped_key, T1, [H2|T2]};
                false ->
                    {{next_key, H1}, T1, [H2|T2]}
            end;
        right_hand_first ->
            case leveled_codec:maybe_reap_expiredkey(H2, Level) of
                true ->
                    {skipped_key, [H1|T1], T2};
                false ->
                    {{next_key, H2}, [H1|T1], T2}
            end;
        left_hand_dominant ->
            {skipped_key, [H1|T1], T2};
        right_hand_dominant ->
            {skipped_key, T1, [H2|T2]}
    end.


%% When a list is provided it may include a pointer to gain another batch of
%% entries from the same file, or a new batch of entries from another file
%%
%% This resultant list should include the Tail of any pointers added at the
%% end of the list

maybe_expand_pointer([]) ->
    [];
maybe_expand_pointer([{pointer, SSTPid, Slot, StartKey, all}|Tail]) ->
    expand_list_by_pointer({pointer, SSTPid, Slot, StartKey, all},
                            Tail,
                            ?MERGE_SCANWIDTH);
maybe_expand_pointer([{next, ManEntry, StartKey}|Tail]) ->
    expand_list_by_pointer({next, ManEntry, StartKey, all},
                            Tail,
                            ?MERGE_SCANWIDTH);
maybe_expand_pointer(List) ->
    List.
    


%%%============================================================================
%%% Timing Functions
%%%============================================================================

-spec update_buildtimings(erlang:timestamp(), build_timings(), atom()) 
                                                            -> build_timings().
%% @doc
%%
%% Timings taken from the build of a SST file.  
%%
%% There is no sample window, but the no_timing status is still used for 
%% level zero files where we're not breaking down the build time in this way.
update_buildtimings(_SW, no_timing, _Stage) ->
    no_timing;
update_buildtimings(SW, Timings, Stage) ->
    Timer = timer:now_diff(os:timestamp(), SW),
    case Stage of 
        slot_hashlist ->
            HLT = Timings#build_timings.slot_hashlist + Timer,
            Timings#build_timings{slot_hashlist = HLT};
        slot_serialise ->
            SST = Timings#build_timings.slot_serialise + Timer,
            Timings#build_timings{slot_serialise = SST};
        slot_finish ->
            SFT = Timings#build_timings.slot_finish + Timer,
            Timings#build_timings{slot_finish = SFT};
        fold_toslot ->
            FST = Timings#build_timings.fold_toslot + Timer,
            Timings#build_timings{fold_toslot = FST}
    end.

-spec log_buildtimings(build_timings(), tuple()) -> ok.
%% @doc
%%
%% Log out the time spent during the merge lists part of the SST build
log_buildtimings(Timings, LI) ->
    leveled_log:log(
        sst13, 
        [Timings#build_timings.fold_toslot,
            Timings#build_timings.slot_hashlist,
            Timings#build_timings.slot_serialise,
            Timings#build_timings.slot_finish,
            element(1, LI), element(2, LI)]).

-spec maybelog_fetch_timing(
        leveled_monitor:monitor(),
        leveled_pmanifest:lsm_level(),
        leveled_monitor:sst_fetch_type(),
        erlang:timestamp()|no_timing) -> ok.
maybelog_fetch_timing(_Monitor, _Level, _Type, no_timing) ->
    ok;
maybelog_fetch_timing({Pid, _SlotFreq}, Level, Type, SW) ->
    {TS1, _} = leveled_monitor:step_time(SW),
    leveled_monitor:add_stat(Pid, {sst_fetch_update, Level, Type, TS1}).

%%%============================================================================
%%% Test
%%%============================================================================

-ifdef(TEST).

-define(TEST_AREA, "test/test_area/").

testsst_new(RootPath, Filename, Level, KVList, MaxSQN, PressMethod) ->
    OptsSST =
        #sst_options{press_method=PressMethod,
                        log_options=leveled_log:get_opts()},
    sst_new(RootPath, Filename, Level, KVList, MaxSQN, OptsSST, false).

testsst_new(RootPath, Filename,
            KVL1, KVL2, IsBasement, Level, MaxSQN, PressMethod) ->
    OptsSST =
        #sst_options{press_method=PressMethod,
                        log_options=leveled_log:get_opts()},
    sst_newmerge(RootPath, Filename, KVL1, KVL2, IsBasement, Level, MaxSQN,
                    OptsSST, false, false).

generate_randomkeys(Seqn, Count, BucketRangeLow, BucketRangeHigh) ->
    generate_randomkeys(Seqn,
                        Count,
                        [],
                        BucketRangeLow,
                        BucketRangeHigh).

generate_randomkeys(_Seqn, 0, Acc, _BucketLow, _BucketHigh) ->
    Acc;
generate_randomkeys(Seqn, Count, Acc, BucketLow, BRange) ->
    BRand = leveled_rand:uniform(BRange),
    BNumber =
        lists:flatten(io_lib:format("B~6..0B", [BucketLow + BRand])),
    KNumber =
        lists:flatten(io_lib:format("K~8..0B", [leveled_rand:uniform(1000000)])),
    LK = leveled_codec:to_ledgerkey("Bucket" ++ BNumber, "Key" ++ KNumber, o),
    Chunk = leveled_rand:rand_bytes(64),
    {_B, _K, MV, _H, _LMs} =
        leveled_codec:generate_ledgerkv(LK, Seqn, Chunk, 64, infinity),
    MD = element(4, MV),
    ?assertMatch(undefined, element(3, MD)),
    MD0 = [{magic_md, [<<0:32/integer>>, base64:encode(Chunk)]}],
    MV0 = setelement(4, MV, setelement(3, MD, MD0)),
    generate_randomkeys(Seqn + 1,
                        Count - 1,
                        [{LK, MV0}|Acc],
                        BucketLow,
                        BRange).


generate_indexkeys(Count) ->
    generate_indexkeys(Count, []).

generate_indexkeys(0, IndexList) ->
    IndexList;
generate_indexkeys(Count, IndexList) ->
    Changes = generate_indexkey(leveled_rand:uniform(8000), Count),
    generate_indexkeys(Count - 1, IndexList ++ Changes).

generate_indexkey(Term, Count) ->
    IndexSpecs = [{add, "t1_int", Term}],
    leveled_codec:idx_indexspecs(IndexSpecs, 
                                    "Bucket", 
                                    "Key" ++ integer_to_list(Count), 
                                    Count, 
                                    infinity).

tombcount_test() ->
    tombcount_tester(1),
    tombcount_tester(2),
    tombcount_tester(3),
    tombcount_tester(4).

tombcount_tester(Level) ->
    N = 1600,
    KL1 = generate_randomkeys(N div 2 + 1, N, 1, 4),
    KL2 = generate_indexkeys(N div 2),
    FlipToTombFun =
        fun({K, V}) ->
            case leveled_rand:uniform(10) of
                X when X > 5 ->
                    {K, setelement(2, V, tomb)};
                _ ->
                    {K, V}
            end
        end,
    KVL1 = lists:map(FlipToTombFun, KL1),
    KVL2 = lists:map(FlipToTombFun, KL2),
    CountTombFun = 
        fun({_K, V}, Acc) ->
            case element(2, V) of
                tomb ->
                    Acc + 1;
                _ ->
                    Acc
            end
        end,
    ExpectedCount = lists:foldl(CountTombFun, 0, KVL1 ++ KVL2),

    {RP, Filename} = {?TEST_AREA, "tombcount_test"},
    OptsSST = 
        #sst_options{press_method=native,
                        log_options=leveled_log:get_opts()},
<<<<<<< HEAD
    {ok, SST1, KD, BB} = sst_newmerge(RP, Filename, 
=======
    {ok, SST1, _KD, _BB} = sst_newmerge(RP, Filename, 
>>>>>>> 07f2f57b
                                KVL1, KVL2, false, Level, 
                                N, OptsSST, false, false),
    ?assertMatch(not_counted, sst_gettombcount(SST1)),
    ok = sst_close(SST1),
    ok = file:delete(filename:join(RP, Filename ++ ".sst")),

<<<<<<< HEAD
    {ok, SST2, KD, BB} = sst_newmerge(RP, Filename, 
=======
    {ok, SST2, _KD, _BB} = sst_newmerge(RP, Filename, 
>>>>>>> 07f2f57b
                                KVL1, KVL2, false, Level, 
                                N, OptsSST, false, true),
    
    ?assertMatch(ExpectedCount, sst_gettombcount(SST2)),
    ok = sst_close(SST2),
    ok = file:delete(filename:join(RP, Filename ++ ".sst")).


form_slot_test() ->
    % If a skip key happens, mustn't switch to loookup by accident as could be
    % over the expected size
    SkippingKV =
        {{o, "B1", "K9999", null}, {9999, tomb, {1234568, 1234567}, {}}},
    Slot =
        [{{o, "B1", "K5", null},
            {5, {active, infinity}, {99234568, 99234567}, {}}}],
    R1 = form_slot([SkippingKV], [],
                    {true, 99999999},
                    no_lookup,
                    ?LOOK_SLOTSIZE + 1,
                    Slot,
                    {o, "B1", "K5", null}),
    ?assertMatch({[], [], {no_lookup, Slot}, {o, "B1", "K5", null}}, R1).

merge_tombstonelist_test() ->
    % Merge lists with nothing but tombstones, and file at basement level
    SkippingKV1 =
        {{o, "B1", "K9995", null}, {9995, tomb, {1234568, 1234567}, {}}},
    SkippingKV2 =
        {{o, "B1", "K9996", null}, {9996, tomb, {1234568, 1234567}, {}}},
    SkippingKV3 =
        {{o, "B1", "K9997", null}, {9997, tomb, {1234568, 1234567}, {}}},
    SkippingKV4 =
        {{o, "B1", "K9998", null}, {9998, tomb, {1234568, 1234567}, {}}},
    SkippingKV5 =
        {{o, "B1", "K9999", null}, {9999, tomb, {1234568, 1234567}, {}}},
    R = merge_lists([SkippingKV1, SkippingKV3, SkippingKV5],
                        [SkippingKV2, SkippingKV4],
                        {true, 9999999},
                        #sst_options{press_method = native,
                                        max_sstslots = 256},
                        ?INDEX_MODDATE,
                        true),

    ?assertMatch({[], [], [], null, 0}, R).

indexed_list_test() ->
    io:format(user, "~nIndexed list timing test:~n", []),
    N = 150,
    KVL0 = lists:ukeysort(1, generate_randomkeys(1, N, 1, 4)),
    KVL1 = lists:sublist(KVL0, ?LOOK_SLOTSIZE),

    SW0 = os:timestamp(),

    {{_PosBinIndex1, FullBin, _HL, _LK}, no_timing} =
        generate_binary_slot(lookup, KVL1, native, ?INDEX_MODDATE, no_timing),
    io:format(user,
                "Indexed list created slot in ~w microseconds of size ~w~n",
                [timer:now_diff(os:timestamp(), SW0), byte_size(FullBin)]),

    {TestK1, TestV1} = lists:nth(20, KVL1),
    MH1 = leveled_codec:segment_hash(TestK1),
    {TestK2, TestV2} = lists:nth(40, KVL1),
    MH2 = leveled_codec:segment_hash(TestK2),
    {TestK3, TestV3} = lists:nth(60, KVL1),
    MH3 = leveled_codec:segment_hash(TestK3),
    {TestK4, TestV4} = lists:nth(80, KVL1),
    MH4 = leveled_codec:segment_hash(TestK4),
    {TestK5, TestV5} = lists:nth(100, KVL1),
    MH5 = leveled_codec:segment_hash(TestK5),

    test_binary_slot(FullBin, TestK1, MH1, {TestK1, TestV1}),
    test_binary_slot(FullBin, TestK2, MH2, {TestK2, TestV2}),
    test_binary_slot(FullBin, TestK3, MH3, {TestK3, TestV3}),
    test_binary_slot(FullBin, TestK4, MH4, {TestK4, TestV4}),
    test_binary_slot(FullBin, TestK5, MH5, {TestK5, TestV5}).


indexed_list_mixedkeys_test() ->
    KVL0 = lists:ukeysort(1, generate_randomkeys(1, 50, 1, 4)),
    KVL1 = lists:sublist(KVL0, 33),
    Keys = lists:ukeysort(1, generate_indexkeys(60) ++ KVL1),

    {{_PosBinIndex1, FullBin, _HL, _LK}, no_timing} =
        generate_binary_slot(lookup, Keys, native, ?INDEX_MODDATE, no_timing),

    {TestK1, TestV1} = lists:nth(4, KVL1),
    MH1 = leveled_codec:segment_hash(TestK1),
    {TestK2, TestV2} = lists:nth(8, KVL1),
    MH2 = leveled_codec:segment_hash(TestK2),
    {TestK3, TestV3} = lists:nth(12, KVL1),
    MH3 = leveled_codec:segment_hash(TestK3),
    {TestK4, TestV4} = lists:nth(16, KVL1),
    MH4 = leveled_codec:segment_hash(TestK4),
    {TestK5, TestV5} = lists:nth(20, KVL1),
    MH5 = leveled_codec:segment_hash(TestK5),

    test_binary_slot(FullBin, TestK1, MH1, {TestK1, TestV1}),
    test_binary_slot(FullBin, TestK2, MH2, {TestK2, TestV2}),
    test_binary_slot(FullBin, TestK3, MH3, {TestK3, TestV3}),
    test_binary_slot(FullBin, TestK4, MH4, {TestK4, TestV4}),
    test_binary_slot(FullBin, TestK5, MH5, {TestK5, TestV5}).

indexed_list_mixedkeys2_test() ->
    KVL0 = lists:ukeysort(1, generate_randomkeys(1, 50, 1, 4)),
    KVL1 = lists:sublist(KVL0, 33),
    IdxKeys1 = lists:ukeysort(1, generate_indexkeys(30)),
    IdxKeys2 = lists:ukeysort(1, generate_indexkeys(30)),
    % this isn't actually ordered correctly
    Keys = IdxKeys1 ++ KVL1 ++ IdxKeys2,
    {{_Header, FullBin, _HL, _LK}, no_timing} =
        generate_binary_slot(lookup, Keys, native, ?INDEX_MODDATE, no_timing),
    lists:foreach(fun({K, V}) ->
                        MH = leveled_codec:segment_hash(K),
                        test_binary_slot(FullBin, K, MH, {K, V})
                        end,
                    KVL1).

indexed_list_allindexkeys_test() ->
    Keys = lists:sublist(lists:ukeysort(1, generate_indexkeys(150)), 
                            ?LOOK_SLOTSIZE),
    {{HeaderT, FullBinT, HL, LK}, no_timing} =
        generate_binary_slot(lookup, Keys, native, true, no_timing),
    {{HeaderF, FullBinF, HL, LK}, no_timing} =
        generate_binary_slot(lookup, Keys, native, false, no_timing),
    EmptySlotSize = ?LOOK_SLOTSIZE - 1,
    LMD = ?FLIPPER32,
    ?assertMatch(<<_BL:20/binary, LMD:32/integer, EmptySlotSize:8/integer>>, 
                    HeaderT),
    ?assertMatch(<<_BL:20/binary, EmptySlotSize:8/integer>>, 
                    HeaderF),
    % SW = os:timestamp(),
    BinToListT = binaryslot_tolist(FullBinT, native, true),
    BinToListF = binaryslot_tolist(FullBinF, native, false),
    % io:format(user,
    %             "Indexed list flattened in ~w microseconds ~n",
    %             [timer:now_diff(os:timestamp(), SW)]),
    ?assertMatch(Keys, BinToListT),
    ?assertMatch({Keys, none}, binaryslot_trimmedlist(FullBinT,
                                                        all, all, 
                                                        native, 
                                                        true,
                                                        false)),
    ?assertMatch(Keys, BinToListF),
    ?assertMatch({Keys, none}, binaryslot_trimmedlist(FullBinF,
                                                        all, all, 
                                                        native, 
                                                        false,
                                                        false)).

indexed_list_allindexkeys_nolookup_test() ->
    Keys = lists:sublist(lists:ukeysort(1, generate_indexkeys(1000)),
                            ?NOLOOK_SLOTSIZE),
    {{Header, FullBin, _HL, _LK}, no_timing} = 
        generate_binary_slot(no_lookup, Keys, native, ?INDEX_MODDATE,no_timing),
    ?assertMatch(<<_BL:20/binary, _LMD:32/integer, 127:8/integer>>, Header),
    % SW = os:timestamp(),
    BinToList = binaryslot_tolist(FullBin, native, ?INDEX_MODDATE),
    % io:format(user,
    %             "Indexed list flattened in ~w microseconds ~n",
    %             [timer:now_diff(os:timestamp(), SW)]),
    ?assertMatch(Keys, BinToList),
    ?assertMatch({Keys, none}, binaryslot_trimmedlist(FullBin, 
                                                        all, all, 
                                                        native,
                                                        ?INDEX_MODDATE,
                                                        false)).

indexed_list_allindexkeys_trimmed_test() ->
    Keys = lists:sublist(lists:ukeysort(1, generate_indexkeys(150)), 
                            ?LOOK_SLOTSIZE),
    {{Header, FullBin, _HL, _LK}, no_timing} = 
        generate_binary_slot(lookup, Keys, native, ?INDEX_MODDATE,no_timing),
    EmptySlotSize = ?LOOK_SLOTSIZE - 1,
    ?assertMatch(<<_BL:20/binary, _LMD:32/integer, EmptySlotSize:8/integer>>,
                    Header),
    ?assertMatch({Keys, none}, binaryslot_trimmedlist(FullBin,
                                                        {i, 
                                                            "Bucket", 
                                                            {"t1_int", 0},
                                                            null}, 
                                                        {i, 
                                                            "Bucket", 
                                                            {"t1_int", 99999},
                                                            null},
                                                        native,
                                                        ?INDEX_MODDATE,
                                                        false)),
    
    {SK1, _} = lists:nth(10, Keys),
    {EK1, _} = lists:nth(100, Keys),
    R1 = lists:sublist(Keys, 10, 91),
    {O1, none} = binaryslot_trimmedlist(FullBin, SK1, EK1, 
                                        native, ?INDEX_MODDATE, false),
    ?assertMatch(91, length(O1)),
    ?assertMatch(R1, O1),

    {SK2, _} = lists:nth(10, Keys),
    {EK2, _} = lists:nth(20, Keys),
    R2 = lists:sublist(Keys, 10, 11),
    {O2, none} = binaryslot_trimmedlist(FullBin, SK2, EK2,
                                        native, ?INDEX_MODDATE, false),
    ?assertMatch(11, length(O2)),
    ?assertMatch(R2, O2),

    {SK3, _} = lists:nth(?LOOK_SLOTSIZE - 1, Keys),
    {EK3, _} = lists:nth(?LOOK_SLOTSIZE, Keys),
    R3 = lists:sublist(Keys, ?LOOK_SLOTSIZE - 1, 2),
    {O3, none} = binaryslot_trimmedlist(FullBin, SK3, EK3,
                                        native, ?INDEX_MODDATE, false),
    ?assertMatch(2, length(O3)),
    ?assertMatch(R3, O3).


findposfrag_test() ->
    ?assertMatch([], find_pos(<<128:8/integer>>, 1, [], 0)).

indexed_list_mixedkeys_bitflip_test() ->
    KVL0 = lists:ukeysort(1, generate_randomkeys(1, 50, 1, 4)),
    KVL1 = lists:sublist(KVL0, 33),
    Keys = lists:ukeysort(1, generate_indexkeys(60) ++ KVL1),
    {{Header, SlotBin, _HL, LK}, no_timing} = 
        generate_binary_slot(lookup, Keys, native, ?INDEX_MODDATE, no_timing),
    
    ?assertMatch(LK, element(1, lists:last(Keys))),

    <<B1L:32/integer, 
        _B2L:32/integer, 
        _B3L:32/integer, 
        _B4L:32/integer, 
        _B5L:32/integer,
        _LMD:32/integer,
        PosBin/binary>> = Header,
    
    TestKey1 = element(1, lists:nth(1, KVL1)), 
    TestKey2 = element(1, lists:nth(33, KVL1)), 
    MH1 = leveled_codec:segment_hash(TestKey1),
    MH2 = leveled_codec:segment_hash(TestKey2),

    test_binary_slot(SlotBin, TestKey1, MH1, lists:nth(1, KVL1)),
    test_binary_slot(SlotBin, TestKey2, MH2, lists:nth(33, KVL1)),
    ToList = binaryslot_tolist(SlotBin, native, ?INDEX_MODDATE),
    ?assertMatch(Keys, ToList),

    [Pos1] = find_pos(PosBin, extract_hash(MH1), [], 0),
    [Pos2] = find_pos(PosBin, extract_hash(MH2), [], 0),
    {BN1, _BP1} = revert_position(Pos1),
    {BN2, _BP2} = revert_position(Pos2),
    {Offset1, Length1} = block_offsetandlength(Header, BN1),
    {Offset2, Length2} = block_offsetandlength(Header, BN2),

    SlotBin1 = flip_byte(SlotBin, byte_size(Header) + 12 + Offset1, Length1),
    SlotBin2 = flip_byte(SlotBin, byte_size(Header) + 12 + Offset2, Length2),

    test_binary_slot(SlotBin2, TestKey1, MH1, lists:nth(1, KVL1)),
    test_binary_slot(SlotBin1, TestKey2, MH2, lists:nth(33, KVL1)),

    test_binary_slot(SlotBin1, TestKey1, MH1, not_present),
    test_binary_slot(SlotBin2, TestKey2, MH2, not_present),

    ToList1 = binaryslot_tolist(SlotBin1, native, ?INDEX_MODDATE),
    ToList2 = binaryslot_tolist(SlotBin2, native, ?INDEX_MODDATE),

    ?assertMatch(true, is_list(ToList1)),
    ?assertMatch(true, is_list(ToList2)),
    ?assertMatch(true, length(ToList1) > 0),
    ?assertMatch(true, length(ToList2) > 0),
    ?assertMatch(true, length(ToList1) < length(Keys)),
    ?assertMatch(true, length(ToList2) < length(Keys)),

    SlotBin3 = flip_byte(SlotBin, byte_size(Header) + 12, B1L),

    {SK1, _} = lists:nth(10, Keys),
    {EK1, _} = lists:nth(20, Keys),
    {O1, none} = binaryslot_trimmedlist(SlotBin3, SK1, EK1,
                                        native, ?INDEX_MODDATE, false),
    ?assertMatch([], O1),
    
    SlotBin4 = flip_byte(SlotBin, 0, 20),
    SlotBin5 = flip_byte(SlotBin, 20, byte_size(Header) - 20 - 12),

    test_binary_slot(SlotBin4, TestKey1, MH1, not_present),
    test_binary_slot(SlotBin5, TestKey1, MH1, not_present),
    ToList4 = binaryslot_tolist(SlotBin4, native, ?INDEX_MODDATE),
    ToList5 = binaryslot_tolist(SlotBin5, native, ?INDEX_MODDATE),
    ?assertMatch([], ToList4),
    ?assertMatch([], ToList5),
    {O4, none} = binaryslot_trimmedlist(SlotBin4, SK1, EK1,
                                        native, ?INDEX_MODDATE, false),
    {O5, none} = binaryslot_trimmedlist(SlotBin4, SK1, EK1,
                                        native, ?INDEX_MODDATE, false),
    ?assertMatch([], O4),
    ?assertMatch([], O5).


flip_byte(Binary, Offset, Length) ->
    Byte1 = leveled_rand:uniform(Length) + Offset - 1,
    <<PreB1:Byte1/binary, A:8/integer, PostByte1/binary>> = Binary,
    case A of 
        0 ->
            <<PreB1:Byte1/binary, 255:8/integer, PostByte1/binary>>;
        _ ->
            <<PreB1:Byte1/binary, 0:8/integer, PostByte1/binary>>
    end.


test_binary_slot(FullBin, Key, Hash, ExpectedValue) ->
    % SW = os:timestamp(),
    {ReturnedValue, _Header} =
        binaryslot_get(FullBin, Key, Hash, native, ?INDEX_MODDATE),
    ?assertMatch(ExpectedValue, ReturnedValue).
    % io:format(user, "Fetch success in ~w microseconds ~n",
    %             [timer:now_diff(os:timestamp(), SW)]).

doublesize_test_() ->
    {timeout, 300, fun doublesize_tester/0}.

doublesize_tester() ->
    io:format(user, "~nPreparing key lists for test~n", []),
    Contents = lists:ukeysort(1, generate_randomkeys(1, 65000, 1, 6)),
    SplitFun =
        fun({K, V}, {L1, L2}) ->
            case length(L1) > length(L2) of
                true ->
                    {L1, [{K, V}|L2]};
                _ ->
                    {[{K, V}|L1], L2}
            end
        end,
    {KVL1, KVL2} = lists:foldr(SplitFun, {[], []}, Contents),

    io:format(user, "Running tests over different sizes:~n", []),

    size_tester(lists:sublist(KVL1, 4000), lists:sublist(KVL2, 4000), 8000),
    size_tester(lists:sublist(KVL1, 16000), lists:sublist(KVL2, 16000), 32000),
    size_tester(lists:sublist(KVL1, 24000), lists:sublist(KVL2, 24000), 48000),
    size_tester(lists:sublist(KVL1, 32000), lists:sublist(KVL2, 32000), 64000).

size_tester(KVL1, KVL2, N) ->
    io:format(user, "~nStarting ... test with ~w keys ~n", [N]),

    {RP, Filename} = {?TEST_AREA, "doublesize_test"},
    OptsSST = 
        #sst_options{press_method=native,
                        log_options=leveled_log:get_opts()},
    {ok, SST1, _KD, _BB} = sst_newmerge(RP, Filename, 
                                KVL1, KVL2, false, ?DOUBLESIZE_LEVEL, 
                                N, OptsSST, false, false),
    ok = sst_close(SST1),
    {ok, SST2, _SKEK, Bloom} =
        sst_open(RP, Filename ++ ".sst", OptsSST, ?DOUBLESIZE_LEVEL),
    FetchFun =
        fun({K, V}) ->
            {K0, V0} = sst_get(SST2, K),
            ?assertMatch(K, K0),
            ?assertMatch(V, V0)
        end,
    lists:foreach(FetchFun, KVL1 ++ KVL2),

    CheckBloomFun =
        fun({K, _V}) ->
            leveled_ebloom:check_hash(leveled_codec:segment_hash(K), Bloom)
        end,
    KBIn = length(lists:filter(CheckBloomFun, KVL1 ++ KVL2)),
    KBOut =
        length(lists:filter(CheckBloomFun,
            generate_randomkeys(1, 1000, 7, 9))),

    ?assertMatch(N, KBIn),

    io:format(user, "~w false positives in 1000~n", [KBOut]),

    ok = sst_close(SST2),
    ok = file:delete(filename:join(RP, Filename ++ ".sst")).


merge_test() ->
    filelib:ensure_dir(?TEST_AREA),
    merge_tester(fun testsst_new/6, fun testsst_new/8).


merge_tester(NewFunS, NewFunM) ->
    N = 3000,
    KVL1 = lists:ukeysort(1, generate_randomkeys(N + 1, N, 1, 20)),
    KVL2 = lists:ukeysort(1, generate_randomkeys(1, N, 1, 20)),
    KVL3 = lists:ukeymerge(1, KVL1, KVL2),
    SW0 = os:timestamp(),
    {ok, P1, {FK1, LK1}, _Bloom1} = 
        NewFunS(?TEST_AREA, "level1_src", 1, KVL1, 6000, native),
    {ok, P2, {FK2, LK2}, _Bloom2} = 
        NewFunS(?TEST_AREA, "level2_src", 2, KVL2, 3000, native),
    ExpFK1 = element(1, lists:nth(1, KVL1)),
    ExpLK1 = element(1, lists:last(KVL1)),
    ExpFK2 = element(1, lists:nth(1, KVL2)),
    ExpLK2 = element(1, lists:last(KVL2)),
    ?assertMatch(ExpFK1, FK1),
    ?assertMatch(ExpFK2, FK2),
    ?assertMatch(ExpLK1, LK1),
    ?assertMatch(ExpLK2, LK2),
    ML1 = [{next, #manifest_entry{owner = P1}, FK1}],
    ML2 = [{next, #manifest_entry{owner = P2}, FK2}],
    NewR = 
        NewFunM(?TEST_AREA, "level2_merge", ML1, ML2, false, 2, N * 2, native),
    {ok, P3, {{Rem1, Rem2}, FK3, LK3}, _Bloom3} = NewR,
    ?assertMatch([], Rem1),
    ?assertMatch([], Rem2),
    ?assertMatch(true, FK3 == min(FK1, FK2)),
    io:format("LK1 ~w LK2 ~w LK3 ~w~n", [LK1, LK2, LK3]),
    ?assertMatch(true, LK3 == max(LK1, LK2)),
    io:format(user,
                "Created and merged two files of size ~w in ~w microseconds~n",
                [N, timer:now_diff(os:timestamp(), SW0)]),
    
    SW1 = os:timestamp(),
    lists:foreach(fun({K, V}) ->
                        ?assertMatch({K, V}, sst_get(P3, K))
                        end,
                    KVL3),
    io:format(user,
                "Checked presence of all ~w objects in ~w microseconds~n",
                [length(KVL3), timer:now_diff(os:timestamp(), SW1)]),
    
    ok = sst_close(P1),
    ok = sst_close(P2),
    ok = sst_close(P3),
    ok = file:delete(?TEST_AREA ++ "/level1_src.sst"),
    ok = file:delete(?TEST_AREA ++ "/level2_src.sst"),
    ok = file:delete(?TEST_AREA ++ "/level2_merge.sst").
    

simple_persisted_range_test() ->
    simple_persisted_range_tester(fun testsst_new/6).

simple_persisted_range_tester(SSTNewFun) ->
    {RP, Filename} = {?TEST_AREA, "simple_test"},
    KVList0 = generate_randomkeys(1, ?LOOK_SLOTSIZE * 16, 1, 20),
    KVList1 = lists:ukeysort(1, KVList0),
    [{FirstKey, _FV}|_Rest] = KVList1,
    {LastKey, _LV} = lists:last(KVList1),
    {ok, Pid, {FirstKey, LastKey}, _Bloom} =
        SSTNewFun(RP, Filename, 1, KVList1, length(KVList1), native),
    
    {o, B, K, null} = LastKey,
    SK1 = {o, B, K, 0},
    EK1 = {o, B, K, 1},
    FetchListA1 = sst_getkvrange(Pid, SK1, EK1, 1),
    ?assertMatch([], FetchListA1),
    
    SK2 = element(1, lists:nth(127, KVList1)),
    SK3 = element(1, lists:nth(128, KVList1)),
    SK4 = element(1, lists:nth(129, KVList1)),
    SK5 = element(1, lists:nth(130, KVList1)),
    
    EK2 = element(1, lists:nth(255, KVList1)),
    EK3 = element(1, lists:nth(256, KVList1)),
    EK4 = element(1, lists:nth(257, KVList1)),
    EK5 = element(1, lists:nth(258, KVList1)),
    
    TestFun =
        fun({SK, EK}) ->
            FetchList = sst_getkvrange(Pid, SK, EK, 4),
            ?assertMatch(SK, element(1, lists:nth(1, FetchList))),
            ?assertMatch(EK, element(1, lists:last(FetchList)))
        end,
    
    TL2 = lists:map(fun(EK) -> {SK2, EK} end, [EK2, EK3, EK4, EK5]),
    TL3 = lists:map(fun(EK) -> {SK3, EK} end, [EK2, EK3, EK4, EK5]),
    TL4 = lists:map(fun(EK) -> {SK4, EK} end, [EK2, EK3, EK4, EK5]),
    TL5 = lists:map(fun(EK) -> {SK5, EK} end, [EK2, EK3, EK4, EK5]),
    lists:foreach(TestFun, TL2 ++ TL3 ++ TL4 ++ TL5).                


simple_persisted_rangesegfilter_test() ->
    simple_persisted_rangesegfilter_tester(fun testsst_new/6).

simple_persisted_rangesegfilter_tester(SSTNewFun) ->
    {RP, Filename} = {?TEST_AREA, "range_segfilter_test"},
    KVList0 = generate_randomkeys(1, ?LOOK_SLOTSIZE * 16, 1, 20),
    KVList1 = lists:ukeysort(1, KVList0),
    [{FirstKey, _FV}|_Rest] = KVList1,
    {LastKey, _LV} = lists:last(KVList1),
    {ok, Pid, {FirstKey, LastKey}, _Bloom} =
        SSTNewFun(RP, Filename, 1, KVList1, length(KVList1), native),
    
    SK1 = element(1, lists:nth(124, KVList1)),
    SK2 = element(1, lists:nth(126, KVList1)),
    SK3 = element(1, lists:nth(128, KVList1)),
    SK4 = element(1, lists:nth(130, KVList1)),
    SK5 = element(1, lists:nth(132, KVList1)),
    
    EK1 = element(1, lists:nth(252, KVList1)),
    EK2 = element(1, lists:nth(254, KVList1)),
    EK3 = element(1, lists:nth(256, KVList1)),
    EK4 = element(1, lists:nth(258, KVList1)),
    EK5 = element(1, lists:nth(260, KVList1)),
    
    GetSegFun = 
        fun(LK) ->
            extract_hash(
                leveled_codec:strip_to_segmentonly(
                    lists:keyfind(LK, 1, KVList1)))
        end,
    SegList = 
        lists:map(GetSegFun,
                    [SK1, SK2, SK3, SK4, SK5, EK1, EK2, EK3, EK4, EK5]),
    
    TestFun =
        fun(StartKey, EndKey, OutList) ->
            RangeKVL =
                sst_getfilteredrange(Pid, StartKey, EndKey, 4, SegList, 0),
            RangeKL = lists:map(fun({LK0, _LV0}) -> LK0 end, RangeKVL),
            ?assertMatch(true, lists:member(StartKey, RangeKL)),
            ?assertMatch(true, lists:member(EndKey, RangeKL)),
            CheckOutFun =
                fun(OutKey) ->
                    ?assertMatch(false, lists:member(OutKey, RangeKL))
                end,
            lists:foreach(CheckOutFun, OutList)
        end,
    
    lists:foldl(fun(SK0, Acc) -> 
                    TestFun(SK0, EK1, [EK2, EK3, EK4, EK5] ++ Acc),
                    [SK0|Acc]
                end,
                [],
                [SK1, SK2, SK3, SK4, SK5]),
    lists:foldl(fun(SK0, Acc) -> 
                    TestFun(SK0, EK2, [EK3, EK4, EK5] ++ Acc),
                    [SK0|Acc]
                end,
                [],
                [SK1, SK2, SK3, SK4, SK5]),
    lists:foldl(fun(SK0, Acc) -> 
                    TestFun(SK0, EK3, [EK4, EK5] ++ Acc),
                    [SK0|Acc]
                end,
                [],
                [SK1, SK2, SK3, SK4, SK5]),
    lists:foldl(fun(SK0, Acc) -> 
                    TestFun(SK0, EK4, [EK5] ++ Acc),
                    [SK0|Acc]
                end,
                [],
                [SK1, SK2, SK3, SK4, SK5]),
    
    ok = sst_clear(Pid).
    


additional_range_test() ->
    % Test fetching ranges that fall into odd situations with regards to the
    % summary index
    % - ranges which fall between entries in summary
    % - ranges which go beyond the end of the range of the sst
    % - ranges which match to an end key in the summary index
    IK1 = lists:foldl(fun(X, Acc) ->
                            Acc ++ generate_indexkey(X, X)
                        end,
                        [],
                        lists:seq(1, ?NOLOOK_SLOTSIZE)),
    Gap = 2,
    IK2 = lists:foldl(fun(X, Acc) ->
                            Acc ++ generate_indexkey(X, X)
                        end,
                        [],
                        lists:seq(?NOLOOK_SLOTSIZE + Gap + 1,
                                    2 * ?NOLOOK_SLOTSIZE + Gap)),
    {ok, P1, {{Rem1, Rem2}, SK, EK}, _Bloom1} = 
        testsst_new(?TEST_AREA, "range1_src", IK1, IK2, false, 1, 9999, native),
    ?assertMatch([], Rem1),
    ?assertMatch([], Rem2),
    ?assertMatch(SK, element(1, lists:nth(1, IK1))),
    ?assertMatch(EK, element(1, lists:last(IK2))),
    
    % Basic test - checking scanwidth
    R1 = sst_getkvrange(P1, SK, EK, 1),
    ?assertMatch(?NOLOOK_SLOTSIZE + 1, length(R1)),
    QR1 = lists:sublist(R1, ?NOLOOK_SLOTSIZE), 
    ?assertMatch(IK1, QR1),
    R2 = sst_getkvrange(P1, SK, EK, 2),
    ?assertMatch(?NOLOOK_SLOTSIZE * 2, length(R2)),
    QR2 = lists:sublist(R2, ?NOLOOK_SLOTSIZE),
    QR3 = lists:sublist(R2, ?NOLOOK_SLOTSIZE + 1, 2 * ?NOLOOK_SLOTSIZE),
    ?assertMatch(IK1, QR2),
    ?assertMatch(IK2, QR3),
    
    % Testing the gap
    [GapSKV] = generate_indexkey(?NOLOOK_SLOTSIZE + 1, ?NOLOOK_SLOTSIZE + 1),
    [GapEKV] = generate_indexkey(?NOLOOK_SLOTSIZE + 2, ?NOLOOK_SLOTSIZE + 2),
    io:format("Gap test between ~p and ~p", [GapSKV, GapEKV]),
    R3 = sst_getkvrange(P1, element(1, GapSKV), element(1, GapEKV), 1),
    ?assertMatch([], R3),
    
    % Testing beyond the range
    [PastEKV] = generate_indexkey(2 * ?NOLOOK_SLOTSIZE + Gap + 1,
                                    2 * ?NOLOOK_SLOTSIZE + Gap + 1),
    R4 = sst_getkvrange(P1, element(1, GapSKV), element(1, PastEKV), 2),
    ?assertMatch(IK2, R4),
    R5 = sst_getkvrange(P1, SK, element(1, PastEKV), 2),
    IKAll = IK1 ++ IK2,
    ?assertMatch(IKAll, R5),
    [MidREKV] = generate_indexkey(?NOLOOK_SLOTSIZE + Gap + 2,
                                    ?NOLOOK_SLOTSIZE + Gap + 2),
    io:format(user, "Mid second range to past range test~n", []),
    R6 = sst_getkvrange(P1, element(1, MidREKV), element(1, PastEKV), 2),
    Exp6 = lists:sublist(IK2, 2, length(IK2)),
    ?assertMatch(Exp6, R6),
    
    % Testing at a slot end
    Slot1EK = element(1, lists:last(IK1)),
    R7 = sst_getkvrange(P1, SK, Slot1EK, 2),
    ?assertMatch(IK1, R7).
    
    % Testing beyond end (should never happen if manifest behaves)
    % Test blows up anyway
    % R8 = sst_getkvrange(P1, element(1, PastEKV), element(1, PastEKV), 2),
    % ?assertMatch([], R8).

simple_switchcache_test_() ->
    {timeout, 60, fun simple_switchcache_tester/0}.

simple_switchcache_tester() ->
    {RP, Filename} = {?TEST_AREA, "simple_switchcache_test"},
    KVList0 = generate_randomkeys(1, ?LOOK_SLOTSIZE * 2, 1, 20),
    KVList1 = lists:sublist(lists:ukeysort(1, KVList0), ?LOOK_SLOTSIZE),
    [{FirstKey, _FV}|_Rest] = KVList1,
    {LastKey, _LV} = lists:last(KVList1),
    {ok, OpenP4, {FirstKey, LastKey}, _Bloom} = 
        testsst_new(RP, Filename, 4, KVList1, length(KVList1), native),
    lists:foreach(fun({K, V}) ->
                        ?assertMatch({K, V}, sst_get(OpenP4, K))
                        end,
                    KVList1),
    ok = sst_switchlevels(OpenP4, 5),
    lists:foreach(fun({K, V}) ->
                        ?assertMatch({K, V}, sst_get(OpenP4, K))
                        end,
                    KVList1),
    lists:foreach(fun({K, V}) ->
                        ?assertMatch({K, V}, sst_get(OpenP4, K))
                        end,
                    KVList1),
    timer:sleep(?HIBERNATE_TIMEOUT + 10),
    lists:foreach(fun({K, V}) ->
                        ?assertMatch({K, V}, sst_get(OpenP4, K))
                        end,
                    KVList1),
    ok = sst_close(OpenP4),
    OptsSST = #sst_options{press_method=native,
                            log_options=leveled_log:get_opts()},
    {ok, OpenP5, {FirstKey, LastKey}, _Bloom} =
        sst_open(RP, Filename ++ ".sst", OptsSST, 5),
    lists:foreach(fun({K, V}) ->
                        ?assertMatch({K, V}, sst_get(OpenP5, K))
                        end,
                    KVList1),
    lists:foreach(fun({K, V}) ->
                        ?assertMatch({K, V}, sst_get(OpenP5, K))
                        end,
                    KVList1),
    ok = sst_switchlevels(OpenP5, 6),
    lists:foreach(fun({K, V}) ->
                        ?assertMatch({K, V}, sst_get(OpenP5, K))
                        end,
                    KVList1),
    ok = sst_switchlevels(OpenP5, 7),
    lists:foreach(fun({K, V}) ->
                        ?assertMatch({K, V}, sst_get(OpenP5, K))
                        end,
                    KVList1),
    timer:sleep(?HIBERNATE_TIMEOUT + 10),
    lists:foreach(fun({K, V}) ->
                        ?assertMatch({K, V}, sst_get(OpenP5, K))
                        end,
                    KVList1),
    ok = sst_close(OpenP5),
    ok = file:delete(filename:join(RP, Filename ++ ".sst")).


simple_persisted_slotsize_test() ->
    simple_persisted_slotsize_tester(fun testsst_new/6).

simple_persisted_slotsize_tester(SSTNewFun) ->
    {RP, Filename} = {?TEST_AREA, "simple_slotsize_test"},
    KVList0 = generate_randomkeys(1, ?LOOK_SLOTSIZE * 2, 1, 20),
    KVList1 = lists:sublist(lists:ukeysort(1, KVList0),
                            ?LOOK_SLOTSIZE),
    [{FirstKey, _FV}|_Rest] = KVList1,
    {LastKey, _LV} = lists:last(KVList1),
    {ok, Pid, {FirstKey, LastKey}, _Bloom} =
        SSTNewFun(RP, Filename, 1, KVList1, length(KVList1), native),
    lists:foreach(fun({K, V}) ->
                        ?assertMatch({K, V}, sst_get(Pid, K))
                        end,
                    KVList1),
    ok = sst_close(Pid),
    ok = file:delete(filename:join(RP, Filename ++ ".sst")).


reader_hibernate_test_() ->
    {timeout, 90, fun reader_hibernate_tester/0}.

reader_hibernate_tester() ->
    {RP, Filename} = {?TEST_AREA, "readerhibernate_test"},
    KVList0 = generate_randomkeys(1, ?LOOK_SLOTSIZE * 32, 1, 20),
    KVList1 = lists:ukeysort(1, KVList0),
    [{FirstKey, FV}|_Rest] = KVList1,
    {LastKey, _LV} = lists:last(KVList1),
    {ok, Pid, {FirstKey, LastKey}, _Bloom} = 
        testsst_new(RP, Filename, 1, KVList1, length(KVList1), native),
    ?assertMatch({FirstKey, FV}, sst_get(Pid, FirstKey)),
    SQN = leveled_codec:strip_to_seqonly({FirstKey, FV}),
    ?assertMatch(
        SQN,
        sst_getsqn(Pid, FirstKey, leveled_codec:segment_hash(FirstKey))),
    timer:sleep(?HIBERNATE_TIMEOUT + 1000),
    ?assertMatch({FirstKey, FV}, sst_get(Pid, FirstKey)).

delete_pending_test_() ->
    {timeout, 30, fun delete_pending_tester/0}.

delete_pending_tester() ->
    % Confirm no race condition between the GC call and the delete timeout
    {RP, Filename} = {?TEST_AREA, "deletepending_test"},
    KVList0 = generate_randomkeys(1, ?LOOK_SLOTSIZE * 32, 1, 20),
    KVList1 = lists:ukeysort(1, KVList0),
    [{FirstKey, _FV}|_Rest] = KVList1,
    {LastKey, _LV} = lists:last(KVList1),
    {ok, Pid, {FirstKey, LastKey}, _Bloom} = 
        testsst_new(RP, Filename, 1, KVList1, length(KVList1), native),
    timer:sleep(2000),
    leveled_sst:sst_setfordelete(Pid, false),
    timer:sleep(?DELETE_TIMEOUT + 1000),
    ?assertMatch(false, is_process_alive(Pid)).
<<<<<<< HEAD

fetch_status_test() ->
    {RP, Filename} = {?TEST_AREA, "fetchstatus_test"},
    KVList0 = generate_randomkeys(1, ?LOOK_SLOTSIZE * 4, 1, 20),
    KVList1 = lists:ukeysort(1, KVList0),
    [{FirstKey, _FV}|_Rest] = KVList1,
    {LastKey, _LV} = lists:last(KVList1),
    {ok, Pid, {FirstKey, LastKey}, _Bloom} = 
        testsst_new(RP, Filename, 1, KVList1, length(KVList1), native),
    {status, Pid, {module, gen_fsm}, SItemL} = sys:get_status(Pid),
    S = lists:keyfind(state, 1, lists:nth(5, SItemL)),
    true = is_integer(array:size(S#state.fetch_cache)),
    true = is_integer(array:size(S#state.blockindex_cache)),
    ST = format_status(terminate, [dict:new(), S]),
    ?assertMatch(redacted, ST#state.blockindex_cache),
    ?assertMatch(redacted, ST#state.fetch_cache),
    ok = sst_close(Pid),
    ok = file:delete(filename:join(RP, Filename ++ ".sst")).

=======
    
>>>>>>> 07f2f57b

simple_persisted_test_() ->
    {timeout, 60, fun simple_persisted_test_bothformats/0}.

simple_persisted_test_bothformats() ->
    simple_persisted_tester(fun testsst_new/6).

simple_persisted_tester(SSTNewFun) ->
    Level = 3,
    {RP, Filename} = {?TEST_AREA, "simple_test"},
    KVList0 = generate_randomkeys(1, ?LOOK_SLOTSIZE * 32, 1, 20),
    KVList1 = lists:ukeysort(1, KVList0),
    [{FirstKey, _FV}|_Rest] = KVList1,
    {LastKey, _LV} = lists:last(KVList1),
    {ok, Pid, {FirstKey, LastKey}, Bloom} =
        SSTNewFun(RP, Filename, Level, KVList1, length(KVList1), native),
    
    B0 = check_binary_references(Pid),

    SW0 = os:timestamp(),
    lists:foreach(fun({K, V}) ->
                        ?assertMatch({K, V}, sst_get(Pid, K))
                        end,
                    KVList1),
    io:format(user,
                "Checking for ~w keys (once) in file with cache hit took ~w "
                    ++ "microseconds~n",
                [length(KVList1), timer:now_diff(os:timestamp(), SW0)]),
    SW1 = os:timestamp(),
    lists:foreach(fun({K, V}) ->
                        ?assertMatch({K, V}, sst_get(Pid, K)),
                        ?assertMatch({K, V}, sst_get(Pid, K))
                        end,
                    KVList1),
    io:format(user,
                "Checking for ~w keys (twice) in file with cache hit took ~w "
                    ++ "microseconds~n",
                [length(KVList1), timer:now_diff(os:timestamp(), SW1)]),
    KVList2 = generate_randomkeys(1, ?LOOK_SLOTSIZE * 32, 1, 20),
    MapFun =
        fun({K, V}, Acc) ->
            In = lists:keymember(K, 1, KVList1),
            case {K > FirstKey, LastKey > K, In} of
                {true, true, false} ->
                    [{K, leveled_codec:segment_hash(K), V}|Acc];
                _ ->
                    Acc
            end
        end,
    true = [] == MapFun({FirstKey, "V"}, []), % coverage cheat within MapFun
    KVList3 = lists:foldl(MapFun, [], KVList2),
    SW2 = os:timestamp(),
    lists:foreach(fun({K, H, _V}) ->
                        ?assertMatch(not_present, sst_get(Pid, K, H))
                        end,
                    KVList3),
    io:format(user,
                "Checking for ~w missing keys took ~w microseconds~n",
                [length(KVList3), timer:now_diff(os:timestamp(), SW2)]),
    FetchList1 = sst_getkvrange(Pid, all, all, 2),
    FoldFun = fun(X, Acc) ->
                    case X of
                        {pointer, P, S, SK, EK} ->
                            Acc ++ sst_getslots(P, [{pointer, P, S, SK, EK}]);
                        _ ->
                            Acc ++ [X]
                    end end,
    FetchedList1 = lists:foldl(FoldFun, [], FetchList1),
    ?assertMatch(KVList1, FetchedList1),
    
    {TenthKey, _v10} = lists:nth(10, KVList1),
    {Three000Key, _v300} = lists:nth(300, KVList1),
    SubKVList1 = lists:sublist(KVList1, 10, 291),
    SubKVList1L = length(SubKVList1),
    FetchList2 = sst_getkvrange(Pid, TenthKey, Three000Key, 2),
    ?assertMatch(pointer, element(1, lists:last(FetchList2))),
    FetchedList2 = lists:foldl(FoldFun, [], FetchList2),
    ?assertMatch(SubKVList1L, length(FetchedList2)),
    ?assertMatch(SubKVList1, FetchedList2),
    
    {Eight000Key, V800} = lists:nth(800, KVList1),
    SubKVListA1 = lists:sublist(KVList1, 10, 791),
    SubKVListA1L = length(SubKVListA1),
    FetchListA2 = sst_getkvrange(Pid, TenthKey, Eight000Key, 2),
    ?assertMatch(pointer, element(1, lists:last(FetchListA2))),
    FetchedListA2 = lists:foldl(FoldFun, [], FetchListA2),
    ?assertMatch(SubKVListA1L, length(FetchedListA2)),
    ?assertMatch(SubKVListA1, FetchedListA2),
    
    FetchListB2 = sst_getkvrange(Pid, TenthKey, Eight000Key, 4),
    ?assertMatch(pointer, element(1, lists:last(FetchListB2))),
    FetchedListB2 = lists:foldl(FoldFun, [], FetchListB2),
    ?assertMatch(SubKVListA1L, length(FetchedListB2)),
    ?assertMatch(SubKVListA1, FetchedListB2),
    
    FetchListB3 = sst_getkvrange(Pid,
                                    Eight000Key,
                                    {o, null, null, null},
                                    4),
    FetchedListB3 = lists:foldl(FoldFun, [], FetchListB3),
    SubKVListA3 = lists:nthtail(800 - 1, KVList1),
    SubKVListA3L = length(SubKVListA3),
    io:format("Length expected ~w~n", [SubKVListA3L]),
    ?assertMatch(SubKVListA3L, length(FetchedListB3)),
    ?assertMatch(SubKVListA3, FetchedListB3),
    
    io:format("Eight hundredth key ~w~n", [Eight000Key]),
    FetchListB4 = sst_getkvrange(Pid,
                                    Eight000Key,
                                    Eight000Key,
                                    4),
    FetchedListB4 = lists:foldl(FoldFun, [], FetchListB4),
    ?assertMatch([{Eight000Key, V800}], FetchedListB4),
    
    B1 = check_binary_references(Pid),

    ok = sst_close(Pid),

    io:format(user, "Reopen SST file~n", []),
    OptsSST = #sst_options{press_method=native,
                            log_options=leveled_log:get_opts()},
    {ok, OpenP, {FirstKey, LastKey}, Bloom} =
        sst_open(RP, Filename ++ ".sst", OptsSST, Level),

    B2 = check_binary_references(OpenP),

    lists:foreach(fun({K, V}) ->
                        ?assertMatch({K, V}, sst_get(OpenP, K)),
                        ?assertMatch({K, V}, sst_get(OpenP, K))
                        end,
                    KVList1),

    garbage_collect(OpenP),
    B3 = check_binary_references(OpenP),
    ?assertMatch(0, B2), % Opens with an empty cache
    ?assertMatch(true, B3 > B2), % Now has headers in cache
    ?assertMatch(false, B3 > B0 * 2), 
        % Not significantly bigger than when created new
    ?assertMatch(false, B3 > B1 * 2), 
        % Not significantly bigger than when created new

    ok = sst_close(OpenP),
    ok = file:delete(filename:join(RP, Filename ++ ".sst")).

check_binary_references(Pid) ->
    garbage_collect(Pid),
    {binary, BinList} = process_info(Pid, binary),
    TotalBinMem = 
        lists:foldl(fun({_R, BM, _RC}, Acc) -> Acc + BM end, 0, BinList),
    io:format(user, "Total binary memory ~w~n", [TotalBinMem]),
    TotalBinMem.

key_dominates_test() ->
    KV1 = {{o, "Bucket", "Key1", null}, {5, {active, infinity}, 0, []}},
    KV2 = {{o, "Bucket", "Key3", null}, {6, {active, infinity}, 0, []}},
    KV3 = {{o, "Bucket", "Key2", null}, {3, {active, infinity}, 0, []}},
    KV4 = {{o, "Bucket", "Key4", null}, {7, {active, infinity}, 0, []}},
    KV5 = {{o, "Bucket", "Key1", null}, {4, {active, infinity}, 0, []}},
    KV6 = {{o, "Bucket", "Key1", null}, {99, {tomb, 999}, 0, []}},
    KV7 = {{o, "Bucket", "Key1", null}, {99, tomb, 0, []}},
    KL1 = [KV1, KV2],
    KL2 = [KV3, KV4],
    ?assertMatch({{next_key, KV1}, [KV2], KL2},
                    key_dominates(KL1, KL2, {undefined, 1})),
    ?assertMatch({{next_key, KV1}, KL2, [KV2]},
                    key_dominates(KL2, KL1, {undefined, 1})),
    ?assertMatch({skipped_key, KL2, KL1},
                    key_dominates([KV5|KL2], KL1, {undefined, 1})),
    ?assertMatch({{next_key, KV1}, [KV2], []},
                    key_dominates(KL1, [], {undefined, 1})),
    ?assertMatch({skipped_key, [KV6|KL2], [KV2]},
                    key_dominates([KV6|KL2], KL1, {undefined, 1})),
    ?assertMatch({{next_key, KV6}, KL2, [KV2]},
                    key_dominates([KV6|KL2], [KV2], {undefined, 1})),
    ?assertMatch({skipped_key, [KV6|KL2], [KV2]},
                    key_dominates([KV6|KL2], KL1, {true, 1})),
    ?assertMatch({skipped_key, [KV6|KL2], [KV2]},
                    key_dominates([KV6|KL2], KL1, {true, 1000})),
    ?assertMatch({{next_key, KV6}, KL2, [KV2]},
                    key_dominates([KV6|KL2], [KV2], {true, 1})),
    ?assertMatch({skipped_key, KL2, [KV2]},
                    key_dominates([KV6|KL2], [KV2], {true, 1000})),
    ?assertMatch({skipped_key, [], []},
                    key_dominates([KV6], [], {true, 1000})),
    ?assertMatch({skipped_key, [], []},
                    key_dominates([], [KV6], {true, 1000})),
    ?assertMatch({{next_key, KV6}, [], []},
                    key_dominates([KV6], [], {true, 1})),
    ?assertMatch({{next_key, KV6}, [], []},
                    key_dominates([], [KV6], {true, 1})),
    ?assertMatch({skipped_key, [], []},
                    key_dominates([KV7], [], {true, 1})),
    ?assertMatch({skipped_key, [], []},
                    key_dominates([], [KV7], {true, 1})),
    ?assertMatch({skipped_key, [KV7|KL2], [KV2]},
                    key_dominates([KV7|KL2], KL1, {undefined, 1})),
    ?assertMatch({{next_key, KV7}, KL2, [KV2]},
                    key_dominates([KV7|KL2], [KV2], {undefined, 1})),
    ?assertMatch({skipped_key, [KV7|KL2], [KV2]},
                    key_dominates([KV7|KL2], KL1, {true, 1})),
    ?assertMatch({skipped_key, KL2, [KV2]},
                    key_dominates([KV7|KL2], [KV2], {true, 1})).

nonsense_coverage_test() ->
    ?assertMatch(
        {ok, reader, #state{}},
        code_change(nonsense, reader, #state{}, nonsense)),
    ?assertMatch(
        {reply, undefined, reader, #state{}},
        handle_sync_event("hello", self(), reader, #state{})),
                    
    SampleBin = <<0:128/integer>>,
    FlippedBin = flip_byte(SampleBin, 0, 16),
    ?assertMatch(false, FlippedBin == SampleBin).

hashmatching_bytreesize_test() ->
    B = <<"Bucket">>,
    V = leveled_head:riak_metadata_to_binary(term_to_binary([{"actor1", 1}]), 
                                                <<1:32/integer, 
                                                    0:32/integer,
                                                    0:32/integer>>),
    GenKeyFun =
        fun(X) ->
            LK = 
                {?RIAK_TAG, 
                    B, 
                    list_to_binary("Key" ++ integer_to_list(X)), 
                    null},
            LKV = leveled_codec:generate_ledgerkv(LK, 
                                                    X, 
                                                    V, 
                                                    byte_size(V), 
                                                    {active, infinity}),
            {_Bucket, _Key, MetaValue, _Hashes, _LastMods} = LKV,
            {LK, MetaValue}
        end,
    KVL = lists:map(GenKeyFun, lists:seq(1, 128)),
    {{PosBinIndex1, _FullBin, _HL, _LK}, no_timing} = 
        generate_binary_slot(lookup, KVL, native, ?INDEX_MODDATE, no_timing),
    check_segment_match(PosBinIndex1, KVL, small),
    check_segment_match(PosBinIndex1, KVL, medium).


check_segment_match(PosBinIndex1, KVL, TreeSize) ->
    CheckFun =
        fun({{_T, B, K, null}, _V}) ->
            Seg = 
                leveled_tictac:get_segment(
                        leveled_tictac:keyto_segment32(<<B/binary, K/binary>>),
                        TreeSize),
            SegList0 = tune_seglist([Seg]),
            PosList = find_pos(PosBinIndex1, SegList0, [], 0),
            ?assertMatch(true, length(PosList) >= 1)
        end,
    lists:foreach(CheckFun, KVL).

take_max_lastmoddate_test() ->
    % TODO: Remove this test
    % Temporarily added to make dialyzer happy (until we've made use of last
    % modified dates
    ?assertMatch(1, take_max_lastmoddate(0, 1)).

stopstart_test() ->
    {ok, Pid} = gen_fsm:start_link(?MODULE, [], ?START_OPTS),
    % check we can close in the starting state.  This may happen due to the 
    % fetcher on new level zero files working in a loop
    ok = sst_close(Pid).

stop_whenstarter_stopped_test_() ->
    {timeout, 60, fun() -> stop_whenstarter_stopped_testto() end}.

stop_whenstarter_stopped_testto() ->
    RP = spawn(fun receive_fun/0),
    spawn(fun() -> start_sst_fun(RP) end),
    TestFun =
        fun(X, Acc) ->
            case Acc of
                false -> false;
                true -> 
                    timer:sleep(X),
                    is_process_alive(RP)
            end
        end,
    ?assertMatch(false, lists:foldl(TestFun, true, [10000, 2000, 2000, 2000])).

corrupted_block_range_test() ->
    corrupted_block_rangetester(native, 100),
    corrupted_block_rangetester(lz4, 100),
    corrupted_block_rangetester(zstd, 100),
    corrupted_block_rangetester(none, 100).

corrupted_block_rangetester(PressMethod, TestCount) ->
    N = 100,
    KVL1 = lists:ukeysort(1, generate_randomkeys(1, N, 1, 2)),
    RandomRangesFun =
        fun(_X) ->
            SKint = leveled_rand:uniform(90) + 1,
            EKint = min(N, leveled_rand:uniform(N - SKint)),
            SK = element(1, lists:nth(SKint, KVL1)),
            EK = element(1, lists:nth(EKint, KVL1)),
            {SK, EK}
        end,
    RandomRanges = lists:map(RandomRangesFun, lists:seq(1, TestCount)),
    B1 = serialise_block(lists:sublist(KVL1, 1, 20), PressMethod),
    B2 = serialise_block(lists:sublist(KVL1, 21, 20), PressMethod),
    MidBlock = serialise_block(lists:sublist(KVL1, 41, 20), PressMethod),
    B4 = serialise_block(lists:sublist(KVL1, 61, 20), PressMethod),
    B5 = serialise_block(lists:sublist(KVL1, 81, 20), PressMethod),
    CorruptBlockFun = 
        fun(Block) ->
            case leveled_rand:uniform(10) < 2 of
                true ->
                    flip_byte(Block, 0 , byte_size(Block));
                false ->
                    Block
            end
        end,
    
    CheckFun = 
        fun({SK, EK}) ->
            InputBlocks =
                lists:map(CorruptBlockFun, [B1, B2, MidBlock, B4, B5]),
            BR = blocks_required({SK, EK}, InputBlocks, PressMethod),
            ?assertMatch(true, length(BR) =< 5),
            BlockListFun =
                fun(B) ->
                    case is_binary(B) of
                        true ->
                            deserialise_block(B, PressMethod);
                        false ->
                            B
                    end
                end,
            BRL = lists:flatten(lists:map(BlockListFun, BR)),
            lists:foreach(fun({_K, _V}) -> ok end, BRL)
    end,
    lists:foreach(CheckFun, RandomRanges).

corrupted_block_fetch_test() ->
    corrupted_block_fetch_tester(native),
    corrupted_block_fetch_tester(lz4),
    corrupted_block_fetch_tester(zstd),
    corrupted_block_fetch_tester(none).

corrupted_block_fetch_tester(PressMethod) ->
    KC = 120,
    KVL1 = lists:ukeysort(1, generate_randomkeys(1, KC, 1, 2)),

    {{Header, SlotBin, _HashL, _LastKey}, _BT} = 
        generate_binary_slot(lookup, KVL1, PressMethod, false, no_timing),
    <<B1L:32/integer, 
        B2L:32/integer, 
        B3L:32/integer, 
        B4L:32/integer,
        B5L:32/integer,
        PosBinIndex/binary>> = Header,
    HS = byte_size(Header),
    
    <<CheckB1P:32/integer, B1P:32/integer,
        CheckH:32/integer, Header:HS/binary, 
        B1:B1L/binary, B2:B2L/binary, B3:B3L/binary,
            B4:B4L/binary, B5:B5L/binary>> = SlotBin,
    
    CorruptB3 = flip_byte(B3, 0 , B3L),
    CorruptSlotBin =
        <<CheckB1P:32/integer, B1P:32/integer,
            CheckH:32/integer, Header/binary, 
            B1/binary, B2/binary, CorruptB3/binary, B4/binary, B5/binary>>,
    
    CheckFun = 
        fun(N, {AccHit, AccMiss}) ->
            PosL = [min(0, leveled_rand:uniform(N - 2)), N - 1],
            {LK, LV} = lists:nth(N, KVL1),
            {BlockLengths, 0, PosBinIndex} =
                extract_header(Header, false),
            R = check_blocks(PosL,
                                CorruptSlotBin,
                                BlockLengths,
                                byte_size(PosBinIndex),
                                LK,
                                PressMethod,
                                false,
                                not_present),
            case R of
                not_present ->
                    {AccHit, AccMiss + 1};
                {LK, LV} ->
                    {AccHit + 1, AccMiss}
            end
        end,
    {_HitCount, MissCount} =
        lists:foldl(CheckFun, {0, 0}, lists:seq(16, length(KVL1))),
    ExpectedMisses = element(2, ?LOOK_BLOCKSIZE),
    ?assertMatch(ExpectedMisses, MissCount).

block_index_cache_test() ->
    {Mega, Sec, _} = os:timestamp(),
    Now = Mega * 1000000 + Sec,
    EntriesTS =
        lists:map(fun(I) ->
                        TS = Now - I + 1,
                        {I, <<0:160/integer, TS:32/integer, 0:32/integer>>}
                    end,
                    lists:seq(1, 8)),
    EntriesNoTS = 
        lists:map(fun(I) ->
                        {I, <<0:160/integer, 0:32/integer>>}
                    end,
                    lists:seq(1, 8)),
    HeaderTS = <<0:160/integer, Now:32/integer, 0:32/integer>>,
    HeaderNoTS = <<0:192>>,
    BIC = new_blockindex_cache(8),
    {_, BIC0, undefined} =
        update_blockindex_cache(false, EntriesNoTS, BIC, undefined, false),
    {_, BIC1, undefined} =
        update_blockindex_cache(false, EntriesTS, BIC, undefined, true),
    {_, BIC2, undefined} =
        update_blockindex_cache(true, EntriesNoTS, BIC, undefined, false),
    {ETSP1, ETSP2} = lists:split(6, EntriesTS),
    {_, BIC3, undefined} =
        update_blockindex_cache(true, ETSP1, BIC, undefined, true),
    {_, BIC3, undefined} =
        update_blockindex_cache(true, ETSP1, BIC3, undefined, true),
    {_, BIC4, LMD4} =
        update_blockindex_cache(true, ETSP2, BIC3, undefined, true),
    {_, BIC4, LMD4} =
        update_blockindex_cache(true, ETSP2, BIC4, LMD4, true),
    
    ?assertMatch(none, array:get(0, element(2, BIC0))),
    ?assertMatch(none, array:get(0, element(2, BIC1))),
    ?assertMatch(HeaderNoTS, array:get(0, element(2, BIC2))),
    ?assertMatch(HeaderTS, array:get(0, element(2, BIC3))),
    ?assertMatch(HeaderTS, array:get(0, element(2, BIC4))),
    ?assertMatch(Now, LMD4).

key_matchesprefix_test() ->
    FileName = "keymatchesprefix_test",
    IndexKeyFun =
        fun(I) ->
            {{?IDX_TAG,
                {<<"btype">>, <<"bucket">>},
                {<<"dob_bin">>,
                    list_to_binary("19601301|"
                        ++ io_lib:format("~6..0w", [I]))},
                list_to_binary(io_lib:format("~6..0w", [I]))},
            {1, {active, infinity}, no_lookup, null}}
        end,
    IndexEntries = lists:map(IndexKeyFun, lists:seq(1, 500)),
    OddIdxKey =
        {{?IDX_TAG,
            {<<"btype">>, <<"bucket">>},
            {<<"dob_bin">>, <<"19601301">>},
            list_to_binary(io_lib:format("~6..0w", [0]))},
        {1, {active, infinity}, no_lookup, null}},
    OptsSST = 
        #sst_options{press_method=native,
                        log_options=leveled_log:get_opts()},
    {ok, P1, {_FK1, _LK1}, _Bloom1} = 
        sst_new(
            ?TEST_AREA, FileName, 1, [OddIdxKey|IndexEntries], 6000, OptsSST),
    IdxRange2 =
        sst_getkvrange(
            P1,
            {?IDX_TAG,
                {<<"btype">>, <<"bucket">>},
                {<<"dob_bin">>, <<"1960">>}, null},
            {?IDX_TAG,
                {<<"btype">>, <<"bucket">>},
                {<<"dob_bin">>, <<"1961">>}, null},
            16),
    IdxRange4 =
        sst_getkvrange(
            P1,
            {?IDX_TAG, {<<"btype">>, <<"bucket">>},
                {<<"dob_bin">>, <<"19601301|000251">>}, null},
            {?IDX_TAG, {<<"btype">>, <<"bucket">>},
                {<<"dob_bin">>, <<"1961">>}, null},
            16),
    IdxRangeX =
        sst_getkvrange(
            P1,
            {?IDX_TAG, {<<"btype">>, <<"bucket">>},
                {<<"dob_bin">>, <<"19601301">>}, null},
            {?IDX_TAG, {<<"btype">>, <<"bucket">>},
                {<<"dob_bin">>, <<"1961">>}, null},
            16),
    IdxRangeY =
        sst_getkvrange(
            P1,
            {?IDX_TAG, {<<"btype">>, <<"bucket">>},
                {<<"dob_bin">>, <<"19601301|">>}, null},
            {?IDX_TAG, {<<"btype">>, <<"bucket">>},
                {<<"dob_bin">>, <<"1961">>}, null},
            16),
    IdxRangeZ =
        sst_getkvrange(
            P1,
            {?IDX_TAG, {<<"btype">>, <<"bucket">>},
                {<<"dob_bin">>, <<"19601301|">>}, null},
            {?IDX_TAG, {<<"btype">>, <<"bucket">>},
                {<<"dob_bin">>, <<"19601301|000500">>}, null},
            16),
    ?assertMatch(501, length(IdxRange2)),
    ?assertMatch(250, length(IdxRange4)),
    ?assertMatch(501, length(IdxRangeX)),
    ?assertMatch(500, length(IdxRangeY)),
    ?assertMatch(500, length(IdxRangeZ)),
    ok = sst_close(P1),
    ok = file:delete(filename:join(?TEST_AREA, FileName ++ ".sst")),

    ObjectKeyFun =
        fun(I) ->
            {{?RIAK_TAG,
                {<<"btype">>, <<"bucket">>},
                list_to_binary("19601301|"
                    ++ io_lib:format("~6..0w", [I])),
                null},
            {1, {active, infinity}, {0, 0}, null}}
        end,
    ObjectEntries = lists:map(ObjectKeyFun, lists:seq(1, 500)),
    OddObjKey =
        {{?RIAK_TAG,
            {<<"btype">>, <<"bucket">>},
            <<"19601301">>,
            null},
        {1, {active, infinity}, {100, 100}, null}},
    OptsSST = 
        #sst_options{press_method=native, log_options=leveled_log:get_opts()},
    {ok, P2, {_FK2, _LK2}, _Bloom2} = 
        sst_new(
            ?TEST_AREA, FileName, 1, [OddObjKey|ObjectEntries], 6000, OptsSST),
    ObjRange2 =
        sst_getkvrange(
            P2,
            {?RIAK_TAG,
                {<<"btype">>, <<"bucket">>},
                <<"1960">>, null},
            {?RIAK_TAG,
                {<<"btype">>, <<"bucket">>},
                <<"1961">>, null},
            16),
    ObjRange4 =
        sst_getkvrange(
            P2,
            {?RIAK_TAG, {<<"btype">>, <<"bucket">>},
                <<"19601301|000251">>, null},
            {?RIAK_TAG, {<<"btype">>, <<"bucket">>},
                <<"1961">>, null},
            16),
    ObjRangeX =
        sst_getkvrange(
            P2,
            {?RIAK_TAG, {<<"btype">>, <<"bucket">>},
                <<"19601301">>, null},
            {?RIAK_TAG, {<<"btype">>, <<"bucket">>},
                <<"1961">>, null},
            16),
    ObjRangeY =
        sst_getkvrange(
            P2,
            {?RIAK_TAG, {<<"btype">>, <<"bucket">>},
                <<"19601301|">>, null},
            {?RIAK_TAG, {<<"btype">>, <<"bucket">>},
                <<"1961">>, null},
            16),
    ?assertMatch(501, length(ObjRange2)),
    ?assertMatch(250, length(ObjRange4)),
    ?assertMatch(501, length(ObjRangeX)),
    ?assertMatch(500, length(ObjRangeY)),
    ok = sst_close(P2),
    ok = file:delete(filename:join(?TEST_AREA, FileName ++ ".sst")).
    

range_key_indextermmatch_test() ->
    FileName = "indextermmatch_test",
    IndexKeyFun =
        fun(I) ->
            {{?IDX_TAG,
                {<<"btype">>, <<"bucket">>},
                {<<"dob_bin">>,
                    <<"19601301">>},
                list_to_binary(io_lib:format("~6..0w", [I]))},
            {1, {active, infinity}, no_lookup, null}}
        end,
    IndexEntries = lists:map(IndexKeyFun, lists:seq(1, 500)),
    OptsSST = 
        #sst_options{press_method=native,
                        log_options=leveled_log:get_opts()},
    {ok, P1, {_FK1, _LK1}, _Bloom1} = 
        sst_new(?TEST_AREA, FileName, 1, IndexEntries, 6000, OptsSST),
    
    IdxRange1 =
        sst_getkvrange(
            P1,
            {?IDX_TAG, {<<"btype">>, <<"bucket">>}, {<<"dob_bin">>, <<"1959">>}, null},
            all,
            16),
    IdxRange2 =
        sst_getkvrange(
            P1,
            {?IDX_TAG,
                {<<"btype">>, <<"bucket">>},
                {<<"dob_bin">>, <<"1960">>}, null},
            {?IDX_TAG,
                {<<"btype">>, <<"bucket">>},
                {<<"dob_bin">>, <<"1961">>}, null},
            16),
    IdxRange3 =
        sst_getkvrange(
            P1,
            {?IDX_TAG, {<<"btype">>, <<"bucket">>},
                {<<"dob_bin">>, <<"19601301">>}, <<"000000">>},
            {?IDX_TAG, {<<"btype">>, <<"bucket">>},
                {<<"dob_bin">>, <<"19601301">>}, null},
            16),
    IdxRange4 =
        sst_getkvrange(
            P1,
            {?IDX_TAG, {<<"btype">>, <<"bucket">>},
                {<<"dob_bin">>, <<"19601301">>}, <<"000100">>},
            {?IDX_TAG, {<<"btype">>, <<"bucket">>},
                {<<"dob_bin">>, <<"19601301">>}, null},
            16),
    IdxRange5 =
        sst_getkvrange(
            P1,
            {?IDX_TAG, {<<"btype">>, <<"bucket">>},
                {<<"dob_bin">>, <<"19601301">>}, null},
            {?IDX_TAG, {<<"btype">>, <<"bucket">>},
                {<<"dob_bin">>, <<"19601301">>}, <<"000100">>},
            16),
    IdxRange6 =
        sst_getkvrange(
            P1,
            {?IDX_TAG, {<<"btype">>, <<"bucket">>},
                {<<"dob_bin">>, <<"19601301">>}, <<"000300">>},
            {?IDX_TAG, {<<"btype">>, <<"bucket">>},
                {<<"dob_bin">>, <<"19601301">>}, null},
            16),
    IdxRange7 =
        sst_getkvrange(
            P1,
            {?IDX_TAG, {<<"btype">>, <<"bucket">>},
                {<<"dob_bin">>, <<"19601301">>}, null},
            {?IDX_TAG, {<<"btype">>, <<"bucket">>},
                {<<"dob_bin">>, <<"19601301">>}, <<"000300">>},
            16),
    IdxRange8 =
        sst_getkvrange(
            P1,
            {?IDX_TAG, {<<"btype">>, <<"bucket">>},
                {<<"dob_bin">>, <<"19601301">>}, null},
            {?IDX_TAG, {<<"btype">>, <<"bucket">>},
                {<<"dob_bin">>, <<"19601302">>}, <<"000300">>},
            16),
    IdxRange9 =
        sst_getkvrange(
            P1,
            {?IDX_TAG, {<<"btype">>, <<"bucket">>},
                {<<"dob_bin">>, <<"19601300">>}, <<"000100">>},
            {?IDX_TAG, {<<"btype">>, <<"bucket">>},
                {<<"dob_bin">>, <<"19601301">>}, null},
            16),
    ?assertMatch(500, length(IdxRange1)),
    ?assertMatch(500, length(IdxRange2)),
    ?assertMatch(500, length(IdxRange3)),
    ?assertMatch(401, length(IdxRange4)),
    ?assertMatch(100, length(IdxRange5)),
    ?assertMatch(201, length(IdxRange6)),
    ?assertMatch(300, length(IdxRange7)),
    ?assertMatch(500, length(IdxRange8)),
    ?assertMatch(500, length(IdxRange9)),
    ok = sst_close(P1),
    ok = file:delete(filename:join(?TEST_AREA, FileName ++ ".sst")).
    

range_key_lestthanprefix_test() ->
    FileName = "lessthanprefix_test",
    IndexKeyFun =
        fun(I) ->
            {{?IDX_TAG,
                {<<"btype">>, <<"bucket">>},
                {<<"dob_bin">>,
                    list_to_binary("19601301|"
                        ++ io_lib:format("~6..0w", [I]))},
                list_to_binary(io_lib:format("~6..0w", [I]))},
            {1, {active, infinity}, no_lookup, null}}
        end,
    IndexEntries = lists:map(IndexKeyFun, lists:seq(1, 500)),
    OptsSST = 
        #sst_options{press_method=native,
                        log_options=leveled_log:get_opts()},
    {ok, P1, {_FK1, _LK1}, _Bloom1} = 
        sst_new(?TEST_AREA, FileName, 1, IndexEntries, 6000, OptsSST),
    
    IndexFileStateSize = size_summary(P1),
    
    IdxRange1 =
        sst_getkvrange(
            P1,
            {?IDX_TAG, {<<"btype">>, <<"bucket">>}, {<<"dob_bin">>, <<"1959">>}, null},
            all,
            16),
    IdxRange2 =
        sst_getkvrange(
            P1,
            {?IDX_TAG,
                {<<"btype">>, <<"bucket">>},
                {<<"dob_bin">>, <<"1960">>}, null},
            {?IDX_TAG,
                {<<"btype">>, <<"bucket">>},
                {<<"dob_bin">>, <<"1961">>}, null},
            16),
    IdxRange3 =
        sst_getkvrange(
            P1,
            {?IDX_TAG, {<<"btype">>, <<"bucket">>},
                {<<"dob_bin">>, <<"1960">>}, null},
            {?IDX_TAG, {<<"btype">>, <<"bucket">>},
                {<<"dob_bin">>, <<"19601301|000250">>}, null},
            16),
    IdxRange4 =
        sst_getkvrange(
            P1,
            {?IDX_TAG, {<<"btype">>, <<"bucket">>},
                {<<"dob_bin">>, <<"19601301|000251">>}, null},
            {?IDX_TAG, {<<"btype">>, <<"bucket">>},
                {<<"dob_bin">>, <<"1961">>}, null},
            16),
    IdxRange5 =
        sst_getkvrange(
            P1,
            {?IDX_TAG, {<<"btype">>, <<"bucket">>},
                {<<"dob_bin">>, <<"19601301|000250">>}, <<"000251">>},
            {?IDX_TAG, {<<"btype">>, <<"bucket">>},
                {<<"dob_bin">>, <<"1961">>}, null},
            16),
    IdxRange6 =
        sst_getkvrange(
            P1,
            {?IDX_TAG, {<<"btype">>, <<"bucket">>},
                {<<"dob_bin">>, <<"19601301|000">>}, null},
            {?IDX_TAG, {<<"btype">>, <<"bucket">>},
                {<<"dob_bin">>, <<"19601301|0002">>}, null},
            16),
    IdxRange7 =
        sst_getkvrange(
            P1,
            {?IDX_TAG, {<<"btype">>, <<"bucket">>},
                {<<"dob_bin">>, <<"19601301|000">>}, null},
            {?IDX_TAG, {<<"btype">>, <<"bucket">>},
                {<<"dob_bin">>, <<"19601301|0001">>}, null},
            16),
    IdxRange8 =
        sst_getkvrange(
            P1,
            {?IDX_TAG, {<<"btype">>, <<"bucket">>},
                {<<"dob_bin">>, <<"19601301|000000">>}, null},
            {?IDX_TAG, {<<"btype">>, <<"bucket">>},
                {<<"dob_bin">>, <<"19601301|000100">>}, null},
            16),
    ?assertMatch(500, length(IdxRange1)),
    ?assertMatch(500, length(IdxRange2)),
    ?assertMatch(250, length(IdxRange3)),
    ?assertMatch(250, length(IdxRange4)),
    ?assertMatch(250, length(IdxRange5)),
    ?assertMatch(199, length(IdxRange6)),
    ?assertMatch(99, length(IdxRange7)),
    ?assertMatch(100, length(IdxRange8)),
    ok = sst_close(P1),
    ok = file:delete(filename:join(?TEST_AREA, FileName ++ ".sst")),

    ObjectKeyFun =
        fun(I) ->
            {{?RIAK_TAG,
                {<<"btype">>, <<"bucket">>},
                list_to_binary("19601301|"
                    ++ io_lib:format("~6..0w", [I])),
                null},
            {1, {active, infinity}, {0, 0}, null}}
        end,
    ObjectEntries = lists:map(ObjectKeyFun, lists:seq(1, 500)),
    OptsSST = 
        #sst_options{press_method=native,
                        log_options=leveled_log:get_opts()},
    {ok, P2, {_FK2, _LK2}, _Bloom2} = 
        sst_new(?TEST_AREA, FileName, 1, ObjectEntries, 6000, OptsSST),
    
    ObjectFileStateSize = size_summary(P2),

    ObjRange1 =
        sst_getkvrange(
            P2,
            {?RIAK_TAG, {<<"btype">>, <<"bucket">>}, <<"1959">>, null},
            all,
            16),
    ObjRange2 =
        sst_getkvrange(
            P2,
            {?RIAK_TAG,
                {<<"btype">>, <<"bucket">>},
                <<"1960">>, null},
            {?RIAK_TAG,
                {<<"btype">>, <<"bucket">>},
                <<"1961">>, null},
            16),
    ObjRange3 =
        sst_getkvrange(
            P2,
            {?RIAK_TAG, {<<"btype">>, <<"bucket">>},
                <<"1960">>, null},
            {?RIAK_TAG, {<<"btype">>, <<"bucket">>},
                <<"19601301|000250">>, null},
            16),
    ObjRange4 =
        sst_getkvrange(
            P2,
            {?RIAK_TAG, {<<"btype">>, <<"bucket">>},
                <<"19601301|000251">>, null},
            {?RIAK_TAG, {<<"btype">>, <<"bucket">>},
                <<"1961">>, null},
            16),
    ObjRange6 =
        sst_getkvrange(
            P2,
            {?RIAK_TAG, {<<"btype">>, <<"bucket">>},
                <<"19601301|000">>, null},
            {?RIAK_TAG, {<<"btype">>, <<"bucket">>},
                <<"19601301|0002">>, null},
            16),
    ObjRange7 =
        sst_getkvrange(
            P2,
            {?RIAK_TAG, {<<"btype">>, <<"bucket">>},
                <<"19601301|000">>, null},
            {?RIAK_TAG, {<<"btype">>, <<"bucket">>},
                <<"19601301|0001">>, null},
            16),
    ObjRange8 =
        sst_getkvrange(
            P2,
            {?RIAK_TAG, {<<"btype">>, <<"bucket">>},
                <<"19601301|000000">>, null},
            {?RIAK_TAG, {<<"btype">>, <<"bucket">>},
                <<"19601301|000100">>, null},
            16),

    ?assertMatch(500, length(ObjRange1)),
    ?assertMatch(500, length(ObjRange2)),
    ?assertMatch(250, length(ObjRange3)),
    ?assertMatch(250, length(ObjRange4)),
    ?assertMatch(199, length(ObjRange6)),
    ?assertMatch(99, length(ObjRange7)),
    ?assertMatch(100, length(ObjRange8)),
    ok = sst_close(P2),
    ok = file:delete(filename:join(?TEST_AREA, FileName ++ ".sst")),

    HeadKeyFun =
        fun(I) ->
            {{?HEAD_TAG,
                {<<"btype">>, <<"bucket">>},
                list_to_binary("19601301|"
                    ++ io_lib:format("~6..0w", [I])),
                null},
            {1, {active, infinity}, {0, 0}, null, undefined}}
        end,
    HeadEntries = lists:map(HeadKeyFun, lists:seq(1, 500)),
    {ok, P3, {_FK3, _LK3}, _Bloom3} = 
        sst_new(?TEST_AREA, FileName, 1, HeadEntries, 6000, OptsSST),

    HeadFileStateSize =  size_summary(P3),

    HeadRange1 =
        sst_getkvrange(
            P3,
            {?HEAD_TAG, {<<"btype">>, <<"bucket">>}, <<"1959">>, null},
            all,
            16),
    HeadRange2 =
        sst_getkvrange(
            P3,
            {?HEAD_TAG,
                {<<"btype">>, <<"abucket">>},
                <<"1962">>, null},
            {?HEAD_TAG,
                {<<"btype">>, <<"zbucket">>},
                <<"1960">>, null},
            16),
    HeadRange3 =
        sst_getkvrange(
            P3,
            {?HEAD_TAG, {<<"btype">>, <<"bucket">>},
                <<"1960">>, null},
            {?HEAD_TAG, {<<"btype">>, <<"bucket">>},
                <<"19601301|000250">>, null},
            16),
    HeadRange4 =
        sst_getkvrange(
            P3,
            {?HEAD_TAG, {<<"btype">>, <<"bucket">>},
                <<"19601301|000251">>, null},
            {?HEAD_TAG, {<<"btype">>, <<"bucket">>},
                <<"1961">>, null},
            16),
    HeadRange6 =
        sst_getkvrange(
            P3,
            {?HEAD_TAG, {<<"btype">>, <<"bucket">>},
                <<"19601301|000">>, null},
            {?HEAD_TAG, {<<"btype">>, <<"bucket">>},
                <<"19601301|0002">>, null},
            16),
    HeadRange7 =
        sst_getkvrange(
            P3,
            {?HEAD_TAG, {<<"btype">>, <<"bucket">>},
                <<"19601301|000">>, null},
            {?HEAD_TAG, {<<"btype">>, <<"bucket">>},
                <<"19601301|0001">>, null},
            16),
    HeadRange8 =
        sst_getkvrange(
            P3,
            {?HEAD_TAG, {<<"btype">>, <<"bucket">>},
                <<"19601301|000000">>, null},
            {?HEAD_TAG, {<<"btype">>, <<"bucket">>},
                <<"19601301|000100">>, null},
            16),

    ?assertMatch(500, length(HeadRange1)),
    ?assertMatch(500, length(HeadRange2)),
    ?assertMatch(250, length(HeadRange3)),
    ?assertMatch(250, length(HeadRange4)),
    ?assertMatch(199, length(HeadRange6)),
    ?assertMatch(99, length(HeadRange7)),
    ?assertMatch(100, length(HeadRange8)),
    ok = sst_close(P3),
    ok = file:delete(filename:join(?TEST_AREA, FileName ++ ".sst")),
    
    [_HdO|RestObjectEntries] = ObjectEntries,
    [_HdI|RestIndexEntries] = IndexEntries,
    [_Hdh|RestHeadEntries] = HeadEntries,

    {ok, P4, {_FK4, _LK4}, _Bloom4} = 
        sst_new(
            ?TEST_AREA,
            FileName, 1,
            [HeadKeyFun(9999)|RestIndexEntries],
            6000, OptsSST),
    print_compare_size("Index", IndexFileStateSize, size_summary(P4)),
    ok = sst_close(P4),
    ok = file:delete(filename:join(?TEST_AREA, FileName ++ ".sst")),

    {ok, P5, {_FK5, _LK5}, _Bloom5} = 
    sst_new(
        ?TEST_AREA,
        FileName, 1,
        [HeadKeyFun(9999)|RestObjectEntries],
        6000, OptsSST),
    print_compare_size("Object", ObjectFileStateSize, size_summary(P5)),
    ok = sst_close(P5),
    ok = file:delete(filename:join(?TEST_AREA, FileName ++ ".sst")),

    {ok, P6, {_FK6, _LK6}, _Bloom6} = 
    sst_new(
        ?TEST_AREA,
        FileName, 1,
        RestHeadEntries ++ [IndexKeyFun(1)],
        6000, OptsSST),
    print_compare_size("Head", HeadFileStateSize, size_summary(P6)),
    ok = sst_close(P6),
    ok = file:delete(filename:join(?TEST_AREA, FileName ++ ".sst")).

size_summary(P) ->
    Summary = element(2, element(2, sys:get_state(P))),
    true = is_record(Summary, summary),
    erts_debug:flat_size(Summary).

print_compare_size(Type, OptimisedSize, UnoptimisedSize) ->
    io:format(
        user,
        "~n~s State optimised to ~w bytes unoptimised ~w bytes~n",
        [Type, OptimisedSize * 8, UnoptimisedSize * 8]),
    % Reduced by at least a quarter
    ?assert(OptimisedSize < (UnoptimisedSize - (UnoptimisedSize div 4))).
    

single_key_test() ->
    FileName = "single_key_test",
    Field = <<"t1_bin">>,
    LK = leveled_codec:to_ledgerkey(<<"Bucket0">>, <<"Key0">>, ?STD_TAG),
    Chunk = leveled_rand:rand_bytes(16),
    {_B, _K, MV, _H, _LMs} =
        leveled_codec:generate_ledgerkv(LK, 1, Chunk, 16, infinity),
    OptsSST = 
        #sst_options{press_method=native,
                        log_options=leveled_log:get_opts()},
    {ok, P1, {LK, LK}, _Bloom1} = 
        sst_new(?TEST_AREA, FileName, 1, [{LK, MV}], 6000, OptsSST),
    ?assertMatch({LK, MV}, sst_get(P1, LK)),
    ok = sst_close(P1),
    ok = file:delete(filename:join(?TEST_AREA, FileName ++ ".sst")),

    IndexSpecs = [{add, Field, <<"20220101">>}],
    [{IdxK, IdxV}] = 
        leveled_codec:idx_indexspecs(IndexSpecs, 
                                    <<"Bucket">>, 
                                    <<"Key">>, 
                                    1, 
                                    infinity),
    {ok, P2, {IdxK, IdxK}, _Bloom2} = 
        sst_new(?TEST_AREA, FileName, 1, [{IdxK, IdxV}], 6000, OptsSST),
    ?assertMatch(
        [{IdxK, IdxV}],
        sst_getkvrange(
            P2,
            {?IDX_TAG, <<"Bucket">>, {Field, <<"20220100">>}, null},
            all,
            16)),
    ?assertMatch(
        [{IdxK, IdxV}],
        sst_getkvrange(
            P2,
            {?IDX_TAG, <<"Bucket">>, {Field, <<"20220100">>}, null},
            {?IDX_TAG, <<"Bucket">>, {Field, <<"20220101">>}, null},
            16)),
    ?assertMatch(
        [{IdxK, IdxV}],
        sst_getkvrange(
            P2,
            {?IDX_TAG, <<"Bucket">>, {Field, <<"20220101">>}, null},
            {?IDX_TAG, <<"Bucket">>, {Field, <<"20220101">>}, null},
            16)),
    ok = sst_close(P2),
    ok = file:delete(filename:join(?TEST_AREA, FileName ++ ".sst")).

strange_range_test() ->
    FileName = "strange_range_test",
    V = leveled_head:riak_metadata_to_binary(
        term_to_binary([{"actor1", 1}]),
        <<1:32/integer, 0:32/integer, 0:32/integer>>),
    OptsSST = 
        #sst_options{press_method=native,
                        log_options=leveled_log:get_opts()},
    
    FK = leveled_codec:to_ledgerkey({<<"T0">>, <<"B0">>}, <<"K0">>, ?RIAK_TAG),
    LK = leveled_codec:to_ledgerkey({<<"T0">>, <<"B0">>}, <<"K02">>, ?RIAK_TAG),
    EK = leveled_codec:to_ledgerkey({<<"T0">>, <<"B0">>}, <<"K0299">>, ?RIAK_TAG),

    KL1 =
        lists:map(
            fun(I) -> 
                leveled_codec:to_ledgerkey(
                    {<<"T0">>, <<"B0">>},
                    list_to_binary("K00" ++ integer_to_list(I)),
                    ?RIAK_TAG)
            end,
            lists:seq(1, 300)),
    KL2 =
        lists:map(
            fun(I) -> 
                leveled_codec:to_ledgerkey(
                    {<<"T0">>, <<"B0">>},
                    list_to_binary("K02" ++ integer_to_list(I)),
                    ?RIAK_TAG)
            end,
            lists:seq(1, 300)),
    
    GenerateValue =
        fun(K) ->
            element(
                3, leveled_codec:generate_ledgerkv(K, 1, V, 16, infinity))
        end,

    KVL = 
        lists:ukeysort(
            1,
            lists:map(
                fun(K) -> {K, GenerateValue(K)} end,
                [FK] ++ KL1 ++ [LK] ++ KL2)),
    
    {ok, P1, {FK, EK}, _Bloom1} = 
            sst_new(?TEST_AREA, FileName, 1, KVL, 6000, OptsSST),
    
    ?assertMatch(LK, element(1, sst_get(P1, LK))),
    ?assertMatch(FK, element(1, sst_get(P1, FK))),
    ok = sst_close(P1),
    ok = file:delete(filename:join(?TEST_AREA, FileName ++ ".sst")),

    IndexSpecs =
        lists:map(
            fun(I) -> {add, <<"t1_bin">>, integer_to_binary(I)} end,
            lists:seq(1, 500)),
    IdxKVL = 
        leveled_codec:idx_indexspecs(IndexSpecs, 
                                    <<"Bucket">>, 
                                    <<"Key">>, 
                                    1, 
                                    infinity),
    {ok, P2, {_FIdxK, _EIdxK}, _Bloom2} = 
        sst_new(
            ?TEST_AREA, FileName, 1, lists:ukeysort(1, IdxKVL), 6000, OptsSST),
    [{IdxK1, _IdxV1}, {IdxK2, _IdxV2}] =
        sst_getkvrange(
            P2,
            {?IDX_TAG, <<"Bucket">>, {<<"t1_bin">>, <<"1">>}, null},
            {?IDX_TAG, <<"Bucket">>, {<<"t1_bin">>, <<"10">>}, null},
            16),
    ?assertMatch(
        {?IDX_TAG, <<"Bucket">>, {<<"t1_bin">>, <<"1">>}, <<"Key">>},
        IdxK1
    ),
    ?assertMatch(
        {?IDX_TAG, <<"Bucket">>, {<<"t1_bin">>, <<"10">>}, <<"Key">>},
        IdxK2
    ),
    ok = sst_close(P2),
    ok = file:delete(filename:join(?TEST_AREA, FileName ++ ".sst")).
    

receive_fun() ->
    receive
        {sst_pid, SST_P} ->
            timer:sleep(?STARTUP_TIMEOUT + 1000),
            ?assertMatch(false, is_process_alive(SST_P))
    end.

start_sst_fun(ProcessToInform) ->
    N = 3000,
    KVL1 = lists:ukeysort(1, generate_randomkeys(N + 1, N, 1, 20)),
    OptsSST = 
        #sst_options{press_method=native,
                        log_options=leveled_log:get_opts()},
    {ok, P1, {_FK1, _LK1}, _Bloom1} = 
        sst_new(?TEST_AREA, "level1_src", 1, KVL1, 6000, OptsSST),
    ProcessToInform ! {sst_pid, P1}.


-endif.<|MERGE_RESOLUTION|>--- conflicted
+++ resolved
@@ -93,10 +93,6 @@
 -define(BLOCK_LENGTHS_LENGTH, 20).
 -define(LMD_LENGTH, 4).
 -define(FLIPPER32, 4294967295).
-<<<<<<< HEAD
--define(COMPRESS_AT_LEVEL, 1).
-=======
->>>>>>> 07f2f57b
 -define(DOUBLESIZE_LEVEL, 3).
 -define(INDEX_MODDATE, true).
 -define(TOMB_COUNT, true).
@@ -202,9 +198,6 @@
         :: {binary(), binary(), list(integer()), leveled_codec:ledger_key()}.
 -type sst_summary()
         :: #summary{}.
-<<<<<<< HEAD
--type blockindex_cache() :: array:array(). 
-=======
 -type blockindex_cache()
         :: {non_neg_integer(), array:array(), non_neg_integer()}.
 -type fetch_cache()
@@ -217,7 +210,6 @@
         :: non_neg_integer().
 -type summary_filter()
         :: fun((leveled_codec:ledger_key()) -> any()).
->>>>>>> 07f2f57b
 
 %% yield_blockquery is used to determine if the work necessary to process a
 %% range query beyond the fetching the slot should be managed from within
@@ -227,43 +219,6 @@
 %% extra copying.  Files at the top of the tree yield, those lower down don't.
 
 -record(state,      
-<<<<<<< HEAD
-                {summary,
-                    handle :: file:fd() | undefined,
-                    penciller :: pid() | undefined | false,
-                    root_path,
-                    filename,
-                    yield_blockquery = false :: boolean(),
-                    blockindex_cache ::
-                        blockindex_cache() | undefined |redacted,
-                    compression_method = native :: press_method(),
-                    index_moddate = ?INDEX_MODDATE :: boolean(),
-                    timings = no_timing :: sst_timings(),
-                    timings_countdown = 0 :: integer(),
-                    starting_pid :: pid()|undefined,
-                    fetch_cache = array:new([{size, ?CACHE_SIZE}]) ::
-                        array:array() | redacted,
-                    new_slots :: list()|undefined,
-                    deferred_startup_tuple :: tuple()|undefined,
-                    level :: non_neg_integer()|undefined,
-                    tomb_count = not_counted
-                            :: non_neg_integer()|not_counted,
-                    high_modified_date :: non_neg_integer()|undefined}).
-
--record(sst_timings, 
-                {sample_count = 0 :: integer(),
-                    index_query_time = 0 :: integer(),
-                    lookup_cache_time = 0 :: integer(),
-                    slot_index_time = 0 :: integer(),
-                    fetch_cache_time = 0 :: integer(),
-                    slot_fetch_time = 0 :: integer(),
-                    noncached_block_time = 0 :: integer(),
-                    lookup_cache_count = 0 :: integer(),
-                    slot_index_count = 0 :: integer(),
-                    fetch_cache_count = 0 :: integer(),
-                    slot_fetch_count = 0 :: integer(),
-                    noncached_block_count = 0 :: integer()}).
-=======
         {summary,
             handle :: file:fd() | undefined,
             penciller :: pid() | undefined | false,
@@ -283,7 +238,6 @@
             high_modified_date :: non_neg_integer()|undefined,
             filter_fun :: summary_filter() | undefined,
             monitor = {no_monitor, 0} :: leveled_monitor:monitor()}).
->>>>>>> 07f2f57b
 
 -record(build_timings,
         {slot_hashlist = 0 :: integer(),
@@ -337,18 +291,8 @@
             KVList, MaxSQN, OptsSST, ?INDEX_MODDATE).
 
 sst_new(RootPath, Filename, Level, KVList, MaxSQN, OptsSST, IndexModDate) ->
-<<<<<<< HEAD
-    {ok, Pid} = gen_fsm:start_link(?MODULE, [], []),
-    PressMethod0 = compress_level(Level, OptsSST#sst_options.press_method),
-    MaxSlots0 = maxslots_level(Level, OptsSST#sst_options.max_sstslots),
-    OptsSST0 =
-        OptsSST#sst_options{press_method = PressMethod0,
-                            max_sstslots = MaxSlots0},
-
-=======
     {ok, Pid} = gen_fsm:start_link(?MODULE, [], ?START_OPTS),
     OptsSST0 = update_options(OptsSST, Level),
->>>>>>> 07f2f57b
     {[], [], SlotList, FK, _CountOfTombs}  =
         merge_lists(KVList, OptsSST0, IndexModDate),
     case gen_fsm:sync_send_event(Pid,
@@ -367,21 +311,17 @@
             {ok, Pid, {SK, EK}, Bloom}
     end.
 
--spec sst_newmerge(string(), string(),
-                    list(leveled_codec:ledger_kv()|sst_pointer()),
-                    list(leveled_codec:ledger_kv()|sst_pointer()),
-<<<<<<< HEAD
-                    boolean(), integer(),
-=======
-                    boolean(), level(), 
->>>>>>> 07f2f57b
-                    integer(), sst_options())
-            -> empty|{ok, pid(),
-                {{list(leveled_codec:ledger_kv()),
-                        list(leveled_codec:ledger_kv())},
-                    leveled_codec:ledger_key(),
-                    leveled_codec:ledger_key()},
-                    binary()}.
+-spec sst_newmerge(string(), string(), 
+    list(leveled_codec:ledger_kv()|sst_pointer()), 
+    list(leveled_codec:ledger_kv()|sst_pointer()),
+    boolean(), level(), 
+    integer(), sst_options())
+        -> empty|{ok, pid(), 
+        {{list(leveled_codec:ledger_kv()), 
+                list(leveled_codec:ledger_kv())}, 
+            leveled_codec:ledger_key(), 
+            leveled_codec:ledger_key()}, 
+            binary()}.
 %% @doc
 %% Start a new SST file at the assigned level passing in a two lists of
 %% {Key, Value} pairs to be merged.  The merge_lists function will use the
@@ -393,33 +333,17 @@
 %% be that the merge_lists returns nothing (for example when a basement file is
 %% all tombstones) - and the atom empty is returned in this case so that the
 %% file is not added to the manifest.
-<<<<<<< HEAD
-sst_newmerge(RootPath, Filename,
-        KVL1, KVL2, IsBasement, Level,
-        MaxSQN, OptsSST) ->
-    sst_newmerge(RootPath, Filename,
-        KVL1, KVL2, IsBasement, Level,
-=======
 sst_newmerge(RootPath, Filename, 
         KVL1, KVL2, IsBasement, Level, 
         MaxSQN, OptsSST) when Level > 0 ->
     sst_newmerge(RootPath, Filename, 
         KVL1, KVL2, IsBasement, Level, 
->>>>>>> 07f2f57b
         MaxSQN, OptsSST, ?INDEX_MODDATE, ?TOMB_COUNT).
 
 sst_newmerge(RootPath, Filename, 
         KVL1, KVL2, IsBasement, Level, 
         MaxSQN, OptsSST, IndexModDate, TombCount) ->
-<<<<<<< HEAD
-    PressMethod0 = compress_level(Level, OptsSST#sst_options.press_method),
-    MaxSlots0 = maxslots_level(Level, OptsSST#sst_options.max_sstslots),
-    OptsSST0 =
-        OptsSST#sst_options{press_method = PressMethod0,
-                            max_sstslots = MaxSlots0},
-=======
     OptsSST0 = update_options(OptsSST, Level),
->>>>>>> 07f2f57b
     {Rem1, Rem2, SlotList, FK, CountOfTombs} = 
         merge_lists(KVL1, KVL2, {IsBasement, Level}, OptsSST0,
                     IndexModDate, TombCount),
@@ -462,17 +386,8 @@
 sst_newlevelzero(RootPath, Filename, 
                     Slots, Fetcher, Penciller,
                     MaxSQN, OptsSST) ->
-<<<<<<< HEAD
-    PressMethod0 = compress_level(0, OptsSST#sst_options.press_method),
-    MaxSlots0 = maxslots_level(0, OptsSST#sst_options.max_sstslots),
-    OptsSST0 =
-        OptsSST#sst_options{press_method = PressMethod0,
-                            max_sstslots = MaxSlots0},
-    {ok, Pid} = gen_fsm:start_link(?MODULE, [], []),
-=======
     OptsSST0 = update_options(OptsSST, 0),
     {ok, Pid} = gen_fsm:start_link(?MODULE, [], ?START_OPTS),
->>>>>>> 07f2f57b
     % Initiate the file into the "starting" state
     ok = gen_fsm:sync_send_event(Pid,
                                 {sst_newlevelzero,
@@ -1617,11 +1532,7 @@
 compress_level(_Level, _LevelToCompress, PressMethod) ->
     PressMethod.
 
-<<<<<<< HEAD
--spec maxslots_level(non_neg_integer(), pos_integer()) ->  pos_integer().
-=======
 -spec maxslots_level(level(), pos_integer()) ->  pos_integer().
->>>>>>> 07f2f57b
 maxslots_level(Level, MaxSlotCount) when Level < ?DOUBLESIZE_LEVEL ->
     MaxSlotCount;
 maxslots_level(_Level, MaxSlotCount) ->
@@ -3275,58 +3186,50 @@
     tombcount_tester(3),
     tombcount_tester(4).
 
-tombcount_tester(Level) ->
-    N = 1600,
-    KL1 = generate_randomkeys(N div 2 + 1, N, 1, 4),
-    KL2 = generate_indexkeys(N div 2),
-    FlipToTombFun =
-        fun({K, V}) ->
-            case leveled_rand:uniform(10) of
-                X when X > 5 ->
-                    {K, setelement(2, V, tomb)};
-                _ ->
-                    {K, V}
-            end
-        end,
-    KVL1 = lists:map(FlipToTombFun, KL1),
-    KVL2 = lists:map(FlipToTombFun, KL2),
-    CountTombFun = 
-        fun({_K, V}, Acc) ->
-            case element(2, V) of
-                tomb ->
-                    Acc + 1;
-                _ ->
-                    Acc
-            end
-        end,
-    ExpectedCount = lists:foldl(CountTombFun, 0, KVL1 ++ KVL2),
-
-    {RP, Filename} = {?TEST_AREA, "tombcount_test"},
-    OptsSST = 
-        #sst_options{press_method=native,
-                        log_options=leveled_log:get_opts()},
-<<<<<<< HEAD
-    {ok, SST1, KD, BB} = sst_newmerge(RP, Filename, 
-=======
-    {ok, SST1, _KD, _BB} = sst_newmerge(RP, Filename, 
->>>>>>> 07f2f57b
-                                KVL1, KVL2, false, Level, 
-                                N, OptsSST, false, false),
-    ?assertMatch(not_counted, sst_gettombcount(SST1)),
-    ok = sst_close(SST1),
-    ok = file:delete(filename:join(RP, Filename ++ ".sst")),
-
-<<<<<<< HEAD
-    {ok, SST2, KD, BB} = sst_newmerge(RP, Filename, 
-=======
-    {ok, SST2, _KD, _BB} = sst_newmerge(RP, Filename, 
->>>>>>> 07f2f57b
-                                KVL1, KVL2, false, Level, 
-                                N, OptsSST, false, true),
-    
-    ?assertMatch(ExpectedCount, sst_gettombcount(SST2)),
-    ok = sst_close(SST2),
-    ok = file:delete(filename:join(RP, Filename ++ ".sst")).
+    tombcount_tester(Level) ->
+        N = 1600,
+        KL1 = generate_randomkeys(N div 2 + 1, N, 1, 4),
+        KL2 = generate_indexkeys(N div 2),
+        FlipToTombFun =
+            fun({K, V}) ->
+                case leveled_rand:uniform(10) of
+                    X when X > 5 ->
+                        {K, setelement(2, V, tomb)};
+                    _ ->
+                        {K, V}
+                end
+            end,
+        KVL1 = lists:map(FlipToTombFun, KL1),
+        KVL2 = lists:map(FlipToTombFun, KL2),
+        CountTombFun = 
+            fun({_K, V}, Acc) ->
+                case element(2, V) of
+                    tomb ->
+                        Acc + 1;
+                    _ ->
+                        Acc
+                end
+            end,
+        ExpectedCount = lists:foldl(CountTombFun, 0, KVL1 ++ KVL2),
+    
+        {RP, Filename} = {?TEST_AREA, "tombcount_test"},
+        OptsSST = 
+            #sst_options{press_method=native,
+                            log_options=leveled_log:get_opts()},
+        {ok, SST1, _KD, _BB} = sst_newmerge(RP, Filename, 
+                                    KVL1, KVL2, false, Level, 
+                                    N, OptsSST, false, false),
+        ?assertMatch(not_counted, sst_gettombcount(SST1)),
+        ok = sst_close(SST1),
+        ok = file:delete(filename:join(RP, Filename ++ ".sst")),
+    
+        {ok, SST2, _KD, _BB} = sst_newmerge(RP, Filename, 
+                                    KVL1, KVL2, false, Level, 
+                                    N, OptsSST, false, true),
+        
+        ?assertMatch(ExpectedCount, sst_gettombcount(SST2)),
+        ok = sst_close(SST2),
+        ok = file:delete(filename:join(RP, Filename ++ ".sst")).
 
 
 form_slot_test() ->
@@ -4055,7 +3958,6 @@
     leveled_sst:sst_setfordelete(Pid, false),
     timer:sleep(?DELETE_TIMEOUT + 1000),
     ?assertMatch(false, is_process_alive(Pid)).
-<<<<<<< HEAD
 
 fetch_status_test() ->
     {RP, Filename} = {?TEST_AREA, "fetchstatus_test"},
@@ -4075,9 +3977,6 @@
     ok = sst_close(Pid),
     ok = file:delete(filename:join(RP, Filename ++ ".sst")).
 
-=======
-    
->>>>>>> 07f2f57b
 
 simple_persisted_test_() ->
     {timeout, 60, fun simple_persisted_test_bothformats/0}.
