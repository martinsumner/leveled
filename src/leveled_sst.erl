--- conflicted
+++ resolved
@@ -712,28 +712,8 @@
                 State#state{new_slots = FetchedSlots}}
     end.
 
-<<<<<<< HEAD
 
 reader({get_kv, LedgerKey, Hash, Filter}, _From, State) ->
-=======
-reader({get_sqn, LedgerKey, Hash}, _From, State) ->
-    % Get a KV value and potentially take sample timings
-    {Result, _BIC, _HMD, _FC} = 
-        fetch(
-            LedgerKey, Hash,
-            State#state.summary,
-            State#state.compression_method,
-            State#state.high_modified_date,
-            State#state.index_moddate,
-            State#state.filter_fun,
-            State#state.blockindex_cache,
-            State#state.fetch_cache,
-            State#state.handle,
-            State#state.level,
-            {no_monitor, 0}),
-    {reply, sqn_only(Result), reader, State};
-reader({get_kv, LedgerKey, Hash}, _From, State) ->
->>>>>>> 75d74833
     % Get a KV value and potentially take sample timings
     {KeyValue, BIC, HMD, FC} = 
         fetch(
