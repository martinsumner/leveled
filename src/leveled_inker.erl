%% -------- Inker ---------
%% 
%% The Inker is responsible for managing access and updates to the Journal. 
%%
%% The Inker maintains a manifest of what files make up the Journal, and which
%% file is the current append-only nursery log to accept new PUTs into the
%% Journal.  The Inker also marshals GET requests to the appropriate database
%% file within the Journal (routed by sequence number).  The Inker is also
%% responsible for scheduling compaction work to be carried out by the Inker's
%% clerk.
%%
%% -------- Journal Files ---------
%%
%% The Journal is a series of files originally named as <SQN>_<GUID>
%% where the sequence number is the first object sequence number (key) within
%% the given database file.  The files will be named *.cdb at the point they
%% have been made immutable (through a rename operation).  Prior to this, they
%% will originally start out as a *.pnd file.
%%
%% At some stage in the future compacted versions of old journal cdb files may
%% be produced.  These files will be named <SQN>-<NewGUID>.cdb, and once
%% the manifest is updated the original <SQN>_<GUID>.cdb (or
%% <SQN>_<previousGUID>.cdb) files they replace will be erased.
%%
%% The current Journal is made up of a set of files referenced in the manifest.
%% No PUTs are made to files which are not in the manifest.
%% 
%% The Journal is ordered by sequence number from front to back both within
%% and across files.  
%%
%% On startup the Inker should open the manifest with the highest sequence
%% number, and this will contain the list of filenames that make up the
%% non-recent part of the Journal.  All the filenames should then be opened.
%% How they are opened depends on the file extension:
%%
%% - If the file extension is *.cdb the file is opened read only
%% - If the file extension is *.pnd and the file is not the most recent in the
%% manifest, then the file should be completed bfore being opened read-only
%% - If the file extension is *.pnd the file is opened for writing
%%
%% -------- Manifest Files ---------
%%
%% The manifest is just saved as a straight term_to_binary blob, with a
%% filename ordered by the Manifest SQN.  The Manifest is first saved with a
%% *.pnd extension, and then renamed to one with a *.man extension.
%%
%% On startup the *.man manifest file with the highest manifest sequence
%% number should be used.
%%
%% -------- Objects ---------
%%
%% From the perspective of the Inker, objects to store are made up of:
%%  - An Inker Key formed from
%%      - A sequence number (assigned by the Inker)
%%      - An Inker key type (stnd, tomb or keyd)
%%      - A Ledger Key (as an Erlang term)
%%  - A value formed from
%%      - An object (an Erlang term) which should be null for tomb types, and
%%      maybe null for keyd types
%%      - A set of Key Deltas associated with the change (which may be an
%%      empty list )    
%%
%% Note that only the Inker key type of stnd is directly fetchable, other
%% key types are to be found only in scans and so can be added without being
%% entered into the hashtree
%%
%% -------- Compaction ---------
%%
%% Compaction is a process whereby an Inker's clerk will:
%% - Request a view of the current Inker manifest and a snaphot of the Ledger
%% - Test all files within the Journal to find the approximate comapction
%% potential percentage (the volume of the Journal that has been replaced)
%% - Attempts to find the optimal "run" of files to compact
%% - Compacts those files in the run, by rolling over the files re-writing
%% to a new Journal if and only if the Key is still present in the Ledger (or
%% the sequence number of the Key is higher than the SQN of the snapshot)
%% - Requests the Inker update the manifest with the new changes
%% - Instructs the files to destroy themselves when they are next closed
%%
%% TODO: how to instruct the files to close is tbd
%%


-module(leveled_inker).

-behaviour(gen_server).

-include("include/leveled.hrl").

-export([init/1,
        handle_call/3,
        handle_cast/2,
        handle_info/2,
        terminate/2,
        code_change/3,
        ink_start/1,
        ink_snapstart/1,
        ink_put/4,
        ink_mput/3,
        ink_get/3,
        ink_fetch/3,
        ink_keycheck/3,
        ink_fold/4,
        ink_loadpcl/4,
        ink_registersnapshot/2,
        ink_confirmdelete/2,
        ink_compactjournal/3,
        ink_compactioncomplete/1,
        ink_compactionpending/1,
        ink_trim/2,
        ink_getmanifest/1,
        ink_updatemanifest/3,
        ink_printmanifest/1,
        ink_close/1,
        ink_doom/1,
        ink_roll/1,
        ink_backup/2,
        build_dummy_journal/0,
        clean_testdir/1,
        filepath/2,
        filepath/3]).

-include_lib("eunit/include/eunit.hrl").

-define(MANIFEST_FP, "journal_manifest").
-define(FILES_FP, "journal_files").
-define(COMPACT_FP, "post_compact").
-define(WASTE_FP, "waste").
-define(JOURNAL_FILEX, "cdb").
-define(PENDING_FILEX, "pnd").
-define(LOADING_PAUSE, 1000).
-define(LOADING_BATCH, 1000).
-define(TEST_KC, {[], infinity}).

-record(state, {manifest = [] :: list(),
				manifest_sqn = 0 :: integer(),
                journal_sqn = 0 :: integer(),
                active_journaldb :: pid() | undefined,
                pending_removals = [] :: list(),
                registered_snapshots = [] :: list(),
                root_path :: string() | undefined,
                cdb_options :: #cdb_options{} | undefined,
                clerk :: pid() | undefined,
                compaction_pending = false :: boolean(),
                bookie_monref :: reference() | undefined,
                is_snapshot = false :: boolean(),
                compression_method = native :: lz4|native,
                compress_on_receipt = false :: boolean(),
                source_inker :: pid() | undefined}).


-type inker_options() :: #inker_options{}.
-type ink_state() :: #state{}.


%%%============================================================================
%%% API
%%%============================================================================

-spec ink_start(inker_options()) -> {ok, pid()}.
%% @doc 
%% Startup an inker process - passing in options.
%%
%% The first options are root_path and start_snapshot - if the inker is to be a
%% snapshot clone of another inker then start_snapshot should be true,
%% otherwise the root_path sill be used to find a file structure to provide a
%% starting point of state for the inker.
%%
%% The inker will need ot read and write CDB files (if it is not a snapshot),
%% and so a cdb_options record should be passed in as an inker_option to be
%% used when opening such files.
%%
%% The inker will need to know what the reload strategy is, to inform the
%% clerk about the rules to enforce during compaction.
ink_start(InkerOpts) ->
    gen_server:start_link(?MODULE, [InkerOpts], []).

-spec ink_snapstart(inker_options()) -> {ok, pid()}.
%% @doc
%% Don't link on startup as snapshot
ink_snapstart(InkerOpts) ->
    gen_server:start(?MODULE, [InkerOpts], []).

-spec ink_put(pid(),
                leveled_codec:ledger_key(),
                any(),
                leveled_codec:journal_keychanges()) ->
                                   {ok, integer(), integer()}.
%% @doc
%% PUT an object into the journal, returning the sequence number for the PUT
%% as well as the size of the object (information required by the ledger).
%%
%% KeyChanges is a tuple of {KeyChanges, TTL} where the TTL is an
%% expiry time (or infinity).
ink_put(Pid, PrimaryKey, Object, KeyChanges) ->
    gen_server:call(Pid, {put, PrimaryKey, Object, KeyChanges}, infinity).


-spec ink_mput(pid(), any(), {list(), integer()|infinity}) -> {ok, integer()}.
%% @doc
%% MPUT as series of object specifications, which will be converted into 
%% objects in the Ledger.  This should only be used when the Bookie is 
%% running in head_only mode.  The journal entries arekept only for handling
%% consistency on startup
ink_mput(Pid, PrimaryKey, ObjectChanges) ->
    gen_server:call(Pid, {mput, PrimaryKey, ObjectChanges}, infinity).

-spec ink_get(pid(),
                leveled_codec:ledger_key(),
                integer()) ->
                         {{integer(), any()}, {any(), any()}}.
%% @doc
%% Fetch the object as stored in the Journal.  Will not mask errors, should be
%% used only in tests
ink_get(Pid, PrimaryKey, SQN) ->
    gen_server:call(Pid, {get, PrimaryKey, SQN}, infinity).

-spec ink_fetch(pid(),
                {atom(), any(), any(), any()}|string(),
                integer()) ->
                         any().
%% @doc
%% Fetch the value that was stored for a given Key at a particular SQN (i.e.
%% this must be a SQN of the write for this key).  the full object is returned
%% or the atome not_present if there is no such Key stored at that SQN, or if
%% fetching the Key prompted some anticipated error (e.g. CRC check failed)
ink_fetch(Pid, PrimaryKey, SQN) ->
    gen_server:call(Pid, {fetch, PrimaryKey, SQN}, infinity).

-spec ink_keycheck(pid(), 
                    leveled_codec:ledger_key(),
                    integer()) ->
                            probably|missing.
%% @doc
%% Quick check to determine if key is probably present.  Positive results have
%% a very small false positive rate, as can be triggered through a hash
%% collision.
ink_keycheck(Pid, PrimaryKey, SQN) ->
    gen_server:call(Pid, {key_check, PrimaryKey, SQN}, infinity).

-spec ink_registersnapshot(pid(), pid()) -> {list(), pid(), integer()}.
%% @doc
%% Register a snapshot clone for the process, returning the Manifest and the
%% pid of the active journal, as well as the JournalSQN.
ink_registersnapshot(Pid, Requestor) ->
    gen_server:call(Pid, {register_snapshot, Requestor}, infinity).

-spec ink_releasesnapshot(pid(), pid()) -> ok.
%% @doc
%% Release a registered snapshot as it is no longer in use.  This should be
%% called by all terminating snapshots - otherwise space may not be cleared
%% following compaction.
ink_releasesnapshot(Pid, Snapshot) ->
    gen_server:cast(Pid, {release_snapshot, Snapshot}).

-spec ink_confirmdelete(pid(), integer()) -> boolean().
%% @doc
%% Confirm if a Journal CDB file can be deleted, as it has been set to delete
%% and is no longer in use by any snapshots
ink_confirmdelete(Pid, ManSQN) ->
    gen_server:call(Pid, {confirm_delete, ManSQN}).

-spec ink_close(pid()) -> ok.
%% @doc
%% Close the inker, prompting all the Journal file processes to be called.
ink_close(Pid) ->
    gen_server:call(Pid, close, infinity).

-spec ink_doom(pid()) -> {ok, [{string(), string(), string(), string()}]}.
%% @doc
%% Test function used to close a file, and return all file paths (potentially
%% to erase all persisted existence)
ink_doom(Pid) ->
    gen_server:call(Pid, doom, 60000).

-spec ink_fold(pid(), integer(), {fun(), fun(), fun()}, any()) -> ok.
%% @doc
%% Fold over the journal from a starting sequence number (MinSQN), passing 
%% in three functions and a snapshot of the penciller.  The Fold functions
%% should be 
%% - a FilterFun to accumulate the objects and decided when to stop or loop
%% - a InitAccFun to re-initialise for the fold over the accumulator
%% - a FoldFun to actually perform the fold
%%
%% The inker fold works in batches, so the FilterFun determines what should
%% go into a batch and when the batch is complete.  The FoldFun completes the
%% actual desired outcome by being applied on the batch.
%%
%% The FilterFun should be a five arity function which takes as inputs:
%% KeyInJournal 
%% ValueInJournal
%% Position - the actual position within the CDB file of the object
%% Acc - the bathc accumulator
%% ExtractFun - a single arity function which can be applied to ValueInJournal
%% to extract the actual object, and the size of the object,
%%
%% The FilterFun should return either:
%% {loop, {MinSQN, MaxSQN, UpdAcc}} or
%% {stop, {MinSQN, MaxSQN, UpdAcc}}
%% The FilterFun is required to call stop when MaxSQN is reached
%%
%% The InitAccFun should return an initial batch accumulator for each subfold.
%% It is a 2-arity function that takes a filename and a MinSQN as an input 
%% potentially to be use din logging 
%%
%% The BatchFun is a two arity function that should take as inputs:
%% An overall accumulator
%% The batch accumulator built over the sub-fold
ink_fold(Pid, MinSQN, FoldFuns, Acc) ->
    gen_server:call(Pid, {fold, MinSQN, FoldFuns, Acc}, infinity).

-spec ink_loadpcl(pid(), integer(), fun(), pid()) -> ok.
%%
%% Function to prompt load of the Ledger at startup.  the Penciller should
%% have determined the lowest SQN not present in the Ledger, and the inker
%% should fold over the Journal from that point, using the function to load
%% penciller with the results.
%%
%% The load fun should be a five arity function like:
%% load_fun(KeyInJournal, ValueInJournal, _Position, Acc0, ExtractFun)
ink_loadpcl(Pid, MinSQN, FilterFun, Penciller) ->
    BatchFun = 
        fun(BatchAcc, _Acc) ->
            push_to_penciller(Penciller, BatchAcc)
        end,
    InitAccFun =
        fun(FN, CurrentMinSQN) ->
            leveled_log:log("I0014", [FN, CurrentMinSQN]),
            leveled_bookie:empty_ledgercache()
        end,
    gen_server:call(Pid, 
                    {fold, 
                        MinSQN, 
                        {FilterFun, InitAccFun, BatchFun}, 
                        ok}, 
                    infinity).

-spec ink_compactjournal(pid(), pid(), integer()) -> ok.
%% @doc
%% Trigger a compaction event.  the compaction event will use a sqn check
%% against the Ledger to see if a value can be compacted - if the penciller
%% believes it to be superseded that it can be compacted.
%%
%% The inker will get the maximum persisted sequence number from the
%% initiate_penciller_snapshot/1 function - and use that as a pre-filter so
%% that any value that was written more recently than the last flush to disk
%% of the Ledger will not be considered for compaction (as this may be
%% required to reload the Ledger on startup).
ink_compactjournal(Pid, Bookie, Timeout) ->
    CheckerInitiateFun = fun initiate_penciller_snapshot/1,
    CheckerCloseFun = fun leveled_penciller:pcl_close/1,
    CheckerFilterFun = fun leveled_penciller:pcl_checksequencenumber/3,
    gen_server:call(Pid,
                        {compact,
                            Bookie,
                            CheckerInitiateFun,
                            CheckerCloseFun,
                            CheckerFilterFun,
                            Timeout},
                        infinity).

%% Allows the Checker to be overriden in test, use something other than a
%% penciller
ink_compactjournal(Pid, Checker, InitiateFun, CloseFun, FilterFun, Timeout) ->
    gen_server:call(Pid,
                        {compact,
                            Checker,
                            InitiateFun,
                            CloseFun,
                            FilterFun,
                            Timeout},
                        infinity).

-spec ink_compactioncomplete(pid()) -> ok.
%% @doc
%% Used by a clerk to state that a compaction process is over, only change
%% is to unlock the Inker for further compactions.
ink_compactioncomplete(Pid) ->
    gen_server:call(Pid, compaction_complete, infinity).

-spec ink_compactionpending(pid()) -> boolean().
%% @doc
%% Is there ongoing compaction work?  No compaction work should be initiated
%% if there is already some compaction work ongoing.
ink_compactionpending(Pid) ->
    gen_server:call(Pid, compaction_pending, infinity).

-spec ink_trim(pid(), integer()) -> ok.
%% @doc
%% Trim the Journal to just those files that contain entries since the 
%% Penciller's persisted SQN
ink_trim(Pid, PersistedSQN) ->
    gen_server:call(Pid, {trim, PersistedSQN}, infinity).

-spec ink_roll(pid()) -> ok.
%% @doc
%% Roll the active journal
ink_roll(Pid) ->
    gen_server:call(Pid, roll, infinity).

-spec ink_backup(pid(), string()) -> ok.
%% @doc
%% Backup the journal to the specified path
ink_backup(Pid, BackupPath) ->
    gen_server:call(Pid, {backup, BackupPath}).

-spec ink_getmanifest(pid()) -> list().
%% @doc
%% Allows the clerk to fetch the manifest at the point it starts a compaction
%% job
ink_getmanifest(Pid) ->
    gen_server:call(Pid, get_manifest, infinity).

-spec ink_updatemanifest(pid(), list(), list()) -> {ok, integer()}.
%% @doc
%% Add a section of new entries into the manifest, and drop a bunch of deleted
%% files out of the manifest.  Used to update the manifest after a compaction
%% job.
%%
%% Returns {ok, ManSQN} with the ManSQN being the sequence number of the
%% updated manifest
ink_updatemanifest(Pid, ManifestSnippet, DeletedFiles) ->
    gen_server:call(Pid,
                        {update_manifest,
                            ManifestSnippet,
                            DeletedFiles},
                        infinity).

-spec ink_printmanifest(pid()) -> ok.
%% @doc 
%% Used in tests to print out the manifest
ink_printmanifest(Pid) ->
    gen_server:call(Pid, print_manifest, infinity).

%%%============================================================================
%%% gen_server callbacks
%%%============================================================================

init([InkerOpts]) ->
    leveled_rand:seed(),
    case {InkerOpts#inker_options.root_path,
            InkerOpts#inker_options.start_snapshot} of
        {undefined, true} ->
            %% monitor the bookie, and close the snapshot when bookie
            %% exits
	    BookieMonitor = erlang:monitor(process, InkerOpts#inker_options.bookies_pid),

            SrcInker = InkerOpts#inker_options.source_inker,
            {Manifest,
<<<<<<< HEAD
                ActiveJournalDB,
                JournalSQN} = ink_registersnapshot(SrcInker, self()),
            {ok, #state{manifest = Manifest,
                            active_journaldb = ActiveJournalDB,
                            source_inker = SrcInker,
                            journal_sqn = JournalSQN,
                            is_snapshot = true}};
=======
                ActiveJournalDB} = ink_registersnapshot(SrcInker, self()),
            {ok, #state{manifest=Manifest,
                            active_journaldb=ActiveJournalDB,
                            source_inker=SrcInker,
                            bookie_monref=BookieMonitor,
                            is_snapshot=true}};
>>>>>>> faec45ad
            %% Need to do something about timeout
        {_RootPath, false} ->
            start_from_file(InkerOpts)
    end.


handle_call({put, Key, Object, KeyChanges}, _From, State) ->
    case put_object(Key, Object, KeyChanges, State) of
        {_, UpdState, ObjSize} ->
            {reply, {ok, UpdState#state.journal_sqn, ObjSize}, UpdState}
    end;
handle_call({mput, Key, ObjChanges}, _From, State) ->
    case put_object(Key, head_only, ObjChanges, State) of
        {_, UpdState, _ObjSize} ->
            {reply, {ok, UpdState#state.journal_sqn}, UpdState}
    end;
handle_call({fetch, Key, SQN}, _From, State) ->
    case get_object(Key, SQN, State#state.manifest, true) of
        {{SQN, Key}, {Value, _IndexSpecs}} ->
            {reply, {ok, Value}, State};
        Other ->
            leveled_log:log("I0001", [Key, SQN, Other]),
            {reply, not_present, State}
    end;
handle_call({get, Key, SQN}, _From, State) ->
    {reply, get_object(Key, SQN, State#state.manifest), State};
handle_call({key_check, Key, SQN}, _From, State) ->
    {reply, key_check(Key, SQN, State#state.manifest), State};
handle_call({fold, 
                StartSQN, 
                {FilterFun, InitAccFun, FoldFun}, 
                Acc}, _From, State) ->
    Manifest = lists:reverse(leveled_imanifest:to_list(State#state.manifest)),
    Reply = 
        fold_from_sequence(StartSQN, 
                            {FilterFun, InitAccFun, FoldFun}, 
                            Acc, 
                            Manifest),
    {reply, Reply, State};
handle_call({register_snapshot, Requestor}, _From , State) ->
    Rs = [{Requestor,
            State#state.manifest_sqn}|State#state.registered_snapshots],
    leveled_log:log("I0002", [Requestor, State#state.manifest_sqn]),
    {reply, {State#state.manifest,
                State#state.active_journaldb,
                State#state.journal_sqn},
                State#state{registered_snapshots=Rs}};
handle_call({confirm_delete, ManSQN}, _From, State) ->
    CheckSQNFun = 
        fun({_R, SnapSQN}, Bool) ->
            (SnapSQN >= ManSQN) and Bool
        end,
    {reply, 
        lists:foldl(CheckSQNFun, true, State#state.registered_snapshots), 
        State};
handle_call(get_manifest, _From, State) ->
    {reply, leveled_imanifest:to_list(State#state.manifest), State};
handle_call({update_manifest,
                ManifestSnippet,
                DeletedFiles}, _From, State) ->
    DropFun =
        fun(E, Acc) ->
            leveled_imanifest:remove_entry(Acc, E)
        end,
    Man0 = lists:foldl(DropFun, State#state.manifest, DeletedFiles),                    
    AddFun =
        fun(E, Acc) ->
            leveled_imanifest:add_entry(Acc, E, false)
        end,
    Man1 = lists:foldl(AddFun, Man0, ManifestSnippet),
    NewManifestSQN = State#state.manifest_sqn + 1,
    leveled_imanifest:printer(Man1),
    leveled_imanifest:writer(Man1, NewManifestSQN, State#state.root_path),
    {reply,
        {ok, NewManifestSQN},
        State#state{manifest=Man1,
                        manifest_sqn=NewManifestSQN,
                        pending_removals=DeletedFiles}};
handle_call(print_manifest, _From, State) ->
    leveled_imanifest:printer(State#state.manifest),
    {reply, ok, State};
handle_call({compact,
                Checker,
                InitiateFun,
                CloseFun,
                FilterFun,
                Timeout},
                    _From, State) ->
    leveled_iclerk:clerk_compact(State#state.clerk,
                                    Checker,
                                    InitiateFun,
                                    CloseFun,
                                    FilterFun,
                                    self(),
                                    Timeout),
    {reply, ok, State#state{compaction_pending=true}};
handle_call(compaction_complete, _From, State) ->
    {reply, ok, State#state{compaction_pending=false}};
handle_call(compaction_pending, _From, State) ->
    {reply, State#state.compaction_pending, State};
handle_call({trim, PersistedSQN}, _From, State) ->
    ok = leveled_iclerk:clerk_trim(State#state.clerk, self(), PersistedSQN),
    {reply, ok, State};
handle_call(roll, _From, State) ->
    case leveled_cdb:cdb_lastkey(State#state.active_journaldb) of
        empty ->
            {reply, ok, State};
        _ ->
            NewSQN = State#state.journal_sqn + 1,
            {NewJournalP, Manifest1, NewManSQN} = 
                roll_active(State#state.active_journaldb, 
                            State#state.manifest, 
                            NewSQN,
                            State#state.cdb_options,
                            State#state.root_path,
                            State#state.manifest_sqn),
            {reply, ok, State#state{journal_sqn = NewSQN,
                                        manifest = Manifest1,
                                        manifest_sqn = NewManSQN,
                                        active_journaldb = NewJournalP}}
    end;
handle_call({backup, BackupPath}, _from, State) 
                                        when State#state.is_snapshot == true ->
    SW = os:timestamp(),
    BackupJFP = filepath(filename:join(BackupPath, ?JOURNAL_FP), journal_dir),
    ok = filelib:ensure_dir(BackupJFP),
    BackupFun =
        fun({SQN, FN, PidR, LastKey}, Acc) ->
            case SQN < State#state.journal_sqn of
                true ->
                    BaseFN = filename:basename(FN),
                    BackupName = filename:join(BackupJFP, BaseFN),
                    true = leveled_cdb:finished_rolling(PidR),
                    case file:make_link(FN ++ "." ++ ?JOURNAL_FILEX, 
                                            BackupName ++ "." ++ ?JOURNAL_FILEX) of
                        ok ->
                            ok;
                        {error, eexist} ->
                            ok
                    end,
                    [{SQN, BackupName, PidR, LastKey}|Acc];
                false ->
                    leveled_log:log("I0021", [FN, SQN, State#state.journal_sqn]),
                    Acc
            end
        end,
    BackupManifest = 
        lists:foldr(BackupFun, 
                    [], 
                    leveled_imanifest:to_list(State#state.manifest)),
    leveled_imanifest:writer(leveled_imanifest:from_list(BackupManifest),
                                State#state.manifest_sqn, 
                                filename:join(BackupPath, ?JOURNAL_FP)),
    leveled_log:log_timer("I0020", 
                            [filename:join(BackupPath, ?JOURNAL_FP), 
                                length(BackupManifest)], 
                            SW),
    {reply, ok, State};
handle_call(close, _From, State) ->
    case State#state.is_snapshot of
        true ->
            ok = ink_releasesnapshot(State#state.source_inker, self());
        false ->    
            leveled_log:log("I0005", [close]),
            leveled_log:log("I0006", [State#state.journal_sqn,
                                        State#state.manifest_sqn]),
            leveled_iclerk:clerk_stop(State#state.clerk),
            shutdown_snapshots(State#state.registered_snapshots),
            shutdown_manifest(State#state.manifest)
    end,
    {stop, normal, ok, State};
handle_call(doom, _From, State) ->
    FPs = [filepath(State#state.root_path, journal_dir),
            filepath(State#state.root_path, manifest_dir),
            filepath(State#state.root_path, journal_compact_dir),
            filepath(State#state.root_path, journal_waste_dir)],
    leveled_log:log("I0018", []),

    leveled_log:log("I0005", [doom]),
    leveled_log:log("I0006", [State#state.journal_sqn,
                                State#state.manifest_sqn]),
    leveled_iclerk:clerk_stop(State#state.clerk),
    shutdown_snapshots(State#state.registered_snapshots),
    shutdown_manifest(State#state.manifest),
    
    {stop, normal, {ok, FPs}, State}.

handle_cast({release_snapshot, Snapshot}, State) ->
    Rs = lists:keydelete(Snapshot, 1, State#state.registered_snapshots),
    leveled_log:log("I0003", [Snapshot]),
    leveled_log:log("I0004", [length(Rs)]),
    {noreply, State#state{registered_snapshots=Rs}}.

%% handle the bookie stopping and stop this snapshot
handle_info({'DOWN', BookieMonRef, process, _BookiePid, _Info},
	    State=#state{bookie_monref = BookieMonRef}) ->
    %% Monitor only registered on snapshots
    ok = ink_releasesnapshot(State#state.source_inker, self()),
    {stop, normal, State};
handle_info(_Info, State) ->
    {noreply, State}.

terminate(_Reason, _State) ->
    ok.

code_change(_OldVsn, State, _Extra) ->
    {ok, State}.


%%%============================================================================
%%% Internal functions
%%%============================================================================

-spec start_from_file(inker_options()) -> {ok, ink_state()}.
%% @doc
%% Start an Inker from the state on disk (i.e. not a snapshot).  
start_from_file(InkOpts) ->
    % Setting the correct CDB options is important when starting the inker, in
    % particular for waste retention which is determined by the CDB options 
    % with which the file was last opened
    CDBopts = get_cdbopts(InkOpts),
    
    % Determine filepaths
    RootPath = InkOpts#inker_options.root_path,
    JournalFP = filepath(RootPath, journal_dir),
    ok = filelib:ensure_dir(JournalFP),
    CompactFP = filepath(RootPath, journal_compact_dir),
    ok = filelib:ensure_dir(CompactFP),
    ManifestFP = filepath(RootPath, manifest_dir),
    ok = filelib:ensure_dir(ManifestFP),
    % The IClerk must start files with the compaction file path so that they
    % will be stored correctly in this folder
    IClerkCDBOpts = CDBopts#cdb_options{file_path = CompactFP},
    
    WRP = InkOpts#inker_options.waste_retention_period,
    ReloadStrategy = InkOpts#inker_options.reload_strategy,
    MRL = InkOpts#inker_options.max_run_length,
    SFL_CompactPerc = InkOpts#inker_options.singlefile_compactionperc,
    MRL_CompactPerc = InkOpts#inker_options.maxrunlength_compactionperc,
    PressMethod = InkOpts#inker_options.compression_method,
    PressOnReceipt = InkOpts#inker_options.compress_on_receipt,
    IClerkOpts = 
        #iclerk_options{inker = self(),
                            cdb_options=IClerkCDBOpts,
                            waste_retention_period = WRP,
                            reload_strategy = ReloadStrategy,
                            compression_method = PressMethod,
                            max_run_length = MRL,
                            singlefile_compactionperc = SFL_CompactPerc,
                            maxrunlength_compactionperc = MRL_CompactPerc
                            },
    
    {ok, Clerk} = leveled_iclerk:clerk_new(IClerkOpts),
    
    % The building of the manifest will load all the CDB files, starting a 
    % new leveled_cdb process for each file
    {ok, ManifestFilenames} = file:list_dir(ManifestFP),
    {Manifest,
        ManifestSQN,
        JournalSQN,
        ActiveJournal} = build_manifest(ManifestFilenames,
                                        RootPath,
                                        CDBopts),
    {ok, #state{manifest = Manifest,
                    manifest_sqn = ManifestSQN,
                    journal_sqn = JournalSQN,
                    active_journaldb = ActiveJournal,
                    root_path = RootPath,
                    cdb_options = CDBopts,
                    compression_method = PressMethod,
                    compress_on_receipt = PressOnReceipt,
                    clerk = Clerk}}.


-spec shutdown_snapshots(list(tuple())) -> ok.
%% @doc
%% Shutdown any snapshots before closing the store
shutdown_snapshots(Snapshots) ->
    lists:foreach(fun({Snap, _SQN}) -> ok = ink_close(Snap) end, Snapshots).

-spec shutdown_manifest(leveled_imanifest:manifest()) -> ok.
%% @doc
%% Shutdown all files in the manifest
shutdown_manifest(Manifest) ->
    leveled_log:log("I0007", []),
    leveled_imanifest:printer(Manifest),
    ManAsList = leveled_imanifest:to_list(Manifest),
    close_allmanifest(ManAsList).

-spec get_cdbopts(inker_options()) -> #cdb_options{}.
%% @doc
%% Extract the options for the indibvidal Journal files from the Inker options
get_cdbopts(InkOpts)->
    CDBopts = InkOpts#inker_options.cdb_options,
    WasteFP = 
        case InkOpts#inker_options.waste_retention_period of 
            undefined ->
                % If the waste retention period is undefined, there will
                % be no retention of waste.  This is triggered by making
                % the waste path undefined
                undefined;
            _WRP ->
                WFP = filepath(InkOpts#inker_options.root_path, 
                                journal_waste_dir),
                filelib:ensure_dir(WFP),
                WFP
        end,
    CDBopts#cdb_options{waste_path = WasteFP}.


-spec put_object(leveled_codec:ledger_key(), 
                    any(), 
                    leveled_codec:journal_keychanges(), 
                    ink_state()) 
                                    -> {ok|rolling, ink_state(), integer()}.
%% @doc
%% Add the object to the current journal if it fits.  If it doesn't fit, a new 
%% journal must be started, and the old journal is set to "roll" into a read
%% only Journal. 
%% The reply contains the byte_size of the object, using the size calculated
%% to store the object.
put_object(LedgerKey, Object, KeyChanges, State) ->
    NewSQN = State#state.journal_sqn + 1,
    ActiveJournal = State#state.active_journaldb,
    {JournalKey, JournalBin} = 
        leveled_codec:to_inkerkv(LedgerKey,
                                    NewSQN,
                                    Object,
                                    KeyChanges,
                                    State#state.compression_method,
                                    State#state.compress_on_receipt),
    case leveled_cdb:cdb_put(ActiveJournal,
                                JournalKey,
                                JournalBin) of
        ok ->
            {ok,
                State#state{journal_sqn=NewSQN},
                byte_size(JournalBin)};
        roll ->
            {NewJournalP, Manifest1, NewManSQN} = 
                roll_active(ActiveJournal, 
                            State#state.manifest, 
                            NewSQN,
                            State#state.cdb_options,
                            State#state.root_path,
                            State#state.manifest_sqn),
            ok = leveled_cdb:cdb_put(NewJournalP,
                                        JournalKey,
                                        JournalBin),
            {rolling,
                State#state{journal_sqn=NewSQN,
                                manifest=Manifest1,
                                manifest_sqn = NewManSQN,
                                active_journaldb=NewJournalP},
                byte_size(JournalBin)}
    end.


-spec get_object(leveled_codec:ledger_key(), 
                    integer(), 
                    leveled_imanifest:manifest()) -> any().
%% @doc
%% Find the SQN in the manifest and then fetch the object from the Journal, 
%% in the manifest.  If the fetch is in response to a user GET request then
%% the KeyChanges are irrelevant, so no need to process them.  In this case
%% the KeyChanges are processed (as ToIgnoreKeyChanges will be set to false).
get_object(LedgerKey, SQN, Manifest) ->
    get_object(LedgerKey, SQN, Manifest, false).

get_object(LedgerKey, SQN, Manifest, ToIgnoreKeyChanges) ->
    JournalP = leveled_imanifest:find_entry(SQN, Manifest),
    InkerKey = leveled_codec:to_inkerkey(LedgerKey, SQN),
    Obj = leveled_cdb:cdb_get(JournalP, InkerKey),
    leveled_codec:from_inkerkv(Obj, ToIgnoreKeyChanges).


-spec roll_active(pid(), leveled_imanifest:manifest(), 
                    integer(), #cdb_options{}, string(), integer()) ->
                            {pid(), leveled_imanifest:manifest(), integer()}.
%% @doc
%% Roll the active journal, and start a new active journal, updating the 
%% manifest
roll_active(ActiveJournal, Manifest, NewSQN, CDBopts, RootPath, ManifestSQN) ->
    SWroll = os:timestamp(),
    LastKey = leveled_cdb:cdb_lastkey(ActiveJournal),
    ok = leveled_cdb:cdb_roll(ActiveJournal),
    Manifest0 = 
        leveled_imanifest:append_lastkey(Manifest, ActiveJournal, LastKey),
    ManEntry = 
        start_new_activejournal(NewSQN, RootPath, CDBopts),
    {_, _, NewJournalP, _} = ManEntry,
    Manifest1 = leveled_imanifest:add_entry(Manifest0, ManEntry, true),
    ok = leveled_imanifest:writer(Manifest1, ManifestSQN + 1, RootPath),
    leveled_log:log_timer("I0008", [], SWroll),
    {NewJournalP, Manifest1, ManifestSQN + 1}.

-spec key_check(leveled_codec:ledger_key(), 
                    integer(), 
                    leveled_imanifest:manifest()) -> missing|probably.
%% @doc
%% Checks for the presence of the key at that SQN withing the journal, 
%% avoiding the cost of actually reading the object from disk.
%% a KeyCheck is not absolute proof of the existence of the object - there 
%% could be a hash collision, or the on-disk object could be corrupted.  So
%% the positive answer is 'probably' not 'true'
key_check(LedgerKey, SQN, Manifest) ->
    JournalP = leveled_imanifest:find_entry(SQN, Manifest),
    InkerKey = leveled_codec:to_inkerkey(LedgerKey, SQN),
    leveled_cdb:cdb_keycheck(JournalP, InkerKey).


-spec build_manifest(list(), list(), #cdb_options{}) -> 
                {leveled_imanifest:manifest(), integer(), integer(), pid()}.
%% @doc
%% Selectes the correct manifets to open, and the starts a process for each 
%% file in the manifest, storing the PID for that process within the manifest.
%% Opens an active journal if one is not present.
build_manifest(ManifestFilenames,
                RootPath,
                CDBopts) ->
    % Find the manifest with a highest Manifest sequence number
    % Open it and read it to get the current Confirmed Manifest
    ManifestRegex = "(?<MSQN>[0-9]+)\\." ++ leveled_imanifest:complete_filex(),
    ValidManSQNs = sequencenumbers_fromfilenames(ManifestFilenames,
                                                    ManifestRegex,
                                                    'MSQN'),
    {Manifest,
        ManifestSQN} = case length(ValidManSQNs) of
                            0 ->
                                {[], 1};
                            _ ->
                                PersistedManSQN = lists:max(ValidManSQNs),
                                M1 = leveled_imanifest:reader(PersistedManSQN,
                                                                RootPath),
                                {M1, PersistedManSQN}
                        end,
    
    % Open the manifest files, completing if necessary and ensure there is
    % a valid active journal at the head of the manifest
    OpenManifest = open_all_manifest(Manifest, RootPath, CDBopts),
    
    {ActiveLowSQN,
        _FN,
        ActiveJournal,
        _LK} = leveled_imanifest:head_entry(OpenManifest),
    JournalSQN = case leveled_cdb:cdb_lastkey(ActiveJournal) of
                        empty ->
                            ActiveLowSQN;
                        {JSQN, _Type, _LastKey} ->
                            JSQN
                    end,
    
    % Update the manifest if it has been changed by the process of laoding 
    % the manifest (must also increment the manifest SQN).
    UpdManifestSQN =
        if
            length(OpenManifest) > length(Manifest)  ->
                leveled_log:log("I0009", []),
                leveled_imanifest:printer(OpenManifest),
                NextSQN = ManifestSQN + 1,
                leveled_imanifest:writer(OpenManifest, NextSQN, RootPath),
                NextSQN;
            true ->
                leveled_log:log("I0010", []),
                leveled_imanifest:printer(OpenManifest),
                ManifestSQN
        end,
    {OpenManifest, UpdManifestSQN, JournalSQN, ActiveJournal}.


-spec close_allmanifest(list()) -> ok.
%% @doc
%% Close every file in the manifest.  Will cause deletion of any delete_pending
%% files.
close_allmanifest([]) ->
    ok;
close_allmanifest([H|ManifestT]) ->
    {_, _, Pid, _} = H,
    ok = leveled_cdb:cdb_close(Pid),
    close_allmanifest(ManifestT).


-spec open_all_manifest(leveled_imanifest:manifest(), list(), #cdb_options{})
                                            -> leveled_imanifest:manifest().
%% @doc
%% Open all the files in the manifets, and updating the manifest with the PIDs
%% of the opened files
open_all_manifest([], RootPath, CDBOpts) ->
    leveled_log:log("I0011", []),
    leveled_imanifest:add_entry([],
                                start_new_activejournal(1, RootPath, CDBOpts),
                                true);
open_all_manifest(Man0, RootPath, CDBOpts) ->
    Man1 = leveled_imanifest:to_list(Man0),
    [{HeadSQN, HeadFN, _IgnorePid, HeadLK}|ManifestTail] = Man1,
    OpenJournalFun =
        fun(ManEntry) ->
            {LowSQN, FN, _, LK_RO} = ManEntry,
            CFN = FN ++ "." ++ ?JOURNAL_FILEX,
            PFN = FN ++ "." ++ ?PENDING_FILEX,
            case filelib:is_file(CFN) of
                true ->
                    {ok, Pid} = 
                        leveled_cdb:cdb_reopen_reader(CFN, LK_RO, CDBOpts),
                    {LowSQN, FN, Pid, LK_RO};
                false ->
                    W = leveled_cdb:cdb_open_writer(PFN, CDBOpts),
                    {ok, Pid} = W,
                    ok = leveled_cdb:cdb_roll(Pid),
                    LK_WR = leveled_cdb:cdb_lastkey(Pid),
                    {LowSQN, FN, Pid, LK_WR}
            end
        end,
    OpenedTailAsList = lists:map(OpenJournalFun, ManifestTail),
    OpenedTail = leveled_imanifest:from_list(OpenedTailAsList),
    CompleteHeadFN = HeadFN ++ "." ++ ?JOURNAL_FILEX,
    PendingHeadFN = HeadFN ++ "." ++ ?PENDING_FILEX,
    case filelib:is_file(CompleteHeadFN) of
        true ->
            leveled_log:log("I0012", [HeadFN]),
            {ok, HeadR} = leveled_cdb:cdb_open_reader(CompleteHeadFN),
            LastKey = leveled_cdb:cdb_lastkey(HeadR),
            LastSQN = element(1, LastKey),
            ManToHead = leveled_imanifest:add_entry(OpenedTail,
                                                    {HeadSQN,
                                                        HeadFN,
                                                        HeadR,
                                                        LastKey},
                                                    true),
            NewManEntry = start_new_activejournal(LastSQN + 1,
                                                        RootPath,
                                                        CDBOpts),
            leveled_imanifest:add_entry(ManToHead, NewManEntry, true);
        false ->
            {ok, HeadW} = leveled_cdb:cdb_open_writer(PendingHeadFN,
                                                        CDBOpts),
            leveled_imanifest:add_entry(OpenedTail,
                                            {HeadSQN, HeadFN, HeadW, HeadLK},
                                            true)
    end.


start_new_activejournal(SQN, RootPath, CDBOpts) ->
    Filename = filepath(RootPath, SQN, new_journal),
    {ok, PidW} = leveled_cdb:cdb_open_writer(Filename, CDBOpts),
    {SQN, Filename, PidW, empty}.



-spec fold_from_sequence(integer(), {fun(), fun(), fun()}, any(), list()) 
                                                                    -> any().
%% @doc
%%
%% Scan from the starting sequence number to the end of the Journal.  Apply
%% the FilterFun as it scans over the CDB file to build up a Batch of relevant
%% objects - and then apply the FoldFun to the batch once the batch is 
%% complete
%%
%% Inputs - MinSQN, FoldFuns, OverallAccumulator, Inker's Manifest
%%
%% The fold loops over all the CDB files in the Manifest.  Each file is looped
%% over in batches using foldfile_between_sequence/7.  The batch is a range of
%% sequence numbers (so the batch size may be << ?LOADING_BATCH) in compacted 
%% files
fold_from_sequence(_MinSQN, _FoldFuns, Acc, []) ->
    Acc;
fold_from_sequence(MinSQN, FoldFuns, Acc, [{LowSQN, FN, Pid, _LK}|Rest])
                                                    when LowSQN >= MinSQN ->    
    Acc0 = foldfile_between_sequence(MinSQN,
                                        MinSQN + ?LOADING_BATCH,
                                        FoldFuns,
                                        Acc,
                                        Pid,
                                        undefined,
                                        FN),
    fold_from_sequence(MinSQN, FoldFuns, Acc0, Rest);
fold_from_sequence(MinSQN, FoldFuns, Acc, [{_LowSQN, FN, Pid, _LK}|Rest]) ->
    % If this file has a LowSQN less than the minimum, we can skip it if the 
    % next file also has a LowSQN below the minimum
    Acc0 = 
        case Rest of
            [] ->
                foldfile_between_sequence(MinSQN,
                                            MinSQN + ?LOADING_BATCH,
                                            FoldFuns,
                                            Acc,
                                            Pid,
                                            undefined,
                                            FN);
            [{NextSQN, _NxtFN, _NxtPid, _NxtLK}|_Rest] when NextSQN > MinSQN ->
                foldfile_between_sequence(MinSQN,
                                            MinSQN + ?LOADING_BATCH,
                                            FoldFuns,
                                            Acc,
                                            Pid,
                                            undefined,
                                            FN);
            _ ->
                Acc    
        end,
    fold_from_sequence(MinSQN, FoldFuns, Acc0, Rest).

foldfile_between_sequence(MinSQN, MaxSQN, FoldFuns, 
                                                Acc, CDBpid, StartPos, FN) ->
    {FilterFun, InitAccFun, FoldFun} = FoldFuns,
    InitBatchAcc = {MinSQN, MaxSQN, InitAccFun(FN, MinSQN)},
    
    case leveled_cdb:cdb_scan(CDBpid, FilterFun, InitBatchAcc, StartPos) of
        {eof, {_AccMinSQN, _AccMaxSQN, BatchAcc}} ->
            FoldFun(BatchAcc, Acc);
        {LastPosition, {_AccMinSQN, _AccMaxSQN, BatchAcc}} ->
            UpdAcc = FoldFun(BatchAcc, Acc),
            NextSQN = MaxSQN + 1,
            foldfile_between_sequence(NextSQN,
                                        NextSQN + ?LOADING_BATCH,
                                        FoldFuns,
                                        UpdAcc,
                                        CDBpid,
                                        LastPosition,
                                        FN)
    end.


push_to_penciller(Penciller, LedgerCache) ->
    % The push to penciller must start as a tree to correctly de-duplicate
    % the list by order before becoming a de-duplicated list for loading
    LC0 = leveled_bookie:loadqueue_ledgercache(LedgerCache),
    push_to_penciller_loop(Penciller, LC0).

push_to_penciller_loop(Penciller, LedgerCache) ->
    case leveled_bookie:push_ledgercache(Penciller, LedgerCache) of
        returned ->
            timer:sleep(?LOADING_PAUSE),
            push_to_penciller_loop(Penciller, LedgerCache);
        ok ->
            ok
    end.
            

sequencenumbers_fromfilenames(Filenames, Regex, IntName) ->
    lists:foldl(fun(FN, Acc) ->
                            case re:run(FN,
                                        Regex,
                                        [{capture, [IntName], list}]) of
                                nomatch ->
                                    Acc;
                                {match, [Int]} when is_list(Int) ->
                                    Acc ++ [list_to_integer(Int)]
                            end end,
                            [],
                            Filenames).

filepath(RootPath, journal_dir) ->
    RootPath ++ "/" ++ ?FILES_FP ++ "/";
filepath(RootPath, manifest_dir) ->
    RootPath ++ "/" ++ ?MANIFEST_FP ++ "/";
filepath(RootPath, journal_compact_dir) ->
    filepath(RootPath, journal_dir) ++ "/" ++ ?COMPACT_FP ++ "/";
filepath(RootPath, journal_waste_dir) ->
    filepath(RootPath, journal_dir) ++ "/" ++ ?WASTE_FP ++ "/".

filepath(RootPath, NewSQN, new_journal) ->
    filename:join(filepath(RootPath, journal_dir),
                    integer_to_list(NewSQN) ++ "_"
                        ++ leveled_util:generate_uuid()
                        ++ "." ++ ?PENDING_FILEX);
filepath(CompactFilePath, NewSQN, compact_journal) ->
    filename:join(CompactFilePath,
                    integer_to_list(NewSQN) ++ "_"
                        ++ leveled_util:generate_uuid()
                        ++ "." ++ ?PENDING_FILEX).


initiate_penciller_snapshot(Bookie) ->
    {ok, LedgerSnap, _} = 
        leveled_bookie:book_snapshot(Bookie, ledger, undefined, true),
    MaxSQN = leveled_penciller:pcl_getstartupsequencenumber(LedgerSnap),
    {LedgerSnap, MaxSQN}.

%%%============================================================================
%%% Test
%%%============================================================================

-ifdef(TEST).

create_value_for_journal(Obj, Comp) ->
    leveled_codec:create_value_for_journal(Obj, Comp, native).

key_converter(K) ->
    {o, <<"B">>, K, null}.

build_dummy_journal() ->
    build_dummy_journal(fun key_converter/1).

build_dummy_journal(KeyConvertF) ->
    RootPath = "../test/journal",
    clean_testdir(RootPath),
    JournalFP = filepath(RootPath, journal_dir),
    ManifestFP = filepath(RootPath, manifest_dir),
    ok = filelib:ensure_dir(RootPath),
    ok = filelib:ensure_dir(JournalFP),
    ok = filelib:ensure_dir(ManifestFP),
    F1 = filename:join(JournalFP, "nursery_1.pnd"),
    {ok, J1} = leveled_cdb:cdb_open_writer(F1),
    {K1, V1} = {KeyConvertF("Key1"), "TestValue1"},
    {K2, V2} = {KeyConvertF("Key2"), "TestValue2"},
    ok = 
        leveled_cdb:cdb_put(J1,
                            {1, stnd, K1},
                            create_value_for_journal({V1, ?TEST_KC}, false)),
    ok = 
        leveled_cdb:cdb_put(J1,
                            {2, stnd, K2},
                            create_value_for_journal({V2, ?TEST_KC}, false)),
    ok = leveled_cdb:cdb_roll(J1),
    LK1 = leveled_cdb:cdb_lastkey(J1),
    lists:foldl(fun(X, Closed) ->
                        case Closed of
                            true -> true;
                            false ->
                                case leveled_cdb:cdb_checkhashtable(J1) of
                                    true -> leveled_cdb:cdb_close(J1), true;
                                    false -> timer:sleep(X), false
                                end
                        end
                        end,
                    false,
                    lists:seq(1, 5)),
    F2 = filename:join(JournalFP, "nursery_3.pnd"),
    {ok, J2} = leveled_cdb:cdb_open_writer(F2),
    {K1, V3} = {KeyConvertF("Key1"), "TestValue3"},
    {K4, V4} = {KeyConvertF("Key4"), "TestValue4"},
    ok = 
        leveled_cdb:cdb_put(J2,
                            {3, stnd, K1},
                            create_value_for_journal({V3, ?TEST_KC}, false)),
    ok = 
        leveled_cdb:cdb_put(J2,
                            {4, stnd, K4},
                            create_value_for_journal({V4, ?TEST_KC}, false)),
    LK2 = leveled_cdb:cdb_lastkey(J2),
    ok = leveled_cdb:cdb_close(J2),
    Manifest = [{1, "../test/journal/journal_files/nursery_1", "pid1", LK1},
                    {3, "../test/journal/journal_files/nursery_3", "pid2", LK2}],
    ManifestBin = term_to_binary(Manifest),
    {ok, MF1} = file:open(filename:join(ManifestFP, "1.man"),
                            [binary, raw, read, write]),
    ok = file:write(MF1, ManifestBin),
    ok = file:close(MF1).


clean_testdir(RootPath) ->
    clean_subdir(filepath(RootPath, journal_dir)),
    clean_subdir(filepath(RootPath, journal_compact_dir)),
    clean_subdir(filepath(RootPath, journal_waste_dir)),
    clean_subdir(filepath(RootPath, manifest_dir)).

clean_subdir(DirPath) ->
    ok = filelib:ensure_dir(DirPath),
    {ok, Files} = file:list_dir(DirPath),
    lists:foreach(fun(FN) ->
                        File = filename:join(DirPath, FN),
                        case file:delete(File) of
                            ok -> io:format("Success deleting ~s~n", [File]);
                            _ -> io:format("Error deleting ~s~n", [File])
                        end
                        end,
                    Files).

simple_inker_test() ->
    RootPath = "../test/journal",
    build_dummy_journal(),
    CDBopts = #cdb_options{max_size=300000, binary_mode=true},
    {ok, Ink1} = ink_start(#inker_options{root_path=RootPath,
                                            cdb_options=CDBopts,
                                            compression_method=native,
                                            compress_on_receipt=true}),
    Obj1 = ink_get(Ink1, key_converter("Key1"), 1),
    ?assertMatch(Obj1, {{1, key_converter("Key1")}, {"TestValue1", ?TEST_KC}}),
    Obj3 = ink_get(Ink1, key_converter("Key1"), 3),
    ?assertMatch(Obj3, {{3, key_converter("Key1")}, {"TestValue3", ?TEST_KC}}),
    Obj4 = ink_get(Ink1, key_converter("Key4"), 4),
    ?assertMatch(Obj4, {{4, key_converter("Key4")}, {"TestValue4", ?TEST_KC}}),
    ink_close(Ink1),
    clean_testdir(RootPath).

simple_inker_completeactivejournal_test() ->
    RootPath = "../test/journal",
    build_dummy_journal(),
    CDBopts = #cdb_options{max_size=300000, binary_mode=true},
    JournalFP = filepath(RootPath, journal_dir),
    F2 = filename:join(JournalFP, "nursery_3.pnd"),
    {ok, PidW} = leveled_cdb:cdb_open_writer(F2),
    {ok, _F2} = leveled_cdb:cdb_complete(PidW),
    F1 = filename:join(JournalFP, "nursery_1.cdb"),
    F1r = filename:join(JournalFP, "nursery_1.pnd"),
    ok = file:rename(F1, F1r),
    {ok, Ink1} = ink_start(#inker_options{root_path=RootPath,
                                            cdb_options=CDBopts,
                                            compression_method=native,
                                            compress_on_receipt=true}),
    Obj1 = ink_get(Ink1, key_converter("Key1"), 1),
    ?assertMatch(Obj1, {{1, key_converter("Key1")}, {"TestValue1", ?TEST_KC}}),
    Obj2 = ink_get(Ink1, key_converter("Key4"), 4),
    ?assertMatch(Obj2, {{4, key_converter("Key4")}, {"TestValue4", ?TEST_KC}}),
    ink_close(Ink1),
    clean_testdir(RootPath).
    
test_ledgerkey(Key) ->
    {o, "Bucket", Key, null}.

compact_journal_wasteretained_test_() ->
    {timeout, 60, fun() -> compact_journal_testto(300, true) end}.

compact_journal_wastediscarded_test_() ->
    {timeout, 60, fun() -> compact_journal_testto(undefined, false) end}.

compact_journal_testto(WRP, ExpectedFiles) ->
    RootPath = "../test/journal",
    CDBopts = #cdb_options{max_size=300000},
    RStrategy = [{?STD_TAG, recovr}],
    InkOpts = #inker_options{root_path=RootPath,
                                cdb_options=CDBopts,
                                reload_strategy=RStrategy,
                                waste_retention_period=WRP,
                                singlefile_compactionperc=40.0,
                                maxrunlength_compactionperc=70.0,
                                compression_method=native,
                                compress_on_receipt=false},
    
    build_dummy_journal(fun test_ledgerkey/1),
    {ok, Ink1} = ink_start(InkOpts),
    
    {ok, NewSQN1, _ObjSize} = ink_put(Ink1,
                                        test_ledgerkey("KeyAA"),
                                        "TestValueAA",
                                        {[], infinity}),
    ?assertMatch(NewSQN1, 5),
    ok = ink_printmanifest(Ink1),
    R0 = ink_get(Ink1, test_ledgerkey("KeyAA"), 5),
    ?assertMatch(R0,
                    {{5, test_ledgerkey("KeyAA")},
                        {"TestValueAA", {[], infinity}}}),
    FunnyLoop = lists:seq(1, 48),
    Checker = lists:map(fun(X) ->
                            PK = "KeyZ" ++ integer_to_list(X),
                            {ok, SQN, _} = ink_put(Ink1,
                                                    test_ledgerkey(PK),
                                                    leveled_rand:rand_bytes(10000),
                                                    {[], infinity}),
                            {SQN, test_ledgerkey(PK)}
                            end,
                        FunnyLoop),
    {ok, NewSQN2, _ObjSize} = ink_put(Ink1,
                                        test_ledgerkey("KeyBB"),
                                        "TestValueBB",
                                        {[], infinity}),
    ?assertMatch(NewSQN2, 54),
    ActualManifest = ink_getmanifest(Ink1),
    ok = ink_printmanifest(Ink1),
    ?assertMatch(3, length(ActualManifest)),
    ok = ink_compactjournal(Ink1,
                            Checker,
                            fun(X) -> {X, 55} end,
                            fun(_F) -> ok end,
                            fun(L, K, SQN) -> lists:member({SQN, K}, L) end,
                            5000),
    timer:sleep(1000),
    CompactedManifest1 = ink_getmanifest(Ink1),
    ?assertMatch(2, length(CompactedManifest1)),
    Checker2 = lists:sublist(Checker, 16),
    ok = ink_compactjournal(Ink1,
                            Checker2,
                            fun(X) -> {X, 55} end,
                            fun(_F) -> ok end,
                            fun(L, K, SQN) -> lists:member({SQN, K}, L) end,
                            5000),
    timer:sleep(1000),
    CompactedManifest2 = ink_getmanifest(Ink1),
    lists:foreach(fun({_SQN, FN, _P, _LK}) ->
                            ?assertMatch(0, string:str(FN, ?COMPACT_FP))
                        end,
                    CompactedManifest2),
    ?assertMatch(2, length(CompactedManifest2)),
    ink_close(Ink1),
    % Need to wait for delete_pending files to timeout
    timer:sleep(12000),
    % Are there files in the waste folder after compaction
    {ok, WasteFNs} = file:list_dir(filepath(RootPath, journal_waste_dir)),
    ?assertMatch(ExpectedFiles, length(WasteFNs) > 0),
    clean_testdir(RootPath).

empty_manifest_test() ->
    RootPath = "../test/journal",
    clean_testdir(RootPath),
    CDBopts = #cdb_options{max_size=300000},
    {ok, Ink1} = ink_start(#inker_options{root_path=RootPath,
                                            cdb_options=CDBopts,
                                            compression_method=native,
                                            compress_on_receipt=true}),
    ?assertMatch(not_present, ink_fetch(Ink1, key_converter("Key1"), 1)),
    
    CheckFun = fun(L, K, SQN) -> lists:member({SQN, key_converter(K)}, L) end,
    ?assertMatch(false, CheckFun([], "key", 1)),
    ok = ink_compactjournal(Ink1,
                            [],
                            fun(X) -> {X, 55} end,
                            fun(_F) -> ok end,
                            CheckFun,
                            5000),
    timer:sleep(1000),
    ?assertMatch(1, length(ink_getmanifest(Ink1))),
    ok = ink_close(Ink1),
    
    % Add pending manifest to be ignored
    FN = filepath(RootPath, manifest_dir) ++ "999.pnd",
    ok = file:write_file(FN, term_to_binary("Hello")),
    
    {ok, Ink2} = ink_start(#inker_options{root_path=RootPath,
                                            cdb_options=CDBopts,
                                            compression_method=native,
                                            compress_on_receipt=false}),
    ?assertMatch(not_present, ink_fetch(Ink2, key_converter("Key1"), 1)),
    {ok, SQN, Size} = 
        ink_put(Ink2, key_converter("Key1"), "Value1", {[], infinity}),
    ?assertMatch(2, SQN),
    ?assertMatch(true, Size > 0),
    {ok, V} = ink_fetch(Ink2, key_converter("Key1"), 2),
    ?assertMatch("Value1", V),
    ink_close(Ink2),
    clean_testdir(RootPath).

coverage_cheat_test() ->
    {noreply, _State0} = handle_info(timeout, #state{}),
    {ok, _State1} = code_change(null, #state{}, null).

handle_down_test() ->
    RootPath = "../test/journal",
    build_dummy_journal(),
    CDBopts = #cdb_options{max_size=300000, binary_mode=true},
    {ok, Ink1} = ink_start(#inker_options{root_path=RootPath,
                                          cdb_options=CDBopts,
                                          compression_method=native,
                                          compress_on_receipt=true}),

    FakeBookie = spawn(fun loop/0),

    Mon = erlang:monitor(process, FakeBookie),

    SnapOpts = #inker_options{start_snapshot=true,
                              bookies_pid = FakeBookie,
                              source_inker=Ink1},

    {ok, Snap1} = ink_snapstart(SnapOpts),

    FakeBookie ! stop,

    receive
        {'DOWN', Mon, process, FakeBookie, normal} ->
            %% Now we know that inker should have received this too!
            %% (better than timer:sleep/1)
            ok
    end,

    ?assertEqual(undefined, erlang:process_info(Snap1)),

    ink_close(Ink1),
    clean_testdir(RootPath).

loop() ->
    receive
        stop ->
            ok
    end.

-endif.<|MERGE_RESOLUTION|>--- conflicted
+++ resolved
@@ -443,26 +443,17 @@
         {undefined, true} ->
             %% monitor the bookie, and close the snapshot when bookie
             %% exits
-	    BookieMonitor = erlang:monitor(process, InkerOpts#inker_options.bookies_pid),
-
+	        BookieMonitor = erlang:monitor(process, InkerOpts#inker_options.bookies_pid),
             SrcInker = InkerOpts#inker_options.source_inker,
             {Manifest,
-<<<<<<< HEAD
                 ActiveJournalDB,
                 JournalSQN} = ink_registersnapshot(SrcInker, self()),
             {ok, #state{manifest = Manifest,
                             active_journaldb = ActiveJournalDB,
                             source_inker = SrcInker,
                             journal_sqn = JournalSQN,
+                            bookie_monref = BookieMonitor,
                             is_snapshot = true}};
-=======
-                ActiveJournalDB} = ink_registersnapshot(SrcInker, self()),
-            {ok, #state{manifest=Manifest,
-                            active_journaldb=ActiveJournalDB,
-                            source_inker=SrcInker,
-                            bookie_monref=BookieMonitor,
-                            is_snapshot=true}};
->>>>>>> faec45ad
             %% Need to do something about timeout
         {_RootPath, false} ->
             start_from_file(InkerOpts)
