%% -------- Inker ---------
%% 
%% The Inker is responsible for managing access and updates to the Journal. 
%%
%% The Inker maintains a manifest of what files make up the Journal, and which
%% file is the current append-only nursery log to accept new PUTs into the
%% Journal.  The Inker also marshals GET requests to the appropriate database
%% file within the Journal (routed by sequence number).  The Inker is also
%% responsible for scheduling compaction work to be carried out by the Inker's
%% clerk.
%%
%% -------- Journal Files ---------
%%
%% The Journal is a series of files originally named as <SQN>_<GUID>
%% where the sequence number is the first object sequence number (key) within
%% the given database file.  The files will be named *.cdb at the point they
%% have been made immutable (through a rename operation).  Prior to this, they
%% will originally start out as a *.pnd file.
%%
%% At some stage in the future compacted versions of old journal cdb files may
%% be produced.  These files will be named <SQN>-<NewGUID>.cdb, and once
%% the manifest is updated the original <SQN>_<GUID>.cdb (or
%% <SQN>_<previousGUID>.cdb) files they replace will be erased.
%%
%% The current Journal is made up of a set of files referenced in the manifest.
%% No PUTs are made to files which are not in the manifest.
%% 
%% The Journal is ordered by sequence number from front to back both within
%% and across files.  
%%
%% On startup the Inker should open the manifest with the highest sequence
%% number, and this will contain the list of filenames that make up the
%% non-recent part of the Journal.  All the filenames should then be opened.
%% How they are opened depends on the file extension:
%%
%% - If the file extension is *.cdb the file is opened read only
%% - If the file extension is *.pnd and the file is not the most recent in the
%% manifest, then the file should be completed bfore being opened read-only
%% - If the file extension is *.pnd the file is opened for writing
%%
%% -------- Manifest Files ---------
%%
%% The manifest is just saved as a straight term_to_binary blob, with a
%% filename ordered by the Manifest SQN.  The Manifest is first saved with a
%% *.pnd extension, and then renamed to one with a *.man extension.
%%
%% On startup the *.man manifest file with the highest manifest sequence
%% number should be used.
%%
%% -------- Objects ---------
%%
%% From the perspective of the Inker, objects to store are made up of:
%%  - An Inker Key formed from
%%      - A sequence number (assigned by the Inker)
%%      - An Inker key type (stnd, tomb or keyd)
%%      - A Ledger Key (as an Erlang term)
%%  - A value formed from
%%      - An object (an Erlang term) which should be null for tomb types, and
%%      maybe null for keyd types
%%      - A set of Key Deltas associated with the change (which may be an
%%      empty list )    
%%
%% Note that only the Inker key type of stnd is directly fetchable, other
%% key types are to be found only in scans and so can be added without being
%% entered into the hashtree
%%
%% -------- Compaction ---------
%%
%% Compaction is a process whereby an Inker's clerk will:
%% - Request a view of the current Inker manifest and a snaphot of the Ledger
%% - Test all files within the Journal to find the approximate comapction
%% potential percentage (the volume of the Journal that has been replaced)
%% - Attempts to find the optimal "run" of files to compact
%% - Compacts those files in the run, by rolling over the files re-writing
%% to a new Journal if and only if the Key is still present in the Ledger (or
%% the sequence number of the Key is higher than the SQN of the snapshot)
%% - Requests the Inker update the manifest with the new changes
%% - Instructs the files to destroy themselves when they are next closed
%%
%% TODO: how to instruct the files to close is tbd
%%


-module(leveled_inker).

-behaviour(gen_server).

-include("include/leveled.hrl").

-export([init/1,
        handle_call/3,
        handle_cast/2,
        handle_info/2,
        terminate/2,
        code_change/3,
        ink_start/1,
        ink_snapstart/1,
        ink_put/5,
        ink_mput/3,
        ink_get/3,
        ink_fetch/3,
        ink_keycheck/3,
        ink_fold/4,
        ink_loadpcl/5,
        ink_registersnapshot/2,
        ink_confirmdelete/3,
        ink_compactjournal/3,
        ink_clerkcomplete/3,
        ink_compactionpending/1,
        ink_trim/2,
        ink_getmanifest/1,
        ink_printmanifest/1,
        ink_close/1,
        ink_doom/1,
        ink_roll/1,
        ink_backup/2,
        ink_checksqn/2,
        ink_loglevel/2,
        ink_addlogs/2,
        ink_removelogs/2,
        ink_getjournalsqn/1]).

-export([build_dummy_journal/0,
        clean_testdir/1,
        filepath/2,
        filepath/3]).

-include_lib("eunit/include/eunit.hrl").

-define(MANIFEST_FP, "journal_manifest").
-define(FILES_FP, "journal_files").
-define(COMPACT_FP, "post_compact").
-define(WASTE_FP, "waste").
-define(JOURNAL_FILEX, "cdb").
-define(PENDING_FILEX, "pnd").
-define(TEST_KC, {[], infinity}).
-define(SHUTDOWN_LOOPS, 10).
-define(SHUTDOWN_PAUSE, 10000).
    % How long to wait for snapshots to be released on shutdown
    % before forcing closure of snapshots
    % 10s may not be long enough for all snapshots, but avoids crashes of
    % short-lived queries racing with the shutdown

-record(state, {manifest = [] :: list(),
				manifest_sqn = 0 :: integer(),
                journal_sqn = 0 :: integer(),
                active_journaldb :: pid() | undefined,
                pending_removals = [] :: list(),
                registered_snapshots = [] :: list(registered_snapshot()),
                root_path :: string() | undefined,
                cdb_options :: #cdb_options{} | undefined,
                clerk :: pid() | undefined,
                compaction_pending = false :: boolean(),
                bookie_monref :: reference() | undefined,
                is_snapshot = false :: boolean(),
<<<<<<< HEAD
                compression_method = native
                    :: leveled_codec:compression_method(),
=======
                compression_method = native :: lz4|native|none,
>>>>>>> 07f2f57b
                compress_on_receipt = false :: boolean(),
                snap_timeout :: pos_integer() | undefined, % in seconds
                source_inker :: pid() | undefined,
                shutdown_loops = ?SHUTDOWN_LOOPS :: non_neg_integer()}).


-type inker_options() :: #inker_options{}.
-type ink_state() :: #state{}.
-type registered_snapshot() :: {pid(), os:timestamp(), integer()}.
-type filterserver() :: pid()|list(tuple()).
-type filterfun() ::
    fun((filterserver(), leveled_codec:ledger_key(), leveled_codec:sqn()) ->
            current|replaced|missing).
-type filterclosefun() :: fun((filterserver()) -> ok).
-type filterinitfun() :: fun((pid()) -> {filterserver(), leveled_codec:sqn()}).

-export_type([filterserver/0, filterfun/0, filterclosefun/0, filterinitfun/0]).

%%%============================================================================
%%% API
%%%============================================================================

-spec ink_start(inker_options()) -> {ok, pid()}.
%% @doc 
%% Startup an inker process - passing in options.
%%
%% The first options are root_path and start_snapshot - if the inker is to be a
%% snapshot clone of another inker then start_snapshot should be true,
%% otherwise the root_path sill be used to find a file structure to provide a
%% starting point of state for the inker.
%%
%% The inker will need ot read and write CDB files (if it is not a snapshot),
%% and so a cdb_options record should be passed in as an inker_option to be
%% used when opening such files.
%%
%% The inker will need to know what the reload strategy is, to inform the
%% clerk about the rules to enforce during compaction.
ink_start(InkerOpts) ->
    gen_server:start_link(?MODULE, [leveled_log:get_opts(), InkerOpts], []).

-spec ink_snapstart(inker_options()) -> {ok, pid()}.
%% @doc
%% Don't link on startup as snapshot
ink_snapstart(InkerOpts) ->
    gen_server:start(?MODULE, [leveled_log:get_opts(), InkerOpts], []).

-spec ink_put(pid(),
                leveled_codec:ledger_key(),
                any(),
                leveled_codec:journal_keychanges(),
                boolean()) ->
                    {ok, integer(), integer()}.
%% @doc
%% PUT an object into the journal, returning the sequence number for the PUT
%% as well as the size of the object (information required by the ledger).
%%
%% KeyChanges is a tuple of {KeyChanges, TTL} where the TTL is an
%% expiry time (or infinity).  A sync option can be passed, to override a
%% sync_strategy of none for this particular PUT. 
ink_put(Pid, PrimaryKey, Object, KeyChanges, DataSync) ->
    gen_server:call(Pid,
                    {put, PrimaryKey, Object, KeyChanges, DataSync},
                    infinity).


-spec ink_mput(pid(), any(), {list(), integer()|infinity}) -> {ok, integer()}.
%% @doc
%% MPUT as series of object specifications, which will be converted into 
%% objects in the Ledger.  This should only be used when the Bookie is 
%% running in head_only mode.  The journal entries arekept only for handling
%% consistency on startup
ink_mput(Pid, PrimaryKey, ObjectChanges) ->
    gen_server:call(Pid, {mput, PrimaryKey, ObjectChanges}, infinity).

-spec ink_get(pid(),
                leveled_codec:ledger_key(),
                integer()) ->
                         {{integer(), any()}, {any(), any()}}.
%% @doc
%% Fetch the object as stored in the Journal.  Will not mask errors, should be
%% used only in tests
ink_get(Pid, PrimaryKey, SQN) ->
    gen_server:call(Pid, {get, PrimaryKey, SQN}, infinity).

-spec ink_fetch(pid(),
                {atom(), any(), any(), any()}|string(),
                integer()) ->
                         any().
%% @doc
%% Fetch the value that was stored for a given Key at a particular SQN (i.e.
%% this must be a SQN of the write for this key).  the full object is returned
%% or the atome not_present if there is no such Key stored at that SQN, or if
%% fetching the Key prompted some anticipated error (e.g. CRC check failed)
ink_fetch(Pid, PrimaryKey, SQN) ->
    gen_server:call(Pid, {fetch, PrimaryKey, SQN}, infinity).

-spec ink_keycheck(pid(), 
                    leveled_codec:ledger_key(),
                    integer()) ->
                            probably|missing.
%% @doc
%% Quick check to determine if key is probably present.  Positive results have
%% a very small false positive rate, as can be triggered through a hash
%% collision.
ink_keycheck(Pid, PrimaryKey, SQN) ->
    gen_server:call(Pid, {key_check, PrimaryKey, SQN}, infinity).

-spec ink_registersnapshot(pid(), pid()) -> {list(), pid(), integer()}.
%% @doc
%% Register a snapshot clone for the process, returning the Manifest and the
%% pid of the active journal, as well as the JournalSQN.
ink_registersnapshot(Pid, Requestor) ->
    gen_server:call(Pid, {register_snapshot, Requestor}, infinity).

-spec ink_releasesnapshot(pid(), pid()) -> ok.
%% @doc
%% Release a registered snapshot as it is no longer in use.  This should be
%% called by all terminating snapshots - otherwise space may not be cleared
%% following compaction.
ink_releasesnapshot(Pid, Snapshot) ->
    gen_server:cast(Pid, {release_snapshot, Snapshot}).

-spec ink_confirmdelete(pid(), integer(), pid()) -> ok.
%% @doc
%% Confirm if a Journal CDB file can be deleted, as it has been set to delete
%% and is no longer in use by any snapshots
ink_confirmdelete(Pid, ManSQN, CDBpid) ->
    gen_server:cast(Pid, {confirm_delete, ManSQN, CDBpid}).

-spec ink_close(pid()) -> ok.
%% @doc
%% Close the inker, prompting all the Journal file processes to be called.
ink_close(Pid) ->
    gen_server:call(Pid, close, infinity).

-spec ink_snapclose(pid()) -> ok.
%% @doc
%% Specifically to be used when closing snpashots on shutdown, will handle a
%% scenario where a snapshot has already exited
ink_snapclose(Pid) ->
    try
        ink_close(Pid)
    catch
        exit:{noproc, _CallDetails} ->
            ok
    end.

-spec ink_doom(pid()) -> {ok, [{string(), string(), string(), string()}]}.
%% @doc
%% Test function used to close a file, and return all file paths (potentially
%% to erase all persisted existence)
ink_doom(Pid) ->
    gen_server:call(Pid, doom, infinity).

-spec ink_fold(pid(),
                integer(),
                {leveled_cdb:filter_fun(),
                    fun((string(), leveled_codec:sqn()) -> term()), 
                    fun((term(), term()) -> term())},
                    term()) -> fun(() -> term()).
%% @doc
%% Fold over the journal from a starting sequence number (MinSQN), passing 
%% in three functions and a snapshot of the penciller.  The Fold functions
%% should be 
%% - a FilterFun to accumulate the objects and decided when to stop or loop
%% - a InitAccFun to re-initialise for the fold over the accumulator
%% - a FoldFun to actually perform the fold
%%
%% The inker fold works in batches, so the FilterFun determines what should
%% go into a batch and when the batch is complete.  The FoldFun completes the
%% actual desired outcome by being applied on the batch.
%%
%% The FilterFun should be a five arity function which takes as inputs:
%% KeyInJournal 
%% ValueInJournal
%% Position - the actual position within the CDB file of the object
%% Acc - the bathc accumulator
%% ExtractFun - a single arity function which can be applied to ValueInJournal
%% to extract the actual object, and the size of the object,
%%
%% The FilterFun should return either:
%% {loop, {MinSQN, MaxSQN, UpdAcc}} or
%% {stop, {MinSQN, MaxSQN, UpdAcc}}
%% The FilterFun is required to call stop when MaxSQN is reached
%%
%% The InitAccFun should return an initial batch accumulator for each subfold.
%% It is a 2-arity function that takes a filename and a MinSQN as an input 
%% potentially to be used in logging 
%%
%% The BatchFun is a two arity function that should take as inputs:
%% An overall accumulator
%% The batch accumulator built over the sub-fold
%%
%% The output of ink_fold is a folder, that may actually run the fold.  The
%% type of the output of the function when called will depend on the type of
%% the accumulator
ink_fold(Pid, MinSQN, FoldFuns, Acc) ->
    gen_server:call(Pid,
                    {fold, MinSQN, FoldFuns, Acc, by_runner},
                    infinity).

-spec ink_loadpcl(
    pid(),
    integer(),
    leveled_bookie:initial_loadfun(),
    fun((string(), non_neg_integer()) -> any()),
    fun((any(), leveled_bookie:ledger_cache())
        -> leveled_bookie:ledger_cache()))
            -> leveled_bookie:ledger_cache().
%%
%% Function to prompt load of the Ledger at startup.  The Penciller should
%% have determined the lowest SQN not present in the Ledger, and the inker
%% should fold over the Journal from that point, using the function to load
%% penciller with the results.
%%
%% The load fun should be a five arity function like:
%% load_fun(KeyInJournal, ValueInJournal, _Position, Acc0, ExtractFun)
ink_loadpcl(Pid, MinSQN, LoadFun, InitAccFun, BatchFun) ->
    gen_server:call(Pid, 
                    {fold, 
                        MinSQN, 
                        {LoadFun, InitAccFun, BatchFun}, 
                        leveled_bookie:empty_ledgercache(),
                        as_ink},
                    infinity).

-spec ink_compactjournal(pid(), pid(), integer()) -> {ok|busy, pid()}.
%% @doc
%% Trigger a compaction event.  the compaction event will use a sqn check
%% against the Ledger to see if a value can be compacted - if the penciller
%% believes it to be superseded that it can be compacted.
%%
%% The inker will get the maximum persisted sequence number from the
%% initiate_penciller_snapshot/1 function - and use that as a pre-filter so
%% that any value that was written more recently than the last flush to disk
%% of the Ledger will not be considered for compaction (as this may be
%% required to reload the Ledger on startup).
ink_compactjournal(Pid, Bookie, _Timeout) ->
    CheckerInitiateFun = fun initiate_penciller_snapshot/1,
    CheckerCloseFun = fun leveled_penciller:pcl_close/1,
    CheckerFilterFun =
        wrap_checkfilterfun(fun leveled_penciller:pcl_checksequencenumber/3),
    gen_server:call(Pid,
                        {compact,
                            Bookie,
                            CheckerInitiateFun,
                            CheckerCloseFun,
                            CheckerFilterFun},
                        infinity).

%% Allows the Checker to be overriden in test, use something other than a
%% penciller
ink_compactjournal(Pid, Checker, InitiateFun, CloseFun, FilterFun, _Timeout) ->
    gen_server:call(Pid,
                        {compact,
                            Checker,
                            InitiateFun,
                            CloseFun,
                            FilterFun},
                        infinity).

-spec ink_clerkcomplete(pid(), list(), list()) -> ok.
%% @doc
%% Used by a clerk to state that a compaction process is over, only change
%% is to unlock the Inker for further compactions.
ink_clerkcomplete(Pid, ManifestSnippet, FilesToDelete) ->
    gen_server:cast(Pid, {clerk_complete, ManifestSnippet, FilesToDelete}).

-spec ink_compactionpending(pid()) -> boolean().
%% @doc
%% Is there ongoing compaction work?  No compaction work should be initiated
%% if there is already some compaction work ongoing.
ink_compactionpending(Pid) ->
    gen_server:call(Pid, compaction_pending, infinity).

-spec ink_trim(pid(), integer()) -> ok.
%% @doc
%% Trim the Journal to just those files that contain entries since the 
%% Penciller's persisted SQN
ink_trim(Pid, PersistedSQN) ->
    gen_server:call(Pid, {trim, PersistedSQN}, infinity).

-spec ink_roll(pid()) -> ok.
%% @doc
%% Roll the active journal
ink_roll(Pid) ->
    gen_server:call(Pid, roll, infinity).

-spec ink_backup(pid(), string()) -> ok.
%% @doc
%% Backup the journal to the specified path
ink_backup(Pid, BackupPath) ->
    gen_server:call(Pid, {backup, BackupPath}, infinity).

-spec ink_getmanifest(pid()) -> list().
%% @doc
%% Allows the clerk to fetch the manifest at the point it starts a compaction
%% job
ink_getmanifest(Pid) ->
    gen_server:call(Pid, get_manifest, infinity).

-spec ink_printmanifest(pid()) -> ok.
%% @doc 
%% Used in tests to print out the manifest
ink_printmanifest(Pid) ->
    gen_server:call(Pid, print_manifest, infinity).

-spec ink_checksqn(pid(), integer()) -> ok.
%% @doc
%% Check that the Inker doesn't have a SQN behind that of the Ledger
ink_checksqn(Pid, LedgerSQN) ->
    gen_server:call(Pid, {check_sqn, LedgerSQN}, infinity).

-spec ink_loglevel(pid(), leveled_log:log_level()) -> ok.
%% @doc
%% Change the log level of the Journal
ink_loglevel(Pid, LogLevel) ->
    gen_server:cast(Pid, {log_level, LogLevel}).

-spec ink_addlogs(pid(), list(string())) -> ok.
%% @doc
%% Add to the list of forced logs, a list of more forced logs
ink_addlogs(Pid, ForcedLogs) ->
    gen_server:cast(Pid, {add_logs, ForcedLogs}).

-spec ink_removelogs(pid(), list(string())) -> ok.
%% @doc
%% Remove from the list of forced logs, a list of forced logs
ink_removelogs(Pid, ForcedLogs) ->
    gen_server:cast(Pid, {remove_logs, ForcedLogs}).

-spec ink_getjournalsqn(pid()) -> {ok, pos_integer()}.
%% @doc
%% Return the current Journal SQN, which may be in the actual past if the Inker
%% is in fact a snapshot
ink_getjournalsqn(Pid) ->
    gen_server:call(Pid, get_journalsqn, infinity).

%%%============================================================================
%%% gen_server callbacks
%%%============================================================================

init([LogOpts, InkerOpts]) ->
    leveled_log:save(LogOpts),
    leveled_rand:seed(),
    case {InkerOpts#inker_options.root_path,
            InkerOpts#inker_options.start_snapshot} of
        {undefined, true} ->
            %% monitor the bookie, and close the snapshot when bookie
            %% exits
	        BookieMonitor = erlang:monitor(process, InkerOpts#inker_options.bookies_pid),
            SrcInker = InkerOpts#inker_options.source_inker,
            {Manifest,
                ActiveJournalDB,
                JournalSQN} = ink_registersnapshot(SrcInker, self()),
            {ok, #state{manifest = Manifest,
                            active_journaldb = ActiveJournalDB,
                            source_inker = SrcInker,
                            journal_sqn = JournalSQN,
                            bookie_monref = BookieMonitor,
                            is_snapshot = true}};
            %% Need to do something about timeout
        {_RootPath, false} ->
            start_from_file(InkerOpts)
    end.


handle_call({put, Key, Object, KeyChanges, DataSync}, _From,
                State=#state{is_snapshot=Snap}) when Snap == false ->
    case put_object(Key, Object, KeyChanges, DataSync, State) of
        {_, UpdState, ObjSize} ->
            {reply, {ok, UpdState#state.journal_sqn, ObjSize}, UpdState}
    end;
handle_call({mput, Key, ObjChanges}, _From,
                State=#state{is_snapshot=Snap}) when Snap == false ->
    case put_object(Key, head_only, ObjChanges, false, State) of
        {_, UpdState, _ObjSize} ->
            {reply, {ok, UpdState#state.journal_sqn}, UpdState}
    end;
handle_call({fetch, Key, SQN}, _From, State) ->
    case get_object(Key, SQN, State#state.manifest, true) of
        {{SQN, Key}, {Value, _IndexSpecs}} ->
            {reply, {ok, Value}, State};
        Other ->
            leveled_log:log(i0001, [Key, SQN, Other]),
            {reply, not_present, State}
    end;
handle_call({get, Key, SQN}, _From, State) ->
    {reply, get_object(Key, SQN, State#state.manifest), State};
handle_call({key_check, Key, SQN}, _From, State) ->
    {reply, key_check(Key, SQN, State#state.manifest), State};
handle_call({fold, 
                StartSQN, {FilterFun, InitAccFun, FoldFun}, Acc, By},
                _From, State) ->
    Manifest = lists:reverse(leveled_imanifest:to_list(State#state.manifest)),
    Folder = 
        fun() ->
            fold_from_sequence(StartSQN, 
                                {FilterFun, InitAccFun, FoldFun}, 
                                Acc, 
                                Manifest)
        end,
    case By of
        as_ink ->
            {reply, Folder(), State};
        by_runner ->
            {reply, Folder, State}
    end;
handle_call({register_snapshot, Requestor},
            _From , State=#state{is_snapshot=Snap}) when Snap == false ->
    Rs = [{Requestor,
            os:timestamp(),
            State#state.manifest_sqn}|State#state.registered_snapshots],
    leveled_log:log(i0002, [Requestor, State#state.manifest_sqn]),
    {reply, {State#state.manifest,
                State#state.active_journaldb,
                State#state.journal_sqn},
                State#state{registered_snapshots=Rs}};
handle_call(get_manifest, _From, State) ->
    {reply, leveled_imanifest:to_list(State#state.manifest), State};
handle_call(print_manifest, _From, State) ->
    leveled_imanifest:printer(State#state.manifest),
    {reply, ok, State};
handle_call({compact,
                Checker,
                InitiateFun,
                CloseFun,
                FilterFun},
                _From, State=#state{is_snapshot=Snap}) when Snap == false ->
    Clerk = State#state.clerk,
    Manifest = leveled_imanifest:to_list(State#state.manifest),
    leveled_iclerk:clerk_compact(State#state.clerk,
                                    Checker,
                                    InitiateFun,
                                    CloseFun,
                                    FilterFun,
                                    Manifest),
    {reply, {ok, Clerk}, State#state{compaction_pending=true}};
handle_call(compaction_pending, _From, State) ->
    {reply, State#state.compaction_pending, State};
handle_call({trim, PersistedSQN}, _From, State=#state{is_snapshot=Snap})
                                                        when Snap == false ->
    Manifest = leveled_imanifest:to_list(State#state.manifest),
    ok = leveled_iclerk:clerk_trim(State#state.clerk, PersistedSQN, Manifest),
    {reply, ok, State};
handle_call(roll, _From, State=#state{is_snapshot=Snap}) when Snap == false ->
    case leveled_cdb:cdb_lastkey(State#state.active_journaldb) of
        empty ->
            {reply, ok, State};
        _ ->
            NewSQN = State#state.journal_sqn + 1,
            SWroll = os:timestamp(),
            {NewJournalP, Manifest1, NewManSQN} = 
                roll_active(State#state.active_journaldb, 
                            State#state.manifest, 
                            NewSQN,
                            State#state.cdb_options,
                            State#state.root_path,
                            State#state.manifest_sqn),
            leveled_log:log_timer(i0024, [NewSQN], SWroll),
            {reply, ok, State#state{journal_sqn = NewSQN,
                                        manifest = Manifest1,
                                        manifest_sqn = NewManSQN,
                                        active_journaldb = NewJournalP}}
    end;
handle_call({backup, BackupPath}, _from, State) 
                                        when State#state.is_snapshot == true ->
    SW = os:timestamp(),
    BackupJFP = filepath(filename:join(BackupPath, ?JOURNAL_FP), journal_dir),
    ok = filelib:ensure_dir(BackupJFP),
    {ok, CurrentFNs} = file:list_dir(BackupJFP),
    leveled_log:log(i0023, [length(CurrentFNs)]),
    BackupFun =
        fun({SQN, FN, PidR, LastKey}, {ManAcc, FTRAcc}) ->
            case SQN < State#state.journal_sqn of
                true ->
                    BaseFN = filename:basename(FN),
                    ExtendedBaseFN = BaseFN ++ "." ++ ?JOURNAL_FILEX,
                    BackupName = filename:join(BackupJFP, BaseFN),
                    true = leveled_cdb:finished_rolling(PidR),
                    case file:make_link(FN ++ "." ++ ?JOURNAL_FILEX, 
                                            BackupName ++ "." ++ ?JOURNAL_FILEX) of
                        ok ->
                            ok;
                        {error, eexist} ->
                            ok
                    end,
                    {[{SQN, BackupName, PidR, LastKey}|ManAcc],
                        [ExtendedBaseFN|FTRAcc]};
                false ->
                    leveled_log:log(i0021, [FN, SQN, State#state.journal_sqn]),
                    {ManAcc, FTRAcc}
            end
        end,
    {BackupManifest, FilesToRetain} = 
        lists:foldr(BackupFun, 
                    {[], []}, 
                    leveled_imanifest:to_list(State#state.manifest)),    
    
    FilesToRemove = lists:subtract(CurrentFNs, FilesToRetain),
    RemoveFun = 
        fun(RFN) -> 
            leveled_log:log(i0022, [RFN]),
            RemoveFile = filename:join(BackupJFP, RFN),
            case filelib:is_file(RemoveFile) 
                    and not filelib:is_dir(RemoveFile) of 
                true ->
                    ok = file:delete(RemoveFile);
                false ->
                    ok
            end
        end,
    lists:foreach(RemoveFun, FilesToRemove),
    leveled_imanifest:writer(leveled_imanifest:from_list(BackupManifest),
                                State#state.manifest_sqn, 
                                filename:join(BackupPath, ?JOURNAL_FP)),
    leveled_log:log_timer(
        i0020,
        [filename:join(BackupPath, ?JOURNAL_FP), length(BackupManifest)], 
        SW),
    {reply, ok, State};
handle_call({check_sqn, LedgerSQN}, _From, State) ->
    case State#state.journal_sqn of
        JSQN when JSQN < LedgerSQN ->
            leveled_log:log(i0025, [JSQN, LedgerSQN]),
            {reply, ok, State#state{journal_sqn = LedgerSQN}};
        _JSQN ->
            {reply, ok, State}
    end;
handle_call(get_journalsqn, _From, State) ->
    {reply, {ok, State#state.journal_sqn}, State};
handle_call(close, _From, State=#state{is_snapshot=Snap}) when Snap == true ->
    ok = ink_releasesnapshot(State#state.source_inker, self()),
    {stop, normal, ok, State};
handle_call(ShutdownType, From, State)
        when ShutdownType == close; ShutdownType == doom ->  
    case ShutdownType of
        doom ->
            leveled_log:log(i0018, []);
        _ ->
            ok
    end,
    leveled_log:log(i0005, [ShutdownType]),
    leveled_log:log(
        i0006, [State#state.journal_sqn, State#state.manifest_sqn]),
    ok = leveled_iclerk:clerk_stop(State#state.clerk),
    gen_server:cast(self(), {maybe_defer_shutdown, ShutdownType, From}),
    {noreply, State}.


handle_cast({clerk_complete, ManifestSnippet, FilesToDelete}, State) ->
    CDBOpts = State#state.cdb_options,
    DropFun =
        fun(E, Acc) ->
            leveled_imanifest:remove_entry(Acc, E)
        end,
    Man0 = lists:foldl(DropFun, State#state.manifest, FilesToDelete),                    
    AddFun =
        fun(ManEntry, Acc) ->
            {LowSQN, FN, _, LK_RO} = ManEntry,
                % At this stage the FN has a .cdb extension, which will be
                % stripped during add_entry - so need to add the .cdb here
            {ok, Pid} = leveled_cdb:cdb_reopen_reader(FN, LK_RO, CDBOpts),
            UpdEntry = {LowSQN, FN, Pid, LK_RO},
            leveled_imanifest:add_entry(Acc, UpdEntry, false)
        end,
    Man1 = lists:foldl(AddFun, Man0, ManifestSnippet),
    NewManifestSQN = State#state.manifest_sqn + 1,
    leveled_imanifest:printer(Man1),
    leveled_imanifest:writer(Man1, NewManifestSQN, State#state.root_path),
    ok = leveled_iclerk:clerk_promptdeletions(State#state.clerk,
                                                NewManifestSQN,
                                                FilesToDelete),
    {noreply, State#state{manifest=Man1,
                            manifest_sqn=NewManifestSQN,
                            pending_removals=FilesToDelete,
                            compaction_pending=false}};
handle_cast({confirm_delete, ManSQN, CDB}, State) ->
    % Check there are no snapshots that may be aware of the file process that
    % is waiting to delete itself.
    CheckSQNFun = 
        fun({_R, _TS, SnapSQN}, Bool) ->
            % If the Snapshot SQN was at the same point the file was set to
            % delete (or after), then the snapshot would not have been told
            % of the file, and the snapshot should not hold up its deletion 
            (SnapSQN >= ManSQN) and Bool
        end,
    CheckSnapshotExpiryFun =
        fun({_R, TS, _SnapSQN}) ->
            Expiry = leveled_util:integer_time(TS) + State#state.snap_timeout,
            % If Expiry has passed this will be false, and the snapshot
            % will be removed from the list of registered snapshots and
            % so will not longer block deletes
            leveled_util:integer_now() < Expiry
        end,
    RegisteredSnapshots0 =
        lists:filter(CheckSnapshotExpiryFun, State#state.registered_snapshots),
    case lists:foldl(CheckSQNFun, true, RegisteredSnapshots0) of
        true ->
            leveled_cdb:cdb_deleteconfirmed(CDB);
        false ->
            ok
    end,
    {noreply, State#state{registered_snapshots = RegisteredSnapshots0}};
handle_cast({release_snapshot, Snapshot}, State) ->
    leveled_log:log(i0003, [Snapshot]),
    case lists:keydelete(Snapshot, 1, State#state.registered_snapshots) of
        [] ->
            {noreply, State#state{registered_snapshots=[]}};
        Rs ->
            leveled_log:log(i0004, [length(Rs)]),
            {noreply, State#state{registered_snapshots=Rs}}
    end;
handle_cast({log_level, LogLevel}, State) ->
    case State#state.clerk of
        undefined ->
            ok;
        INC ->
            leveled_iclerk:clerk_loglevel(INC, LogLevel)
        end,
    ok = leveled_log:set_loglevel(LogLevel),
    CDBopts0 = update_cdb_logoptions(State#state.cdb_options),
    {noreply, State#state{cdb_options = CDBopts0}};
handle_cast({add_logs, ForcedLogs}, State) ->
    case State#state.clerk of
        undefined ->
            ok;
        INC ->
            leveled_iclerk:clerk_addlogs(INC, ForcedLogs)
    end,
    ok = leveled_log:add_forcedlogs(ForcedLogs),
    CDBopts0 = update_cdb_logoptions(State#state.cdb_options),
    {noreply, State#state{cdb_options = CDBopts0}};
handle_cast({remove_logs, ForcedLogs}, State) ->
    case State#state.clerk of
        undefined ->
            ok;
        INC ->
            leveled_iclerk:clerk_removelogs(INC, ForcedLogs)
        end,
    ok = leveled_log:remove_forcedlogs(ForcedLogs),
    CDBopts0 = update_cdb_logoptions(State#state.cdb_options),
    {noreply, State#state{cdb_options = CDBopts0}};
handle_cast({maybe_defer_shutdown, ShutdownType, From}, State) ->
    case length(State#state.registered_snapshots) of
        0 ->
            gen_server:cast(self(), {complete_shutdown, ShutdownType, From}),
            {noreply, State};
        N ->
            % Whilst this process sleeps, then any remaining snapshots may
            % release and have their release messages queued before the
            % complete_shutdown cast is sent
            case State#state.shutdown_loops of
                LoopCount when LoopCount > 0 ->
                    leveled_log:log(i0026, [N]),
                    timer:sleep(?SHUTDOWN_PAUSE div ?SHUTDOWN_LOOPS),
                    gen_server:cast(
                        self(), {maybe_defer_shutdown, ShutdownType, From}),
                    {noreply, State#state{shutdown_loops = LoopCount - 1}};
                0 ->
                    gen_server:cast(
                        self(), {complete_shutdown, ShutdownType, From}),
                    {noreply, State}
            end
        end;
handle_cast({complete_shutdown, ShutdownType, From}, State) ->
    lists:foreach(
        fun(SnapPid) -> ok = ink_snapclose(SnapPid) end,
        lists:map(
                fun(Snapshot) -> element(1, Snapshot) end,
                State#state.registered_snapshots)),
    shutdown_manifest(State#state.manifest),
    case ShutdownType of
        doom ->
            FPs =
                [filepath(State#state.root_path, journal_dir),
                    filepath(State#state.root_path, manifest_dir),
                    filepath(State#state.root_path, journal_compact_dir),
                    filepath(State#state.root_path, journal_waste_dir)],
            gen_server:reply(From, {ok, FPs});
        close ->
            gen_server:reply(From, ok)
    end,
    {stop, normal, State}.


%% handle the bookie stopping and stop this snapshot
handle_info({'DOWN', BookieMonRef, process, _BookiePid, _Info},
	    State=#state{bookie_monref = BookieMonRef}) ->
    %% Monitor only registered on snapshots
    ok = ink_releasesnapshot(State#state.source_inker, self()),
    {stop, normal, State};
handle_info(_Info, State) ->
    {noreply, State}.

terminate(Reason, _State=#state{is_snapshot=Snap}) when Snap == true ->
    leveled_log:log(i0027, [Reason]);
terminate(Reason, _State) ->
    leveled_log:log(i0028, [Reason]).

code_change(_OldVsn, State, _Extra) ->
    {ok, State}.


%%%============================================================================
%%% Internal functions
%%%============================================================================


-spec start_from_file(inker_options()) -> {ok, ink_state()}.
%% @doc
%% Start an Inker from the state on disk (i.e. not a snapshot).  
start_from_file(InkOpts) ->
    % Setting the correct CDB options is important when starting the inker, in
    % particular for waste retention which is determined by the CDB options 
    % with which the file was last opened
    CDBopts = get_cdbopts(InkOpts),
    
    % Determine filepaths
    RootPath = InkOpts#inker_options.root_path,
    JournalFP = filepath(RootPath, journal_dir),
    ok = filelib:ensure_dir(JournalFP),
    CompactFP = filepath(RootPath, journal_compact_dir),
    ok = filelib:ensure_dir(CompactFP),
    ManifestFP = filepath(RootPath, manifest_dir),
    ok = filelib:ensure_dir(ManifestFP),
    % The IClerk must start files with the compaction file path so that they
    % will be stored correctly in this folder
    IClerkCDBOpts = CDBopts#cdb_options{file_path = CompactFP},
    
    WRP = InkOpts#inker_options.waste_retention_period,
    ReloadStrategy = InkOpts#inker_options.reload_strategy,
    MRL = InkOpts#inker_options.max_run_length,
    SFL_CompactPerc = InkOpts#inker_options.singlefile_compactionperc,
    MRL_CompactPerc = InkOpts#inker_options.maxrunlength_compactionperc,
    PressMethod = InkOpts#inker_options.compression_method,
    PressOnReceipt = InkOpts#inker_options.compress_on_receipt,
    SnapTimeout = InkOpts#inker_options.snaptimeout_long,
    ScoreOneIn = InkOpts#inker_options.score_onein,

    IClerkOpts = 
        #iclerk_options{inker = self(),
                            cdb_options=IClerkCDBOpts,
                            waste_retention_period = WRP,
                            reload_strategy = ReloadStrategy,
                            compression_method = PressMethod,
                            max_run_length = MRL,
                            singlefile_compactionperc = SFL_CompactPerc,
                            maxrunlength_compactionperc = MRL_CompactPerc,
                            score_onein = ScoreOneIn},
    
    {ok, Clerk} = leveled_iclerk:clerk_new(IClerkOpts),
    
    % The building of the manifest will load all the CDB files, starting a 
    % new leveled_cdb process for each file
    {ok, ManifestFilenames} = file:list_dir(ManifestFP),
    {Manifest,
        ManifestSQN,
        JournalSQN,
        ActiveJournal} = build_manifest(ManifestFilenames,
                                        RootPath,
                                        CDBopts),
    {ok, #state{manifest = Manifest,
                    manifest_sqn = ManifestSQN,
                    journal_sqn = JournalSQN,
                    active_journaldb = ActiveJournal,
                    root_path = RootPath,
                    cdb_options = CDBopts,
                    compression_method = PressMethod,
                    compress_on_receipt = PressOnReceipt,
                    snap_timeout = SnapTimeout,
                    clerk = Clerk}}.


-spec shutdown_manifest(leveled_imanifest:manifest()) -> ok.
%% @doc
%% Shutdown all files in the manifest
shutdown_manifest(Manifest) ->
    leveled_log:log(i0007, []),
    leveled_imanifest:printer(Manifest),
    ManAsList = leveled_imanifest:to_list(Manifest),
    close_allmanifest(ManAsList).

-spec get_cdbopts(inker_options()) -> #cdb_options{}.
%% @doc
%% Extract the options for the indibvidal Journal files from the Inker options
get_cdbopts(InkOpts)->
    CDBopts = InkOpts#inker_options.cdb_options,
    WasteFP = 
        case InkOpts#inker_options.waste_retention_period of 
            undefined ->
                % If the waste retention period is undefined, there will
                % be no retention of waste.  This is triggered by making
                % the waste path undefined
                undefined;
            _WRP ->
                WFP = filepath(InkOpts#inker_options.root_path, 
                                journal_waste_dir),
                filelib:ensure_dir(WFP),
                WFP
        end,
    CDBopts#cdb_options{waste_path = WasteFP}.


-spec put_object(leveled_codec:ledger_key(), 
                    any(), 
                    leveled_codec:journal_keychanges(),
                    boolean(),
                    ink_state()) 
                        -> {ok|rolling, ink_state(), integer()}.
%% @doc
%% Add the object to the current journal if it fits.  If it doesn't fit, a new 
%% journal must be started, and the old journal is set to "roll" into a read
%% only Journal. 
%% The reply contains the byte_size of the object, using the size calculated
%% to store the object.
put_object(LedgerKey, Object, KeyChanges, Sync, State) ->
    NewSQN = State#state.journal_sqn + 1,
    ActiveJournal = State#state.active_journaldb,
    {JournalKey, JournalBin} = 
        leveled_codec:to_inkerkv(LedgerKey,
                                    NewSQN,
                                    Object,
                                    KeyChanges,
                                    State#state.compression_method,
                                    State#state.compress_on_receipt),
    case leveled_cdb:cdb_put(ActiveJournal,
                                JournalKey,
                                JournalBin,
                                Sync) of
        ok ->
            {ok,
                State#state{journal_sqn=NewSQN},
                byte_size(JournalBin)};
        roll ->
            SWroll = os:timestamp(),
            {NewJournalP, Manifest1, NewManSQN} = 
                roll_active(ActiveJournal, 
                            State#state.manifest, 
                            NewSQN,
                            State#state.cdb_options,
                            State#state.root_path,
                            State#state.manifest_sqn),
            leveled_log:log_timer(i0008, [], SWroll),
            ok = leveled_cdb:cdb_put(NewJournalP,
                                        JournalKey,
                                        JournalBin),
            {rolling,
                State#state{journal_sqn=NewSQN,
                                manifest=Manifest1,
                                manifest_sqn = NewManSQN,
                                active_journaldb=NewJournalP},
                byte_size(JournalBin)}
    end.


-spec get_object(leveled_codec:ledger_key(), 
                    integer(), 
                    leveled_imanifest:manifest()) -> any().
%% @doc
%% Find the SQN in the manifest and then fetch the object from the Journal, 
%% in the manifest.  If the fetch is in response to a user GET request then
%% the KeyChanges are irrelevant, so no need to process them.  In this case
%% the KeyChanges are processed (as ToIgnoreKeyChanges will be set to false).
get_object(LedgerKey, SQN, Manifest) ->
    get_object(LedgerKey, SQN, Manifest, false).

get_object(LedgerKey, SQN, Manifest, ToIgnoreKeyChanges) ->
    JournalP = leveled_imanifest:find_entry(SQN, Manifest),
    InkerKey = leveled_codec:to_inkerkey(LedgerKey, SQN),
    Obj = leveled_cdb:cdb_get(JournalP, InkerKey),
    leveled_codec:from_inkerkv(Obj, ToIgnoreKeyChanges).


-spec roll_active(pid(), leveled_imanifest:manifest(), 
                    integer(), #cdb_options{}, string(), integer()) ->
                            {pid(), leveled_imanifest:manifest(), integer()}.
%% @doc
%% Roll the active journal, and start a new active journal, updating the 
%% manifest
roll_active(ActiveJournal, Manifest, NewSQN, CDBopts, RootPath, ManifestSQN) ->
    LastKey = leveled_cdb:cdb_lastkey(ActiveJournal),
    ok = leveled_cdb:cdb_roll(ActiveJournal),
    Manifest0 = 
        leveled_imanifest:append_lastkey(Manifest, ActiveJournal, LastKey),
    ManEntry = 
        start_new_activejournal(NewSQN, RootPath, CDBopts),
    {_, _, NewJournalP, _} = ManEntry,
    Manifest1 = leveled_imanifest:add_entry(Manifest0, ManEntry, true),
    ok = leveled_imanifest:writer(Manifest1, ManifestSQN + 1, RootPath),
    
    {NewJournalP, Manifest1, ManifestSQN + 1}.

-spec key_check(leveled_codec:ledger_key(), 
                    integer(), 
                    leveled_imanifest:manifest()) -> missing|probably.
%% @doc
%% Checks for the presence of the key at that SQN withing the journal, 
%% avoiding the cost of actually reading the object from disk.
%% a KeyCheck is not absolute proof of the existence of the object - there 
%% could be a hash collision, or the on-disk object could be corrupted.  So
%% the positive answer is 'probably' not 'true'
key_check(LedgerKey, SQN, Manifest) ->
    JournalP = leveled_imanifest:find_entry(SQN, Manifest),
    InkerKey = leveled_codec:to_inkerkey(LedgerKey, SQN),
    leveled_cdb:cdb_keycheck(JournalP, InkerKey).


-spec build_manifest(list(), list(), #cdb_options{}) -> 
                {leveled_imanifest:manifest(), integer(), integer(), pid()}.
%% @doc
%% Selects the correct manifest to open, and then starts a process for each 
%% file in the manifest, storing the PID for that process within the manifest.
%% Opens an active journal if one is not present.
build_manifest(ManifestFilenames,
                RootPath,
                CDBopts) ->
    % Find the manifest with a highest Manifest sequence number
    % Open it and read it to get the current Confirmed Manifest
    ManifestRegex = "(?<MSQN>[0-9]+)\\." ++ leveled_imanifest:complete_filex(),
    ValidManSQNs = sequencenumbers_fromfilenames(ManifestFilenames,
                                                    ManifestRegex,
                                                    'MSQN'),
    {Manifest,
        ManifestSQN} = case length(ValidManSQNs) of
                            0 ->
                                {[], 1};
                            _ ->
                                PersistedManSQN = lists:max(ValidManSQNs),
                                M1 = leveled_imanifest:reader(PersistedManSQN,
                                                                RootPath),
                                {M1, PersistedManSQN}
                        end,
    
    % Open the manifest files, completing if necessary and ensure there is
    % a valid active journal at the head of the manifest
    OpenManifest = open_all_manifest(Manifest, RootPath, CDBopts),
    
    {ActiveLowSQN,
        _FN,
        ActiveJournal,
        _LK} = leveled_imanifest:head_entry(OpenManifest),
    JournalSQN = case leveled_cdb:cdb_lastkey(ActiveJournal) of
                        empty ->
                            ActiveLowSQN;
                        {JSQN, _Type, _LastKey} ->
                            JSQN
                    end,
    
    % Update the manifest if it has been changed by the process of loading 
    % the manifest (must also increment the manifest SQN).
    UpdManifestSQN =
        if
            length(OpenManifest) > length(Manifest)  ->
                leveled_log:log(i0009, []),
                leveled_imanifest:printer(OpenManifest),
                NextSQN = ManifestSQN + 1,
                leveled_imanifest:writer(OpenManifest, NextSQN, RootPath),
                NextSQN;
            true ->
                leveled_log:log(i0010, []),
                leveled_imanifest:printer(OpenManifest),
                ManifestSQN
        end,
    {OpenManifest, UpdManifestSQN, JournalSQN, ActiveJournal}.


-spec close_allmanifest(list()) -> ok.
%% @doc
%% Close every file in the manifest.  Will cause deletion of any delete_pending
%% files.
close_allmanifest([]) ->
    ok;
close_allmanifest([H|ManifestT]) ->
    {_, _, Pid, _} = H,
    ok = leveled_cdb:cdb_close(Pid),
    close_allmanifest(ManifestT).


-spec open_all_manifest(leveled_imanifest:manifest(), list(), #cdb_options{})
                                            -> leveled_imanifest:manifest().
%% @doc
%% Open all the files in the manifets, and updating the manifest with the PIDs
%% of the opened files
open_all_manifest([], RootPath, CDBOpts) ->
    leveled_log:log(i0011, []),
    leveled_imanifest:add_entry([],
                                start_new_activejournal(0, RootPath, CDBOpts),
                                true);
open_all_manifest(Man0, RootPath, CDBOpts) ->
    Man1 = leveled_imanifest:to_list(Man0),
    [{HeadSQN, HeadFN, _IgnorePid, HeadLK}|ManifestTail] = Man1,
    OpenJournalFun =
        fun(ManEntry) ->
            {LowSQN, FN, _, LK_RO} = ManEntry,
            CFN = FN ++ "." ++ ?JOURNAL_FILEX,
            PFN = FN ++ "." ++ ?PENDING_FILEX,
            case filelib:is_file(CFN) of
                true ->
                    {ok, Pid} = 
                        leveled_cdb:cdb_reopen_reader(CFN, LK_RO, CDBOpts),
                    {LowSQN, FN, Pid, LK_RO};
                false ->
                    W = leveled_cdb:cdb_open_writer(PFN, CDBOpts),
                    {ok, Pid} = W,
                    ok = leveled_cdb:cdb_roll(Pid),
                    LK_WR = leveled_cdb:cdb_lastkey(Pid),
                    {LowSQN, FN, Pid, LK_WR}
            end
        end,
    OpenedTailAsList = lists:map(OpenJournalFun, ManifestTail),
    OpenedTail = leveled_imanifest:from_list(OpenedTailAsList),
    CompleteHeadFN = HeadFN ++ "." ++ ?JOURNAL_FILEX,
    PendingHeadFN = HeadFN ++ "." ++ ?PENDING_FILEX,
    case filelib:is_file(CompleteHeadFN) of
        true ->
            leveled_log:log(i0012, [HeadFN]),
            {ok, HeadR} = leveled_cdb:cdb_open_reader(CompleteHeadFN),
            LastKey = leveled_cdb:cdb_lastkey(HeadR),
            LastSQN = element(1, LastKey),
            ManToHead = leveled_imanifest:add_entry(OpenedTail,
                                                    {HeadSQN,
                                                        HeadFN,
                                                        HeadR,
                                                        LastKey},
                                                    true),
            NewManEntry = start_new_activejournal(LastSQN + 1,
                                                        RootPath,
                                                        CDBOpts),
            leveled_imanifest:add_entry(ManToHead, NewManEntry, true);
        false ->
            {ok, HeadW} = leveled_cdb:cdb_open_writer(PendingHeadFN,
                                                        CDBOpts),
            leveled_imanifest:add_entry(OpenedTail,
                                            {HeadSQN, HeadFN, HeadW, HeadLK},
                                            true)
    end.


start_new_activejournal(SQN, RootPath, CDBOpts) ->
    Filename = filepath(RootPath, SQN, new_journal),
    {ok, PidW} = leveled_cdb:cdb_open_writer(Filename, CDBOpts),
    {SQN, Filename, PidW, empty}.



-spec fold_from_sequence(integer(), {fun(), fun(), fun()}, any(), list()) 
                                                                    -> any().
%% @doc
%%
%% Scan from the starting sequence number to the end of the Journal.  Apply
%% the FilterFun as it scans over the CDB file to build up a Batch of relevant
%% objects - and then apply the FoldFun to the batch once the batch is 
%% complete
%%
%% Inputs - MinSQN, FoldFuns, OverallAccumulator, Inker's Manifest
%%
%% The fold loops over all the CDB files in the Manifest.  Each file is looped
%% over in batches using foldfile_between_sequence/7.  The batch is a range of
%% sequence numbers (so the batch size may be << ?LOADING_BATCH) in compacted 
%% files
fold_from_sequence(_MinSQN, _FoldFuns, Acc, []) ->
    Acc;
fold_from_sequence(MinSQN, FoldFuns, Acc, [{LowSQN, FN, Pid, _LK}|Rest])
                                                    when LowSQN >= MinSQN ->    
    {NextMinSQN, Acc0} = foldfile_between_sequence(MinSQN,
                                                    MinSQN + ?LOADING_BATCH,
                                                    FoldFuns,
                                                    Acc,
                                                    Pid,
                                                    undefined,
                                                    FN),
    fold_from_sequence(NextMinSQN, FoldFuns, Acc0, Rest);
fold_from_sequence(MinSQN, FoldFuns, Acc, [{_LowSQN, FN, Pid, _LK}|Rest]) ->
    % If this file has a LowSQN less than the minimum, we can skip it if the 
    % next file also has a LowSQN below the minimum
    {NextMinSQN, Acc0} = 
        case Rest of
            [] ->
                foldfile_between_sequence(MinSQN,
                                            MinSQN + ?LOADING_BATCH,
                                            FoldFuns,
                                            Acc,
                                            Pid,
                                            undefined,
                                            FN);
            [{NextSQN, _NxtFN, _NxtPid, _NxtLK}|_Rest] when NextSQN > MinSQN ->
                foldfile_between_sequence(MinSQN,
                                            MinSQN + ?LOADING_BATCH,
                                            FoldFuns,
                                            Acc,
                                            Pid,
                                            undefined,
                                            FN);
            _ ->
                {MinSQN, Acc}    
        end,
    fold_from_sequence(NextMinSQN, FoldFuns, Acc0, Rest).

foldfile_between_sequence(MinSQN, MaxSQN, FoldFuns, 
                                                Acc, CDBpid, StartPos, FN) ->
    {FilterFun, InitAccFun, FoldFun} = FoldFuns,
    InitBatchAcc = {MinSQN, MaxSQN, InitAccFun(FN, MinSQN)},
    
    case leveled_cdb:cdb_scan(CDBpid, FilterFun, InitBatchAcc, StartPos) of
        {eof, {AccMinSQN, _AccMaxSQN, BatchAcc}} ->
            {AccMinSQN, FoldFun(BatchAcc, Acc)};
        {LastPosition, {_AccMinSQN, _AccMaxSQN, BatchAcc}} ->
            UpdAcc = FoldFun(BatchAcc, Acc),
            NextSQN = MaxSQN + 1,
            foldfile_between_sequence(NextSQN,
                                        NextSQN + ?LOADING_BATCH,
                                        FoldFuns,
                                        UpdAcc,
                                        CDBpid,
                                        LastPosition,
                                        FN)
    end.
            

sequencenumbers_fromfilenames(Filenames, Regex, IntName) ->
    lists:foldl(fun(FN, Acc) ->
                            case re:run(FN,
                                        Regex,
                                        [{capture, [IntName], list}]) of
                                nomatch ->
                                    Acc;
                                {match, [Int]} when is_list(Int) ->
                                    Acc ++ [list_to_integer(Int)]
                            end end,
                            [],
                            Filenames).

filepath(RootPath, journal_dir) ->
    RootPath ++ "/" ++ ?FILES_FP ++ "/";
filepath(RootPath, manifest_dir) ->
    RootPath ++ "/" ++ ?MANIFEST_FP ++ "/";
filepath(RootPath, journal_compact_dir) ->
    filepath(RootPath, journal_dir) ++ "/" ++ ?COMPACT_FP ++ "/";
filepath(RootPath, journal_waste_dir) ->
    filepath(RootPath, journal_dir) ++ "/" ++ ?WASTE_FP ++ "/".

filepath(RootPath, NewSQN, new_journal) ->
    filename:join(filepath(RootPath, journal_dir),
                    integer_to_list(NewSQN) ++ "_"
                        ++ leveled_util:generate_uuid()
                        ++ "." ++ ?PENDING_FILEX);
filepath(CompactFilePath, NewSQN, compact_journal) ->
    filename:join(CompactFilePath,
                    integer_to_list(NewSQN) ++ "_"
                        ++ leveled_util:generate_uuid()
                        ++ "." ++ ?PENDING_FILEX).


initiate_penciller_snapshot(LedgerSnap) ->
    MaxSQN = leveled_penciller:pcl_getstartupsequencenumber(LedgerSnap),
    {LedgerSnap, MaxSQN}.


-spec wrap_checkfilterfun(fun()) -> fun().
%% @doc
%% Make a check of the validity of the key being passed into the CheckFilterFun
wrap_checkfilterfun(CheckFilterFun) ->
    fun(Pcl, LK, SQN) ->
        case leveled_codec:isvalid_ledgerkey(LK) of
            true ->
                CheckFilterFun(Pcl, LK, SQN);
            false ->
                false
        end
    end.


-spec update_cdb_logoptions(
    #cdb_options{}|undefined) -> #cdb_options{}|undefined.
update_cdb_logoptions(undefined) ->
    undefined;
update_cdb_logoptions(CDBopts) ->
    CDBopts#cdb_options{log_options = leveled_log:get_opts()}.

%%%============================================================================
%%% Test
%%%============================================================================

-ifdef(TEST).

create_value_for_journal(Obj, Comp) ->
    leveled_codec:create_value_for_journal(Obj, Comp, native).

key_converter(K) ->
    {o, <<"B">>, K, null}.

build_dummy_journal() ->
    build_dummy_journal(fun key_converter/1).

build_dummy_journal(KeyConvertF) ->
    RootPath = "test/test_area/journal",
    clean_testdir(RootPath),
    JournalFP = filepath(RootPath, journal_dir),
    ManifestFP = filepath(RootPath, manifest_dir),
    ok = filelib:ensure_dir(RootPath),
    ok = filelib:ensure_dir(JournalFP),
    ok = filelib:ensure_dir(ManifestFP),
    F1 = filename:join(JournalFP, "nursery_1.pnd"),
    {ok, J1} = leveled_cdb:cdb_open_writer(F1),
    {K1, V1} = {KeyConvertF("Key1"), "TestValue1"},
    {K2, V2} = {KeyConvertF("Key2"), "TestValue2"},
    ok = 
        leveled_cdb:cdb_put(J1,
                            {1, stnd, K1},
                            create_value_for_journal({V1, ?TEST_KC}, false)),
    ok = 
        leveled_cdb:cdb_put(J1,
                            {2, stnd, K2},
                            create_value_for_journal({V2, ?TEST_KC}, false)),
    ok = leveled_cdb:cdb_roll(J1),
    LK1 = leveled_cdb:cdb_lastkey(J1),
    lists:foldl(fun(X, Closed) ->
                        case Closed of
                            true -> true;
                            false ->
                                case leveled_cdb:cdb_checkhashtable(J1) of
                                    true -> leveled_cdb:cdb_close(J1), true;
                                    false -> timer:sleep(X), false
                                end
                        end
                        end,
                    false,
                    lists:seq(1, 5)),
    F2 = filename:join(JournalFP, "nursery_3.pnd"),
    {ok, J2} = leveled_cdb:cdb_open_writer(F2),
    {K1, V3} = {KeyConvertF("Key1"), "TestValue3"},
    {K4, V4} = {KeyConvertF("Key4"), "TestValue4"},
    ok = 
        leveled_cdb:cdb_put(J2,
                            {3, stnd, K1},
                            create_value_for_journal({V3, ?TEST_KC}, false)),
    ok = 
        leveled_cdb:cdb_put(J2,
                            {4, stnd, K4},
                            create_value_for_journal({V4, ?TEST_KC}, false)),
    LK2 = leveled_cdb:cdb_lastkey(J2),
    ok = leveled_cdb:cdb_close(J2),
    Manifest = [{1, "test/test_area/journal/journal_files/nursery_1", "pid1", LK1},
                    {3, "test/test_area/journal/journal_files/nursery_3", "pid2", LK2}],
    ManifestBin = term_to_binary(Manifest),
    {ok, MF1} = file:open(filename:join(ManifestFP, "1.man"),
                            [binary, raw, read, write]),
    ok = file:write(MF1, ManifestBin),
    ok = file:close(MF1).


clean_testdir(RootPath) ->
    clean_subdir(filepath(RootPath, journal_dir)),
    clean_subdir(filepath(RootPath, journal_compact_dir)),
    clean_subdir(filepath(RootPath, journal_waste_dir)),
    clean_subdir(filepath(RootPath, manifest_dir)).

clean_subdir(DirPath) ->
    ok = filelib:ensure_dir(DirPath),
    {ok, Files} = file:list_dir(DirPath),
    lists:foreach(fun(FN) ->
                        File = filename:join(DirPath, FN),
                        case file:delete(File) of
                            ok -> io:format("Success deleting ~s~n", [File]);
                            _ -> io:format("Error deleting ~s~n", [File])
                        end
                        end,
                    Files).

simple_inker_test() ->
    RootPath = "test/test_area/journal",
    build_dummy_journal(),
    CDBopts = #cdb_options{max_size=300000, binary_mode=true},
    {ok, Ink1} = ink_start(#inker_options{root_path=RootPath,
                                            cdb_options=CDBopts,
                                            compression_method=native,
                                            compress_on_receipt=true}),
    Obj1 = ink_get(Ink1, key_converter("Key1"), 1),
    ?assertMatch(Obj1, {{1, key_converter("Key1")}, {"TestValue1", ?TEST_KC}}),
    Obj3 = ink_get(Ink1, key_converter("Key1"), 3),
    ?assertMatch(Obj3, {{3, key_converter("Key1")}, {"TestValue3", ?TEST_KC}}),
    Obj4 = ink_get(Ink1, key_converter("Key4"), 4),
    ?assertMatch(Obj4, {{4, key_converter("Key4")}, {"TestValue4", ?TEST_KC}}),
    ink_close(Ink1),
    clean_testdir(RootPath).

simple_inker_completeactivejournal_test() ->
    RootPath = "test/test_area/journal",
    build_dummy_journal(),
    CDBopts = #cdb_options{max_size=300000, binary_mode=true},
    JournalFP = filepath(RootPath, journal_dir),
    F2 = filename:join(JournalFP, "nursery_3.pnd"),
    {ok, PidW} = leveled_cdb:cdb_open_writer(F2),
    {ok, _F2} = leveled_cdb:cdb_complete(PidW),
    F1 = filename:join(JournalFP, "nursery_1.cdb"),
    F1r = filename:join(JournalFP, "nursery_1.pnd"),
    ok = file:rename(F1, F1r),
    {ok, Ink1} = ink_start(#inker_options{root_path=RootPath,
                                            cdb_options=CDBopts,
                                            compression_method=native,
                                            compress_on_receipt=true}),
    Obj1 = ink_get(Ink1, key_converter("Key1"), 1),
    ?assertMatch(Obj1, {{1, key_converter("Key1")}, {"TestValue1", ?TEST_KC}}),
    Obj2 = ink_get(Ink1, key_converter("Key4"), 4),
    ?assertMatch(Obj2, {{4, key_converter("Key4")}, {"TestValue4", ?TEST_KC}}),
    ink_close(Ink1),
    clean_testdir(RootPath).
    
test_ledgerkey(Key) ->
    {o, "Bucket", Key, null}.

compact_journal_wasteretained_test_() ->
    {timeout, 60, fun() -> compact_journal_testto(300, true) end}.

compact_journal_wastediscarded_test_() ->
    {timeout, 60, fun() -> compact_journal_testto(undefined, false) end}.

compact_journal_testto(WRP, ExpectedFiles) ->
    RootPath = "test/test_area/journal",
    CDBopts = #cdb_options{max_size=300000, sync_strategy=none},
    RStrategy = [{?STD_TAG, recovr}],
    InkOpts = #inker_options{root_path=RootPath,
                                cdb_options=CDBopts,
                                reload_strategy=RStrategy,
                                waste_retention_period=WRP,
                                singlefile_compactionperc=40.0,
                                maxrunlength_compactionperc=70.0,
                                compression_method=native,
                                compress_on_receipt=false},
    
    build_dummy_journal(fun test_ledgerkey/1),
    {ok, Ink1} = ink_start(InkOpts),
    
    {ok, NewSQN1, ObjSize} = ink_put(Ink1,
                                        test_ledgerkey("KeyAA"),
                                        "TestValueAA",
                                        {[], infinity},
                                        true),
    ?assertMatch(NewSQN1, 5),
    ok = ink_printmanifest(Ink1),
    R0 = ink_get(Ink1, test_ledgerkey("KeyAA"), 5),
    ?assertMatch(R0,
                    {{5, test_ledgerkey("KeyAA")},
                        {"TestValueAA", {[], infinity}}}),
    FunnyLoop = lists:seq(1, 48),
    Checker = lists:map(fun(X) ->
                            PK = "KeyZ" ++ integer_to_list(X),
                            {ok, SQN, _} = ink_put(Ink1,
                                                    test_ledgerkey(PK),
                                                    leveled_rand:rand_bytes(10000),
                                                    {[], infinity},
                                                    false),
                            {SQN, test_ledgerkey(PK)}
                            end,
                        FunnyLoop),
    {ok, NewSQN2, ObjSize} = ink_put(Ink1,
                                        test_ledgerkey("KeyBB"),
                                        "TestValueBB",
                                        {[], infinity},
                                        true),
    ?assertMatch(NewSQN2, 54),
    ActualManifest = ink_getmanifest(Ink1),
    ok = ink_printmanifest(Ink1),
    ?assertMatch(3, length(ActualManifest)),
    {ok, _ICL1} = ink_compactjournal(Ink1,
                                    Checker,
                                    fun(X) -> {X, 55} end,
                                    fun(_F) -> ok end,
                                    fun(L, K, SQN) ->
                                        case lists:member({SQN, K}, L) of
                                            true -> current;
                                            false -> replaced
                                        end
                                    end,
                                    5000),
    timer:sleep(1000),
    CompactedManifest1 = ink_getmanifest(Ink1),
    ?assertMatch(2, length(CompactedManifest1)),
    Checker2 = lists:sublist(Checker, 16),
    {ok, _ICL2} = ink_compactjournal(Ink1,
                                        Checker2,
                                        fun(X) -> {X, 55} end,
                                        fun(_F) -> ok end,
                                        fun(L, K, SQN) ->
                                            case lists:member({SQN, K}, L) of
                                                true -> current;
                                                false -> replaced
                                            end
                                        end,
                                        5000),
    timer:sleep(1000),
    CompactedManifest2 = ink_getmanifest(Ink1),
    {ok, PrefixTest} = re:compile(?COMPACT_FP),
    lists:foreach(fun({_SQN, FN, _P, _LK}) ->
                            nomatch = re:run(FN, PrefixTest)
                        end,
                    CompactedManifest2),
    ?assertMatch(2, length(CompactedManifest2)),
    ink_close(Ink1),
    % Need to wait for delete_pending files to timeout
    timer:sleep(12000),
    % Are there files in the waste folder after compaction
    {ok, WasteFNs} = file:list_dir(filepath(RootPath, journal_waste_dir)),
    ?assertMatch(ExpectedFiles, length(WasteFNs) > 0),
    clean_testdir(RootPath).

empty_manifest_test() ->
    RootPath = "test/test_area/journal",
    clean_testdir(RootPath),
    CDBopts = #cdb_options{max_size=300000},
    {ok, Ink1} = ink_start(#inker_options{root_path=RootPath,
                                            cdb_options=CDBopts,
                                            compression_method=native,
                                            compress_on_receipt=true}),
    ?assertMatch(not_present, ink_fetch(Ink1, key_converter("Key1"), 1)),
    
    CheckFun = fun(L, K, SQN) -> lists:member({SQN, key_converter(K)}, L) end,
    ?assertMatch(false, CheckFun([], "key", 1)),
    {ok, _ICL1} = ink_compactjournal(Ink1,
                                        [],
                                        fun(X) -> {X, 55} end,
                                        fun(_F) -> ok end,
                                        CheckFun,
                                        5000),
    timer:sleep(1000),
    ?assertMatch(1, length(ink_getmanifest(Ink1))),
    ok = ink_close(Ink1),
    
    % Add pending manifest to be ignored
    FN = filepath(RootPath, manifest_dir) ++ "999.pnd",
    ok = file:write_file(FN, term_to_binary("Hello")),
    
    {ok, Ink2} = ink_start(#inker_options{root_path=RootPath,
                                            cdb_options=CDBopts,
                                            compression_method=native,
                                            compress_on_receipt=false}),
    ?assertMatch(not_present, ink_fetch(Ink2, key_converter("Key1"), 1)),
    {ok, SQN, Size} = 
        ink_put(Ink2, key_converter("Key1"), "Value1", {[], infinity}, false),
    ?assertMatch(1, SQN), % This is the first key - so should have SQN of 1
    ?assertMatch(true, Size > 0),
    {ok, V} = ink_fetch(Ink2, key_converter("Key1"), 1),
    ?assertMatch("Value1", V),
    ink_close(Ink2),
    clean_testdir(RootPath).


wrapper_test() ->
    KeyNotTuple = [?STD_TAG, <<"B">>, <<"K">>, null],
    TagNotAtom = {"tag", <<"B">>, <<"K">>, null},
    CheckFilterFun = fun(_Pcl, _LK, _SQN) -> true end,
    WrappedFun = wrap_checkfilterfun(CheckFilterFun),
    ?assertMatch(false, WrappedFun(null, KeyNotTuple, 1)),
    ?assertMatch(false, WrappedFun(null, TagNotAtom, 1)).
    

coverage_cheat_test() ->
    {noreply, _State0} = handle_info(timeout, #state{}),
    {ok, _State1} = code_change(null, #state{}, null).

handle_down_test() ->
    RootPath = "test/test_area/journal",
    build_dummy_journal(),
    CDBopts = #cdb_options{max_size=300000, binary_mode=true},
    {ok, Ink1} = ink_start(#inker_options{root_path=RootPath,
                                          cdb_options=CDBopts,
                                          compression_method=native,
                                          compress_on_receipt=true}),

    FakeBookie = spawn(fun loop/0),

    Mon = erlang:monitor(process, FakeBookie),

    SnapOpts = #inker_options{start_snapshot=true,
                              bookies_pid = FakeBookie,
                              source_inker=Ink1},
    {ok, Snap1} = ink_snapstart(SnapOpts),

    CheckSnapDiesFun =
        fun(_X, IsDead) ->
            case IsDead of
                true ->
                    true;
                false ->
                    case erlang:process_info(Snap1) of
                        undefined ->
                            true;
                        _ ->
                            timer:sleep(100),
                            false
                    end
            end
        end,
    ?assertNot(lists:foldl(CheckSnapDiesFun, false, [1, 2])),

    FakeBookie ! stop,

    receive
        {'DOWN', Mon, process, FakeBookie, normal} ->
            %% Now we know that inker should have received this too!
            %% (better than timer:sleep/1)
            ok
    end,

    ?assert(lists:foldl(CheckSnapDiesFun, false, lists:seq(1, 10))),

    ink_close(Ink1),
    clean_testdir(RootPath).

loop() ->
    receive
        stop ->
            ok
    end.

close_no_crash_test_() ->
    {timeout, 60, fun close_no_crash_tester/0}.

close_no_crash_tester() ->
    RootPath = "test/test_area/journal",
    build_dummy_journal(),
    CDBopts = #cdb_options{max_size=300000, binary_mode=true},
    {ok, Inker} =
        ink_start(
            #inker_options{
                root_path=RootPath,
                cdb_options=CDBopts,
                compression_method=native,
                compress_on_receipt=true}),

    SnapOpts =
        #inker_options{
            start_snapshot=true, bookies_pid = self(), source_inker=Inker},
    {ok, InkSnap} = ink_snapstart(SnapOpts),

    exit(InkSnap, kill),
    ok = ink_close(Inker),
    clean_testdir(RootPath).

-endif.<|MERGE_RESOLUTION|>--- conflicted
+++ resolved
@@ -153,12 +153,8 @@
                 compaction_pending = false :: boolean(),
                 bookie_monref :: reference() | undefined,
                 is_snapshot = false :: boolean(),
-<<<<<<< HEAD
                 compression_method = native
                     :: leveled_codec:compression_method(),
-=======
-                compression_method = native :: lz4|native|none,
->>>>>>> 07f2f57b
                 compress_on_receipt = false :: boolean(),
                 snap_timeout :: pos_integer() | undefined, % in seconds
                 source_inker :: pid() | undefined,
