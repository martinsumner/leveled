%% -------- Inker ---------
%% 
%% The Inker is responsible for managing access and updates to the Journal. 
%%
%% The Inker maintains a manifest of what files make up the Journal, and which
%% file is the current append-only nursery log to accept new PUTs into the
%% Journal.  The Inker also marshals GET requests to the appropriate database
%% file within the Journal (routed by sequence number).  The Inker is also
%% responsible for scheduling compaction work to be carried out by the Inker's
%% clerk.
%%
%% -------- Journal Files ---------
%%
%% The Journal is a series of files originally named as <SQN>_<GUID>
%% where the sequence number is the first object sequence number (key) within
%% the given database file.  The files will be named *.cdb at the point they
%% have been made immutable (through a rename operation).  Prior to this, they
%% will originally start out as a *.pnd file.
%%
%% At some stage in the future compacted versions of old journal cdb files may
%% be produced.  These files will be named <SQN>-<NewGUID>.cdb, and once
%% the manifest is updated the original <SQN>_<GUID>.cdb (or
%% <SQN>_<previousGUID>.cdb) files they replace will be erased.
%%
%% The current Journal is made up of a set of files referenced in the manifest.
%% No PUTs are made to files which are not in the manifest.
%% 
%% The Journal is ordered by sequence number from front to back both within
%% and across files.  
%%
%% On startup the Inker should open the manifest with the highest sequence
%% number, and this will contain the list of filenames that make up the
%% non-recent part of the Journal.  All the filenames should then be opened.
%% How they are opened depends on the file extension:
%%
%% - If the file extension is *.cdb the file is opened read only
%% - If the file extension is *.pnd and the file is not the most recent in the
%% manifest, then the file should be completed bfore being opened read-only
%% - If the file extension is *.pnd the file is opened for writing
%%
%% -------- Manifest Files ---------
%%
%% The manifest is just saved as a straight term_to_binary blob, with a
%% filename ordered by the Manifest SQN.  The Manifest is first saved with a
%% *.pnd extension, and then renamed to one with a *.man extension.
%%
%% On startup the *.man manifest file with the highest manifest sequence
%% number should be used.
%%
%% -------- Objects ---------
%%
%% From the perspective of the Inker, objects to store are made up of:
%%  - An Inker Key formed from
%%      - A sequence number (assigned by the Inker)
%%      - An Inker key type (stnd, tomb or keyd)
%%      - A Ledger Key (as an Erlang term)
%%  - A value formed from
%%      - An object (an Erlang term) which should be null for tomb types, and
%%      maybe null for keyd types
%%      - A set of Key Deltas associated with the change (which may be an
%%      empty list )    
%%
%% Note that only the Inker key type of stnd is directly fetchable, other
%% key types are to be found only in scans and so can be added without being
%% entered into the hashtree
%%
%% -------- Compaction ---------
%%
%% Compaction is a process whereby an Inker's clerk will:
%% - Request a view of the current Inker manifest and a snaphot of the Ledger
%% - Test all files within the Journal to find the approximate comapction
%% potential percentage (the volume of the Journal that has been replaced)
%% - Attempts to find the optimal "run" of files to compact
%% - Compacts those files in the run, by rolling over the files re-writing
%% to a new Journal if and only if the Key is still present in the Ledger (or
%% the sequence number of the Key is higher than the SQN of the snapshot)
%% - Requests the Inker update the manifest with the new changes
%% - Instructs the files to destroy themselves when they are next closed
%%
%% TODO: how to instruct the files to close is tbd
%%


-module(leveled_inker).

-behaviour(gen_server).

-include("include/leveled.hrl").

-export([init/1,
        handle_call/3,
        handle_cast/2,
        handle_info/2,
        terminate/2,
        code_change/3,
        ink_start/1,
        ink_put/4,
        ink_get/3,
        ink_fetch/3,
        ink_keycheck/3,
        ink_loadpcl/4,
        ink_registersnapshot/2,
        ink_confirmdelete/2,
        ink_compactjournal/3,
        ink_compactioncomplete/1,
        ink_compactionpending/1,
        ink_getmanifest/1,
        ink_updatemanifest/3,
        ink_printmanifest/1,
        ink_close/1,
        ink_doom/1,
        build_dummy_journal/0,
        clean_testdir/1,
        filepath/2,
        filepath/3]).

-include_lib("eunit/include/eunit.hrl").

-define(MANIFEST_FP, "journal_manifest").
-define(FILES_FP, "journal_files").
-define(COMPACT_FP, "post_compact").
-define(WASTE_FP, "waste").
-define(JOURNAL_FILEX, "cdb").
-define(PENDING_FILEX, "pnd").
-define(LOADING_PAUSE, 1000).
-define(LOADING_BATCH, 1000).

-record(state, {manifest = [] :: list(),
				manifest_sqn = 0 :: integer(),
                journal_sqn = 0 :: integer(),
                active_journaldb :: pid() | undefined,
                pending_removals = [] :: list(),
                registered_snapshots = [] :: list(),
                root_path :: string() | undefined,
                cdb_options :: #cdb_options{} | undefined,
                clerk :: pid() | undefined,
                compaction_pending = false :: boolean(),
                is_snapshot = false :: boolean(),
                compression_method :: lz4|native,
                compress_on_receipt :: boolean(),
                source_inker :: pid() | undefined}).


-type inker_options() :: #inker_options{}.


%%%============================================================================
%%% API
%%%============================================================================

-spec ink_start(inker_options()) -> {ok, pid()}.
%% @doc 
%% Startup an inker process - passing in options.
%%
%% The first options are root_path and start_snapshot - if the inker is to be a
%% snapshot clone of another inker then start_snapshot should be true,
%% otherwise the root_path sill be used to find a file structure to provide a
%% starting point of state for the inker.
%%
%% The inker will need ot read and write CDB files (if it is not a snapshot),
%% and so a cdb_options record should be passed in as an inker_option to be
%% used when opening such files.
%%
%% The inker will need to know what the reload strategy is, to inform the
%% clerk about the rules to enforce during compaction.
ink_start(InkerOpts) ->
    gen_server:start(?MODULE, [InkerOpts], []).

-spec ink_put(pid(),
                {atom(), any(), any(), any()}|string(),
                any(),
                {list(), integer()|infinity}) ->
                                   {ok, integer(), integer()}.
%% @doc
%% PUT an object into the journal, returning the sequence number for the PUT
%% as well as the size of the object (information required by the ledger).
%%
%% The primary key is expected to be a tuple of the form 
%% {Tag, Bucket, Key, null}, but unit tests support pure string Keys and so
%% these types are also supported.
%%
%% KeyChanges is a tuple of {KeyChanges, TTL} where the TTL is an
%% expiry time (or infinity).
ink_put(Pid, PrimaryKey, Object, KeyChanges) ->
    gen_server:call(Pid, {put, PrimaryKey, Object, KeyChanges}, infinity).

-spec ink_get(pid(),
                {atom(), any(), any(), any()}|string(),
                integer()) ->
                         {{integer(), any()}, {any(), any()}}.
%% @doc
%% Fetch the object as stored in the Journal.  Will not mask errors, should be
%% used only in tests
ink_get(Pid, PrimaryKey, SQN) ->
    gen_server:call(Pid, {get, PrimaryKey, SQN}, infinity).

-spec ink_fetch(pid(),
                {atom(), any(), any(), any()}|string(),
                integer()) ->
                         any().
%% @doc
%% Fetch the value that was stored for a given Key at a particular SQN (i.e.
%% this must be a SQN of the write for this key).  the full object is returned
%% or the atome not_present if there is no such Key stored at that SQN, or if
%% fetching the Key prompted some anticipated error (e.g. CRC check failed)
ink_fetch(Pid, PrimaryKey, SQN) ->
    gen_server:call(Pid, {fetch, PrimaryKey, SQN}, infinity).

-spec ink_keycheck(pid(), 
                    {atom(), any(), any(), any()}|string(),
                    integer()) ->
                            probably|missing.
%% @doc
%% Quick check to determine if key is probably present.  Positive results have
%% a very small false positive rate, as can be triggered through a hash
%% collision.
ink_keycheck(Pid, PrimaryKey, SQN) ->
    gen_server:call(Pid, {key_check, PrimaryKey, SQN}, infinity).

-spec ink_registersnapshot(pid(), pid()) -> {list(), pid()}.
%% @doc
%% Register a snapshot clone for the process, returning the Manifest and the
%% pid of the active journal.
ink_registersnapshot(Pid, Requestor) ->
    gen_server:call(Pid, {register_snapshot, Requestor}, infinity).

-spec ink_releasesnapshot(pid(), pid()) -> ok.
%% @doc
%% Release a registered snapshot as it is no longer in use.  This should be
%% called by all terminating snapshots - otherwise space may not be cleared
%% following compaction.
ink_releasesnapshot(Pid, Snapshot) ->
    gen_server:cast(Pid, {release_snapshot, Snapshot}).

-spec ink_confirmdelete(pid(), integer()) -> boolean().
%% @doc
%% Confirm if a Journal CDB file can be deleted, as it has been set to delete
%% and is no longer in use by any snapshots
ink_confirmdelete(Pid, ManSQN) ->
    gen_server:call(Pid, {confirm_delete, ManSQN}).

-spec ink_close(pid()) -> ok.
%% @doc
%% Close the inker, prompting all the Journal file processes to be called.
ink_close(Pid) ->
    gen_server:call(Pid, close, infinity).

-spec ink_doom(pid()) -> {ok, [{string(), string(), string(), string()}]}.
%% @doc
%% Test function used to close a file, and return all file paths (potentially
%% to erase all persisted existence)
ink_doom(Pid) ->
    gen_server:call(Pid, doom, 60000).

-spec ink_loadpcl(pid(), integer(), fun(), pid()) -> ok.
%% @doc
%% Function to prompt load of the Ledger at startup.  the Penciller should
%% have determined the lowest SQN not present in the Ledger, and the inker
%% should fold over the Journal from that point, using the function to load
%% penciller with the results.
%%
%% The load fun should be a five arity function like:
%% load_fun(KeyInJournal, ValueInJournal, _Position, Acc0, ExtractFun)
ink_loadpcl(Pid, MinSQN, FilterFun, Penciller) ->
    gen_server:call(Pid, {load_pcl, MinSQN, FilterFun, Penciller}, infinity).

-spec ink_compactjournal(pid(), pid(), integer()) -> ok.
%% @doc
%% Trigger a compaction event.  the compaction event will use a sqn check
%% against the Ledger to see if a value can be compacted - if the penciller
%% believes it to be superseded that it can be compacted.
%%
%% The inker will get the maximum persisted sequence number from the
%% initiate_penciller_snapshot/1 function - and use that as a pre-filter so
%% that any value that was written more recently than the last flush to disk
%% of the Ledger will not be considered for compaction (as this may be
%% required to reload the Ledger on startup).
ink_compactjournal(Pid, Bookie, Timeout) ->
    CheckerInitiateFun = fun initiate_penciller_snapshot/1,
    CheckerCloseFun = fun leveled_penciller:pcl_close/1,
    CheckerFilterFun = fun leveled_penciller:pcl_checksequencenumber/3,
    gen_server:call(Pid,
                        {compact,
                            Bookie,
                            CheckerInitiateFun,
                            CheckerCloseFun,
                            CheckerFilterFun,
                            Timeout},
                        infinity).

%% Allows the Checker to be overriden in test, use something other than a
%% penciller
ink_compactjournal(Pid, Checker, InitiateFun, CloseFun, FilterFun, Timeout) ->
    gen_server:call(Pid,
                        {compact,
                            Checker,
                            InitiateFun,
                            CloseFun,
                            FilterFun,
                            Timeout},
                        infinity).

-spec ink_compactioncomplete(pid()) -> ok.
%% @doc
%% Used by a clerk to state that a compaction process is over, only change
%% is to unlock the Inker for further compactions.
ink_compactioncomplete(Pid) ->
    gen_server:call(Pid, compaction_complete, infinity).

-spec ink_compactionpending(pid()) -> boolean().
%% @doc
%% Is there ongoing compaction work?  No compaction work should be initiated
%5 if there is already some compaction work ongoing.
ink_compactionpending(Pid) ->
    gen_server:call(Pid, compaction_pending, infinity).

-spec ink_getmanifest(pid()) -> list().
%% @doc
%% Allows the clerk to fetch the manifest at the point it starts a compaction
%% job
ink_getmanifest(Pid) ->
    gen_server:call(Pid, get_manifest, infinity).

-spec ink_updatemanifest(pid(), list(), list()) -> {ok, integer()}.
%% @doc
%% Add a section of new entries into the manifest, and drop a bunch of deleted
%% files out of the manifest.  Used to update the manifest after a compaction
%% job.
%%
%% Returns {ok, ManSQN} with the ManSQN being the sequence number of the
%% updated manifest
ink_updatemanifest(Pid, ManifestSnippet, DeletedFiles) ->
    gen_server:call(Pid,
                        {update_manifest,
                            ManifestSnippet,
                            DeletedFiles},
                        infinity).

-spec ink_printmanifest(pid()) -> ok.
%% @doc 
%% Used in tests to print out the manifest
ink_printmanifest(Pid) ->
    gen_server:call(Pid, print_manifest, infinity).

%%%============================================================================
%%% gen_server callbacks
%%%============================================================================

init([InkerOpts]) ->
    leveled_rand:seed(),
    case {InkerOpts#inker_options.root_path,
            InkerOpts#inker_options.start_snapshot} of
        {undefined, true} ->
            SrcInker = InkerOpts#inker_options.source_inker,
            {Manifest,
                ActiveJournalDB} = ink_registersnapshot(SrcInker, self()),
            {ok, #state{manifest=Manifest,
                            active_journaldb=ActiveJournalDB,
                            source_inker=SrcInker,
                            is_snapshot=true}};
            %% Need to do something about timeout
        {_RootPath, false} ->
            start_from_file(InkerOpts)
    end.


handle_call({put, Key, Object, KeyChanges}, _From, State) ->
    case put_object(Key, Object, KeyChanges, State) of
        {_, UpdState, ObjSize} ->
            {reply, {ok, UpdState#state.journal_sqn, ObjSize}, UpdState}
    end;
handle_call({fetch, Key, SQN}, _From, State) ->
    case get_object(Key, SQN, State#state.manifest, true) of
        {{SQN, Key}, {Value, _IndexSpecs}} ->
            {reply, {ok, Value}, State};
        Other ->
            leveled_log:log("I0001", [Key, SQN, Other]),
            {reply, not_present, State}
    end;
handle_call({get, Key, SQN}, _From, State) ->
    {reply, get_object(Key, SQN, State#state.manifest), State};
handle_call({key_check, Key, SQN}, _From, State) ->
    {reply, key_check(Key, SQN, State#state.manifest), State};
handle_call({load_pcl, StartSQN, FilterFun, Penciller}, _From, State) ->
    Manifest = lists:reverse(leveled_imanifest:to_list(State#state.manifest)),
    Reply = load_from_sequence(StartSQN, FilterFun, Penciller, Manifest),
    {reply, Reply, State};
handle_call({register_snapshot, Requestor}, _From , State) ->
    Rs = [{Requestor,
            State#state.manifest_sqn}|State#state.registered_snapshots],
    leveled_log:log("I0002", [Requestor, State#state.manifest_sqn]),
    {reply, {State#state.manifest,
                State#state.active_journaldb},
                State#state{registered_snapshots=Rs}};
handle_call({confirm_delete, ManSQN}, _From, State) ->
    CheckSQNFun = 
        fun({_R, SnapSQN}, Bool) ->
            (SnapSQN >= ManSQN) and Bool
        end,
    {reply, 
        lists:foldl(CheckSQNFun, true, State#state.registered_snapshots), 
        State};
handle_call(get_manifest, _From, State) ->
    {reply, leveled_imanifest:to_list(State#state.manifest), State};
handle_call({update_manifest,
                ManifestSnippet,
                DeletedFiles}, _From, State) ->
    DropFun =
        fun(E, Acc) ->
            leveled_imanifest:remove_entry(Acc, E)
        end,
    Man0 = lists:foldl(DropFun, State#state.manifest, DeletedFiles),                    
    AddFun =
        fun(E, Acc) ->
            leveled_imanifest:add_entry(Acc, E, false)
        end,
    Man1 = lists:foldl(AddFun, Man0, ManifestSnippet),
    NewManifestSQN = State#state.manifest_sqn + 1,
    leveled_imanifest:printer(Man1),
    leveled_imanifest:writer(Man1, NewManifestSQN, State#state.root_path),
    {reply,
        {ok, NewManifestSQN},
        State#state{manifest=Man1,
                        manifest_sqn=NewManifestSQN,
                        pending_removals=DeletedFiles}};
handle_call(print_manifest, _From, State) ->
    leveled_imanifest:printer(State#state.manifest),
    {reply, ok, State};
handle_call({compact,
                Checker,
                InitiateFun,
                CloseFun,
                FilterFun,
                Timeout},
                    _From, State) ->
    leveled_iclerk:clerk_compact(State#state.clerk,
                                    Checker,
                                    InitiateFun,
                                    CloseFun,
                                    FilterFun,
                                    self(),
                                    Timeout),
    {reply, ok, State#state{compaction_pending=true}};
handle_call(compaction_complete, _From, State) ->
    {reply, ok, State#state{compaction_pending=false}};
handle_call(compaction_pending, _From, State) ->
    {reply, State#state.compaction_pending, State};
handle_call(close, _From, State) ->
    {stop, normal, ok, State};
handle_call(doom, _From, State) ->
    FPs = [filepath(State#state.root_path, journal_dir),
            filepath(State#state.root_path, manifest_dir),
            filepath(State#state.root_path, journal_compact_dir),
            filepath(State#state.root_path, journal_waste_dir)],
    leveled_log:log("I0018", []),
    {stop, normal, {ok, FPs}, State}.

handle_cast({release_snapshot, Snapshot}, State) ->
    Rs = lists:keydelete(Snapshot, 1, State#state.registered_snapshots),
    leveled_log:log("I0003", [Snapshot]),
    leveled_log:log("I0004", [length(Rs)]),
    {noreply, State#state{registered_snapshots=Rs}}.

handle_info(_Info, State) ->
    {noreply, State}.

terminate(Reason, State) ->
    case State#state.is_snapshot of
        true ->
            ok = ink_releasesnapshot(State#state.source_inker, self());
        false ->    
            leveled_log:log("I0005", [Reason]),
            leveled_log:log("I0006", [State#state.journal_sqn,
                                        State#state.manifest_sqn]),
            leveled_iclerk:clerk_stop(State#state.clerk),
            lists:foreach(fun({Snap, _SQN}) -> ok = ink_close(Snap) end,
                            State#state.registered_snapshots),
            leveled_log:log("I0007", []),
            leveled_imanifest:printer(State#state.manifest),
            ManAsList = leveled_imanifest:to_list(State#state.manifest),
            ok = close_allmanifest(ManAsList)
    end.

code_change(_OldVsn, State, _Extra) ->
    {ok, State}.


%%%============================================================================
%%% Internal functions
%%%============================================================================

start_from_file(InkOpts) ->
    % Setting the correct CDB options is important when starting the inker, in
    % particular for waste retention which is determined by the CDB options 
    % with which the file was last opened
    CDBopts = get_cdbopts(InkOpts),
    
    % Determine filepaths
    RootPath = InkOpts#inker_options.root_path,
    JournalFP = filepath(RootPath, journal_dir),
    filelib:ensure_dir(JournalFP),
    CompactFP = filepath(RootPath, journal_compact_dir),
    filelib:ensure_dir(CompactFP),
    ManifestFP = filepath(RootPath, manifest_dir),
    ok = filelib:ensure_dir(ManifestFP),
    % The IClerk must start files with the compaction file path so that they
    % will be stored correctly in this folder
    IClerkCDBOpts = CDBopts#cdb_options{file_path = CompactFP},
    
    WRP = InkOpts#inker_options.waste_retention_period,
    ReloadStrategy = InkOpts#inker_options.reload_strategy,
    MRL = InkOpts#inker_options.max_run_length,
    PressMethod = InkOpts#inker_options.compression_method,
    PressOnReceipt = InkOpts#inker_options.compress_on_receipt,
    IClerkOpts = #iclerk_options{inker = self(),
                                    cdb_options=IClerkCDBOpts,
                                    waste_retention_period = WRP,
                                    reload_strategy = ReloadStrategy,
                                    compression_method = PressMethod,
                                    max_run_length = MRL},
    
    {ok, Clerk} = leveled_iclerk:clerk_new(IClerkOpts),
    
    % The building of the manifest will load all the CDB files, starting a 
    % new leveled_cdb process for each file
    {ok, ManifestFilenames} = file:list_dir(ManifestFP),
    {Manifest,
        ManifestSQN,
        JournalSQN,
        ActiveJournal} = build_manifest(ManifestFilenames,
                                        RootPath,
                                        CDBopts),
    {ok, #state{manifest = Manifest,
                    manifest_sqn = ManifestSQN,
                    journal_sqn = JournalSQN,
                    active_journaldb = ActiveJournal,
                    root_path = RootPath,
                    cdb_options = CDBopts,
                    compression_method = PressMethod,
                    compress_on_receipt = PressOnReceipt,
                    clerk = Clerk}}.

get_cdbopts(InkOpts)->
    CDBopts = InkOpts#inker_options.cdb_options,
    WasteFP = 
        case InkOpts#inker_options.waste_retention_period of 
            undefined ->
                % If the waste retention period is undefined, there will
                % be no retention of waste.  This is triggered by making
                % the waste path undefined
                undefined;
            _WRP ->
                WFP = filepath(InkOpts#inker_options.root_path, 
                                journal_waste_dir),
                filelib:ensure_dir(WFP),
                WFP
        end,
    CDBopts#cdb_options{waste_path = WasteFP}.


put_object(LedgerKey, Object, KeyChanges, State) ->
    NewSQN = State#state.journal_sqn + 1,
    ActiveJournal = State#state.active_journaldb,
    {JournalKey, JournalBin} = 
        leveled_codec:to_inkerkv(LedgerKey,
                                    NewSQN,
                                    Object,
                                    KeyChanges,
                                    State#state.compression_method,
                                    State#state.compress_on_receipt),
    case leveled_cdb:cdb_put(ActiveJournal,
                                JournalKey,
                                JournalBin) of
        ok ->
            {ok,
                State#state{journal_sqn=NewSQN},
                byte_size(JournalBin)};
        roll ->
            SWroll = os:timestamp(),
            LastKey = leveled_cdb:cdb_lastkey(ActiveJournal),
            ok = leveled_cdb:cdb_roll(ActiveJournal),
            Manifest0 = leveled_imanifest:append_lastkey(State#state.manifest, 
                                                            ActiveJournal,
                                                            LastKey),
            CDBopts = State#state.cdb_options,
            ManEntry = start_new_activejournal(NewSQN,
                                                State#state.root_path,
                                                CDBopts),
            {_, _, NewJournalP, _} = ManEntry,
            Manifest1 = leveled_imanifest:add_entry(Manifest0, ManEntry, true),
            ok = leveled_imanifest:writer(Manifest1,
                                            State#state.manifest_sqn + 1,
                                            State#state.root_path),
            ok = leveled_cdb:cdb_put(NewJournalP,
                                        JournalKey,
                                        JournalBin),
            leveled_log:log_timer("I0008", [], SWroll),
            {rolling,
                State#state{journal_sqn=NewSQN,
                                manifest=Manifest1,
                                manifest_sqn = State#state.manifest_sqn + 1,
                                active_journaldb=NewJournalP},
                byte_size(JournalBin)}
    end.


get_object(LedgerKey, SQN, Manifest) ->
    get_object(LedgerKey, SQN, Manifest, false).

get_object(LedgerKey, SQN, Manifest, ToIgnoreKeyChanges) ->
    JournalP = leveled_imanifest:find_entry(SQN, Manifest),
    {InkerKey, _V, true} = 
        leveled_codec:to_inkerkv(LedgerKey, SQN, to_fetch),
    Obj = leveled_cdb:cdb_get(JournalP, InkerKey),
    leveled_codec:from_inkerkv(Obj, ToIgnoreKeyChanges).

key_check(LedgerKey, SQN, Manifest) ->
    JournalP = leveled_imanifest:find_entry(SQN, Manifest),
    {InkerKey, _V, true} = 
        leveled_codec:to_inkerkv(LedgerKey, SQN, to_fetch),
    leveled_cdb:cdb_keycheck(JournalP, InkerKey).

build_manifest(ManifestFilenames,
                RootPath,
                CDBopts) ->
    % Find the manifest with a highest Manifest sequence number
    % Open it and read it to get the current Confirmed Manifest
    ManifestRegex = "(?<MSQN>[0-9]+)\\." ++ leveled_imanifest:complete_filex(),
    ValidManSQNs = sequencenumbers_fromfilenames(ManifestFilenames,
                                                    ManifestRegex,
                                                    'MSQN'),
    {Manifest,
        ManifestSQN} = case length(ValidManSQNs) of
                            0 ->
                                {[], 1};
                            _ ->
                                PersistedManSQN = lists:max(ValidManSQNs),
                                M1 = leveled_imanifest:reader(PersistedManSQN,
                                                                RootPath),
                                {M1, PersistedManSQN}
                        end,
    
    % Open the manifest files, completing if necessary and ensure there is
    % a valid active journal at the head of the manifest
    OpenManifest = open_all_manifest(Manifest, RootPath, CDBopts),
    
    {ActiveLowSQN,
        _FN,
        ActiveJournal,
        _LK} = leveled_imanifest:head_entry(OpenManifest),
    JournalSQN = case leveled_cdb:cdb_lastkey(ActiveJournal) of
                        empty ->
                            ActiveLowSQN;
                        {JSQN, _Type, _LastKey} ->
                            JSQN
                    end,
    
    % Update the manifest if it has been changed by the process of laoding 
    % the manifest (must also increment the manifest SQN).
    UpdManifestSQN =
        if
            length(OpenManifest) > length(Manifest)  ->
                leveled_log:log("I0009", []),
                leveled_imanifest:printer(OpenManifest),
                NextSQN = ManifestSQN + 1,
                leveled_imanifest:writer(OpenManifest, NextSQN, RootPath),
                NextSQN;
            true ->
                leveled_log:log("I0010", []),
                leveled_imanifest:printer(OpenManifest),
                ManifestSQN
        end,
    {OpenManifest, UpdManifestSQN, JournalSQN, ActiveJournal}.


close_allmanifest([]) ->
    ok;
close_allmanifest([H|ManifestT]) ->
    {_, _, Pid, _} = H,
    ok = leveled_cdb:cdb_close(Pid),
    close_allmanifest(ManifestT).


open_all_manifest([], RootPath, CDBOpts) ->
    leveled_log:log("I0011", []),
    leveled_imanifest:add_entry([],
                                start_new_activejournal(1, RootPath, CDBOpts),
                                true);
open_all_manifest(Man0, RootPath, CDBOpts) ->
    Man1 = leveled_imanifest:to_list(Man0),
    [{HeadSQN, HeadFN, _IgnorePid, HeadLK}|ManifestTail] = Man1,
    OpenJournalFun =
        fun(ManEntry) ->
            {LowSQN, FN, _, LK_RO} = ManEntry,
            CFN = FN ++ "." ++ ?JOURNAL_FILEX,
            PFN = FN ++ "." ++ ?PENDING_FILEX,
            case filelib:is_file(CFN) of
                true ->
                    {ok, Pid} = 
                        leveled_cdb:cdb_reopen_reader(CFN, LK_RO, CDBOpts),
                    {LowSQN, FN, Pid, LK_RO};
                false ->
                    W = leveled_cdb:cdb_open_writer(PFN, CDBOpts),
                    {ok, Pid} = W,
                    ok = leveled_cdb:cdb_roll(Pid),
                    LK_WR = leveled_cdb:cdb_lastkey(Pid),
                    {LowSQN, FN, Pid, LK_WR}
            end
        end,
    OpenedTailAsList = lists:map(OpenJournalFun, ManifestTail),
    OpenedTail = leveled_imanifest:from_list(OpenedTailAsList),
    CompleteHeadFN = HeadFN ++ "." ++ ?JOURNAL_FILEX,
    PendingHeadFN = HeadFN ++ "." ++ ?PENDING_FILEX,
    case filelib:is_file(CompleteHeadFN) of
        true ->
            leveled_log:log("I0012", [HeadFN]),
            {ok, HeadR} = leveled_cdb:cdb_open_reader(CompleteHeadFN),
            LastKey = leveled_cdb:cdb_lastkey(HeadR),
            LastSQN = element(1, LastKey),
            ManToHead = leveled_imanifest:add_entry(OpenedTail,
                                                    {HeadSQN,
                                                        HeadFN,
                                                        HeadR,
                                                        LastKey},
                                                    true),
            NewManEntry = start_new_activejournal(LastSQN + 1,
                                                        RootPath,
                                                        CDBOpts),
            leveled_imanifest:add_entry(ManToHead,
                                        NewManEntry,
                                        true);
        false ->
            {ok, HeadW} = leveled_cdb:cdb_open_writer(PendingHeadFN,
                                                        CDBOpts),
            leveled_imanifest:add_entry(OpenedTail,
                                            {HeadSQN, HeadFN, HeadW, HeadLK},
                                            true)
    end.


start_new_activejournal(SQN, RootPath, CDBOpts) ->
    Filename = filepath(RootPath, SQN, new_journal),
    {ok, PidW} = leveled_cdb:cdb_open_writer(Filename, CDBOpts),
    {SQN, Filename, PidW, empty}.


%% Scan between sequence numbers applying FilterFun to each entry where
%% FilterFun{K, V, Acc} -> Penciller Key List
%% Load the output for the CDB file into the Penciller.

load_from_sequence(_MinSQN, _FilterFun, _PCL, []) ->
    ok;
load_from_sequence(MinSQN, FilterFun, PCL, [{LowSQN, FN, Pid, _LK}|Rest])
                                        when LowSQN >= MinSQN ->
    load_between_sequence(MinSQN,
                            MinSQN + ?LOADING_BATCH,
                            FilterFun,
                            PCL,
                            Pid,
                            undefined,
                            FN,
                            Rest);
load_from_sequence(MinSQN, FilterFun, PCL, [{_LowSQN, FN, Pid, _LK}|Rest]) ->
    case Rest of
        [] ->
            load_between_sequence(MinSQN,
                                    MinSQN + ?LOADING_BATCH,
                                    FilterFun,
                                    PCL,
                                    Pid,
                                    undefined,
                                    FN,
                                    Rest);
        [{NextSQN, _NxtFN, _NxtPid, _NxtLK}|_Rest] when NextSQN > MinSQN ->
            load_between_sequence(MinSQN,
                                    MinSQN + ?LOADING_BATCH,
                                    FilterFun,
                                    PCL,
                                    Pid,
                                    undefined,
                                    FN,
                                    Rest);
        _ ->
            load_from_sequence(MinSQN, FilterFun, PCL, Rest)
    end.



load_between_sequence(MinSQN, MaxSQN, FilterFun, Penciller,
                                CDBpid, StartPos, FN, Rest) ->
    leveled_log:log("I0014", [FN, MinSQN]),
    InitAcc = {MinSQN, MaxSQN, leveled_bookie:empty_ledgercache()},
    Res = case leveled_cdb:cdb_scan(CDBpid, FilterFun, InitAcc, StartPos) of
                {eof, {AccMinSQN, _AccMaxSQN, AccLC}} ->
                    ok = push_to_penciller(Penciller, AccLC),
                    {ok, AccMinSQN};
                {LastPosition, {_AccMinSQN, _AccMaxSQN, AccLC}} ->
                    ok = push_to_penciller(Penciller, AccLC),
                    NextSQN = MaxSQN + 1,
                    load_between_sequence(NextSQN,
                                            NextSQN + ?LOADING_BATCH,
                                            FilterFun,
                                            Penciller,
                                            CDBpid,
                                            LastPosition,
                                            FN,
                                            Rest)
            end,
    case Res of
        {ok, LMSQN} ->
            load_from_sequence(LMSQN, FilterFun, Penciller, Rest);
        ok ->
            ok
    end.

push_to_penciller(Penciller, LedgerCache) ->
    % The push to penciller must start as a tree to correctly de-duplicate
    % the list by order before becoming a de-duplicated list for loading
    LC0 = leveled_bookie:loadqueue_ledgercache(LedgerCache),
    push_to_penciller_loop(Penciller, LC0).

push_to_penciller_loop(Penciller, LedgerCache) ->
    case leveled_bookie:push_ledgercache(Penciller, LedgerCache) of
        returned ->
            timer:sleep(?LOADING_PAUSE),
            push_to_penciller_loop(Penciller, LedgerCache);
        ok ->
            ok
    end.
            

sequencenumbers_fromfilenames(Filenames, Regex, IntName) ->
    lists:foldl(fun(FN, Acc) ->
                            case re:run(FN,
                                        Regex,
                                        [{capture, [IntName], list}]) of
                                nomatch ->
                                    Acc;
                                {match, [Int]} when is_list(Int) ->
                                    Acc ++ [list_to_integer(Int)]
                            end end,
                            [],
                            Filenames).


filepath(RootPath, journal_dir) ->
    RootPath ++ "/" ++ ?FILES_FP ++ "/";
filepath(RootPath, manifest_dir) ->
    RootPath ++ "/" ++ ?MANIFEST_FP ++ "/";
filepath(RootPath, journal_compact_dir) ->
    filepath(RootPath, journal_dir) ++ "/" ++ ?COMPACT_FP ++ "/";
filepath(RootPath, journal_waste_dir) ->
    filepath(RootPath, journal_dir) ++ "/" ++ ?WASTE_FP ++ "/".

filepath(RootPath, NewSQN, new_journal) ->
    filename:join(filepath(RootPath, journal_dir),
                    integer_to_list(NewSQN) ++ "_"
                        ++ leveled_codec:generate_uuid()
                        ++ "." ++ ?PENDING_FILEX);
filepath(CompactFilePath, NewSQN, compact_journal) ->
    filename:join(CompactFilePath,
                    integer_to_list(NewSQN) ++ "_"
                        ++ leveled_codec:generate_uuid()
                        ++ "." ++ ?PENDING_FILEX).


initiate_penciller_snapshot(Bookie) ->
    {ok, LedgerSnap, _} = 
        leveled_bookie:book_snapshot(Bookie, ledger, undefined, true),
    MaxSQN = leveled_penciller:pcl_getstartupsequencenumber(LedgerSnap),
    {LedgerSnap, MaxSQN}.

%%%============================================================================
%%% Test
%%%============================================================================

-ifdef(TEST).

create_value_for_journal(Obj, Comp) ->
    leveled_codec:create_value_for_journal(Obj, Comp, native).

build_dummy_journal() ->
    F = fun(X) -> X end,
    build_dummy_journal(F).

build_dummy_journal(KeyConvertF) ->
    RootPath = "../test/journal",
    clean_testdir(RootPath),
    JournalFP = filepath(RootPath, journal_dir),
    ManifestFP = filepath(RootPath, manifest_dir),
    ok = filelib:ensure_dir(RootPath),
    ok = filelib:ensure_dir(JournalFP),
    ok = filelib:ensure_dir(ManifestFP),
    F1 = filename:join(JournalFP, "nursery_1.pnd"),
    {ok, J1} = leveled_cdb:cdb_open_writer(F1),
    {K1, V1} = {KeyConvertF("Key1"), "TestValue1"},
    {K2, V2} = {KeyConvertF("Key2"), "TestValue2"},
    ok = leveled_cdb:cdb_put(J1,
                                {1, stnd, K1},
                                create_value_for_journal({V1, []}, false)),
    ok = leveled_cdb:cdb_put(J1,
                                {2, stnd, K2},
                                create_value_for_journal({V2, []}, false)),
    ok = leveled_cdb:cdb_roll(J1),
    LK1 = leveled_cdb:cdb_lastkey(J1),
    lists:foldl(fun(X, Closed) ->
                        case Closed of
                            true -> true;
                            false ->
                                case leveled_cdb:cdb_checkhashtable(J1) of
                                    true -> leveled_cdb:cdb_close(J1), true;
                                    false -> timer:sleep(X), false
                                end
                        end
                        end,
                    false,
                    lists:seq(1, 5)),
    F2 = filename:join(JournalFP, "nursery_3.pnd"),
    {ok, J2} = leveled_cdb:cdb_open_writer(F2),
    {K1, V3} = {KeyConvertF("Key1"), "TestValue3"},
    {K4, V4} = {KeyConvertF("Key4"), "TestValue4"},
    ok = leveled_cdb:cdb_put(J2,
                                {3, stnd, K1},
                                create_value_for_journal({V3, []}, false)),
    ok = leveled_cdb:cdb_put(J2,
                                {4, stnd, K4},
                                create_value_for_journal({V4, []}, false)),
    LK2 = leveled_cdb:cdb_lastkey(J2),
    ok = leveled_cdb:cdb_close(J2),
    Manifest = [{1, "../test/journal/journal_files/nursery_1", "pid1", LK1},
                    {3, "../test/journal/journal_files/nursery_3", "pid2", LK2}],
    ManifestBin = term_to_binary(Manifest),
    {ok, MF1} = file:open(filename:join(ManifestFP, "1.man"),
                            [binary, raw, read, write]),
    ok = file:write(MF1, ManifestBin),
    ok = file:close(MF1).


clean_testdir(RootPath) ->
    clean_subdir(filepath(RootPath, journal_dir)),
    clean_subdir(filepath(RootPath, journal_compact_dir)),
    clean_subdir(filepath(RootPath, journal_waste_dir)),
    clean_subdir(filepath(RootPath, manifest_dir)).

clean_subdir(DirPath) ->
    ok = filelib:ensure_dir(DirPath),
    {ok, Files} = file:list_dir(DirPath),
    lists:foreach(fun(FN) ->
                        File = filename:join(DirPath, FN),
                        case file:delete(File) of
                            ok -> io:format("Success deleting ~s~n", [File]);
                            _ -> io:format("Error deleting ~s~n", [File])
                        end
                        end,
                    Files).

simple_inker_test() ->
    RootPath = "../test/journal",
    build_dummy_journal(),
    CDBopts = #cdb_options{max_size=300000, binary_mode=true},
    {ok, Ink1} = ink_start(#inker_options{root_path=RootPath,
                                            cdb_options=CDBopts,
                                            compression_method=native,
                                            compress_on_receipt=true}),
    Obj1 = ink_get(Ink1, "Key1", 1),
    ?assertMatch({{1, "Key1"}, {"TestValue1", []}}, Obj1),
    Obj3 = ink_get(Ink1, "Key1", 3),
    ?assertMatch({{3, "Key1"}, {"TestValue3", []}}, Obj3),
    Obj4 = ink_get(Ink1, "Key4", 4),
    ?assertMatch({{4, "Key4"}, {"TestValue4", []}}, Obj4),
    ink_close(Ink1),
    clean_testdir(RootPath).

simple_inker_completeactivejournal_test() ->
    RootPath = "../test/journal",
    build_dummy_journal(),
    CDBopts = #cdb_options{max_size=300000, binary_mode=true},
    JournalFP = filepath(RootPath, journal_dir),
    F2 = filename:join(JournalFP, "nursery_3.pnd"),
    {ok, PidW} = leveled_cdb:cdb_open_writer(F2),
    {ok, _F2} = leveled_cdb:cdb_complete(PidW),
    F1 = filename:join(JournalFP, "nursery_1.cdb"),
    F1r = filename:join(JournalFP, "nursery_1.pnd"),
    ok = file:rename(F1, F1r),
    {ok, Ink1} = ink_start(#inker_options{root_path=RootPath,
                                            cdb_options=CDBopts,
                                            compression_method=native,
                                            compress_on_receipt=true}),
    Obj1 = ink_get(Ink1, "Key1", 1),
    ?assertMatch({{1, "Key1"}, {"TestValue1", []}}, Obj1),
    Obj2 = ink_get(Ink1, "Key4", 4),
    ?assertMatch({{4, "Key4"}, {"TestValue4", []}}, Obj2),
    ink_close(Ink1),
    clean_testdir(RootPath).
    
test_ledgerkey(Key) ->
    {o, "Bucket", Key, null}.

compact_journal_wasteretained_test_() ->
    {timeout, 60, fun() -> compact_journal_testto(300, true) end}.

compact_journal_wastediscarded_test_() ->
    {timeout, 60, fun() -> compact_journal_testto(undefined, false) end}.

compact_journal_testto(WRP, ExpectedFiles) ->
    RootPath = "../test/journal",
    CDBopts = #cdb_options{max_size=300000},
    RStrategy = [{?STD_TAG, recovr}],
    InkOpts = #inker_options{root_path=RootPath,
                                cdb_options=CDBopts,
                                reload_strategy=RStrategy,
                                waste_retention_period=WRP,
                                compression_method=native,
                                compress_on_receipt=false},
    
    build_dummy_journal(fun test_ledgerkey/1),
    {ok, Ink1} = ink_start(InkOpts),
    
    {ok, NewSQN1, _ObjSize} = ink_put(Ink1,
                                        test_ledgerkey("KeyAA"),
                                        "TestValueAA",
                                        {[], infinity}),
    ?assertMatch(NewSQN1, 5),
    ok = ink_printmanifest(Ink1),
    R0 = ink_get(Ink1, test_ledgerkey("KeyAA"), 5),
    ?assertMatch(R0,
                    {{5, test_ledgerkey("KeyAA")},
                        {"TestValueAA", {[], infinity}}}),
    FunnyLoop = lists:seq(1, 48),
    Checker = lists:map(fun(X) ->
                            PK = "KeyZ" ++ integer_to_list(X),
                            {ok, SQN, _} = ink_put(Ink1,
                                                    test_ledgerkey(PK),
                                                    leveled_rand:rand_bytes(10000),
                                                    {[], infinity}),
                            {SQN, test_ledgerkey(PK)}
                            end,
                        FunnyLoop),
    {ok, NewSQN2, _ObjSize} = ink_put(Ink1,
                                        test_ledgerkey("KeyBB"),
                                        "TestValueBB",
                                        {[], infinity}),
    ?assertMatch(NewSQN2, 54),
    ActualManifest = ink_getmanifest(Ink1),
    ok = ink_printmanifest(Ink1),
    ?assertMatch(3, length(ActualManifest)),
    ok = ink_compactjournal(Ink1,
                            Checker,
                            fun(X) -> {X, 55} end,
                            fun(_F) -> ok end,
                            fun(L, K, SQN) -> lists:member({SQN, K}, L) end,
                            5000),
    timer:sleep(1000),
    CompactedManifest1 = ink_getmanifest(Ink1),
    ?assertMatch(2, length(CompactedManifest1)),
    Checker2 = lists:sublist(Checker, 16),
    ok = ink_compactjournal(Ink1,
                            Checker2,
                            fun(X) -> {X, 55} end,
                            fun(_F) -> ok end,
                            fun(L, K, SQN) -> lists:member({SQN, K}, L) end,
                            5000),
    timer:sleep(1000),
    CompactedManifest2 = ink_getmanifest(Ink1),
<<<<<<< HEAD
    lists:foreach(fun({_SQN, FN, _P, _LK}) ->
                            ?assertMatch(0, string:str(FN, "post_compact"))
                        end,
                    CompactedManifest2),
=======
    R = lists:foldl(fun({_SQN, FN, _P, _LK}, Acc) ->
                                case string:str(FN, ?COMPACT_FP) of
                                    N when N > 0 ->
                                        true;
                                    0 ->
                                        Acc
                                end end,
                            false,
                            CompactedManifest2),
    ?assertMatch(false, R),
>>>>>>> 8e1c9574
    ?assertMatch(2, length(CompactedManifest2)),
    ink_close(Ink1),
    % Need to wait for delete_pending files to timeout
    timer:sleep(12000),
    % Are there files in the waste folder after compaction
    {ok, WasteFNs} = file:list_dir(filepath(RootPath, journal_waste_dir)),
    ?assertMatch(ExpectedFiles, length(WasteFNs) > 0),
    clean_testdir(RootPath).

empty_manifest_test() ->
    RootPath = "../test/journal",
    clean_testdir(RootPath),
    CDBopts = #cdb_options{max_size=300000},
    {ok, Ink1} = ink_start(#inker_options{root_path=RootPath,
                                            cdb_options=CDBopts,
                                            compression_method=native,
                                            compress_on_receipt=true}),
    ?assertMatch(not_present, ink_fetch(Ink1, "Key1", 1)),
    
    CheckFun = fun(L, K, SQN) -> lists:member({SQN, K}, L) end,
    ?assertMatch(false, CheckFun([], "key", 1)),
    ok = ink_compactjournal(Ink1,
                            [],
                            fun(X) -> {X, 55} end,
                            fun(_F) -> ok end,
                            CheckFun,
                            5000),
    timer:sleep(1000),
    ?assertMatch(1, length(ink_getmanifest(Ink1))),
    ok = ink_close(Ink1),
    
    % Add pending manifest to be ignored
    FN = filepath(RootPath, manifest_dir) ++ "999.pnd",
    ok = file:write_file(FN, term_to_binary("Hello")),
    
    {ok, Ink2} = ink_start(#inker_options{root_path=RootPath,
                                            cdb_options=CDBopts,
                                            compression_method=native,
                                            compress_on_receipt=false}),
    ?assertMatch(not_present, ink_fetch(Ink2, "Key1", 1)),
    {ok, SQN, Size} = ink_put(Ink2, "Key1", "Value1", {[], infinity}),
    ?assertMatch(2, SQN),
    ?assertMatch(true, Size > 0),
    {ok, V} = ink_fetch(Ink2, "Key1", 2),
    ?assertMatch("Value1", V),
    ink_close(Ink2),
    clean_testdir(RootPath).

coverage_cheat_test() ->
    {noreply, _State0} = handle_info(timeout, #state{}),
    {ok, _State1} = code_change(null, #state{}, null).

-endif.<|MERGE_RESOLUTION|>--- conflicted
+++ resolved
@@ -1062,23 +1062,10 @@
                             5000),
     timer:sleep(1000),
     CompactedManifest2 = ink_getmanifest(Ink1),
-<<<<<<< HEAD
     lists:foreach(fun({_SQN, FN, _P, _LK}) ->
-                            ?assertMatch(0, string:str(FN, "post_compact"))
+                            ?assertMatch(0, string:str(FN, ?COMPACT_FP))
                         end,
                     CompactedManifest2),
-=======
-    R = lists:foldl(fun({_SQN, FN, _P, _LK}, Acc) ->
-                                case string:str(FN, ?COMPACT_FP) of
-                                    N when N > 0 ->
-                                        true;
-                                    0 ->
-                                        Acc
-                                end end,
-                            false,
-                            CompactedManifest2),
-    ?assertMatch(false, R),
->>>>>>> 8e1c9574
     ?assertMatch(2, length(CompactedManifest2)),
     ink_close(Ink1),
     % Need to wait for delete_pending files to timeout
