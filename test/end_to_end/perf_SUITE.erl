-module(perf_SUITE).
-include("../include/leveled.hrl").
-define(INFO, info).
-export([all/0, suite/0]).
-export([
    riak_ctperf/1, riak_fullperf/1, riak_profileperf/1, riak_miniperf/1
]).

<<<<<<< HEAD
-ifdef(perf_full).
    all() -> [riak_fullperf].
-else.
    -ifdef(perf_mini).
        all() -> [riak_miniperf].
    -else.
        -ifdef(perf_prof).
            all() -> [riak_profileperf].
        -else.
            all() -> [riak_ctperf].
        -endif.
    -endif.
=======
-define(PEOPLE_INDEX, <<"people_bin">>).
-define(MINI_QUERY_DIVISOR, 8).
-define(RGEX_QUERY_DIVISOR, 32).

-ifndef(performance).
  -define(performance, riak_ctperf).
-endif.
all() -> [?performance].

-if(?performance == riak_profileperf andalso ?OTP_RELEASE >= 24).
   % Requires map functions from OTP 24
   -define(ACCOUNTING, true).
-else.
   -define(ACCOUNTING, false).
>>>>>>> d45356a4
-endif.

suite() -> [{timetrap, {hours, 16}}].

riak_fullperf(_Config) ->
    riak_fullperf(2048, zstd, as_store).

riak_miniperf(_Config) ->
    Bucket = {<<"SensibleBucketTypeName">>, <<"SensibleBucketName0">>},
    R2A = riak_load_tester(Bucket, 2000000, 2048, [], zstd, as_store),
    output_result(R2A).

riak_fullperf(ObjSize, PM, LC) ->
    Bucket = {<<"SensibleBucketTypeName">>, <<"SensibleBucketName0">>},
    R2A = riak_load_tester(Bucket, 2000000, ObjSize, [], PM, LC),
    output_result(R2A),
    R2B = riak_load_tester(Bucket, 2000000, ObjSize, [], PM, LC),
    output_result(R2B),
    R2C = riak_load_tester(Bucket, 2000000, ObjSize, [], PM, LC),
    output_result(R2C),
    R5A = riak_load_tester(Bucket, 5000000, ObjSize, [], PM, LC),
    output_result(R5A),
    R5B = riak_load_tester(Bucket, 5000000, ObjSize, [], PM, LC),
    output_result(R5B),
    R10 = riak_load_tester(Bucket, 8000000, ObjSize, [], PM, LC),
    output_result(R10)
    .

riak_profileperf(_Config) ->
    riak_load_tester(
        {<<"SensibleBucketTypeName">>, <<"SensibleBucketName0">>},
        1200000,
        2048,
<<<<<<< HEAD
        [load, full],
=======
        [load, head, get, query, mini_query, regex_query, full, guess, estimate, update],
>>>>>>> d45356a4
        zstd,
        as_store
    ).

% For standard ct test runs
riak_ctperf(_Config) ->
    riak_load_tester(<<"B0">>, 400000, 1024, [], native, as_store).

riak_miniperf(_Config) ->
    Bucket = {<<"SensibleBucketTypeName">>, <<"SensibleBucketName0">>},
    R2A = riak_load_tester(Bucket, 2000000, 2048, [], zstd, as_store),
    output_result(R2A).

riak_load_tester(Bucket, KeyCount, ObjSize, ProfileList, PM, LC) ->
    ct:log(
        ?INFO,
        "Basic riak test with KeyCount ~w ObjSize ~w PressMethod ~w Ledger ~w",
        [KeyCount, ObjSize, PM, LC]
    ),

    IndexCount = 100000,

    GetFetches = KeyCount div 4,
    HeadFetches = KeyCount div 2,
    IndexesReturned = KeyCount * 2,

    RootPath = testutil:reset_filestructure("riakLoad"),
    StartOpts1 =
        [{root_path, RootPath},
            {sync_strategy, testutil:sync_strategy()},
            {log_level, warn},
            {compression_method, PM},
            {ledger_compression, LC},
            {forced_logs,
                [b0015, b0016, b0017, b0018, p0032, sst12]}
        ],

    {ok, Bookie1} = leveled_bookie:book_start(StartOpts1),

    IndexGenFun =
        fun(ListID) ->
            fun() ->
                RandInt = leveled_rand:uniform(IndexCount - 1),
                IntIndex = "integer" ++ integer_to_list(ListID) ++ "_int",
                BinIndex = "binary" ++ integer_to_list(ListID) ++ "_bin",
                [{add, list_to_binary(IntIndex), RandInt},
                {add, ?PEOPLE_INDEX, list_to_binary(random_people_index())},
                {add, list_to_binary(IntIndex), RandInt + 1},
                {add, list_to_binary(BinIndex), <<RandInt:32/integer>>},
                {add, list_to_binary(BinIndex), <<(RandInt + 1):32/integer>>}]
            end
        end,

    CountPerList = KeyCount div 10,

    LoadMemoryTracker = memory_tracking(load, 1000),
    LoadAccountant = accounting(load, 10000, ProfileList),
    TC4 = load_chunk(Bookie1, CountPerList, ObjSize, IndexGenFun, Bucket, 4),
    TC1 = load_chunk(Bookie1, CountPerList, ObjSize, IndexGenFun, Bucket, 1),
    TC9 = load_chunk(Bookie1, CountPerList, ObjSize, IndexGenFun, Bucket, 9),
    TC8 = load_chunk(Bookie1, CountPerList, ObjSize, IndexGenFun, Bucket, 8),
    TC5 = load_chunk(Bookie1, CountPerList, ObjSize, IndexGenFun, Bucket, 5),
    TC2 = load_chunk(Bookie1, CountPerList, ObjSize, IndexGenFun, Bucket, 2),
    TC6 = load_chunk(Bookie1, CountPerList, ObjSize, IndexGenFun, Bucket, 6),
    TC3 = load_chunk(Bookie1, CountPerList, ObjSize, IndexGenFun, Bucket, 3),
    TC7 = load_chunk(Bookie1, CountPerList, ObjSize, IndexGenFun, Bucket, 7),
    TC10 = load_chunk(Bookie1, CountPerList, ObjSize, IndexGenFun, Bucket, 10),
    ok = stop_accounting(LoadAccountant),
    {MT0, MP0, MB0} = stop_tracker(LoadMemoryTracker),

    ct:log(
        ?INFO,
        "Load time per group ~w ~w ~w ~w ~w ~w ~w ~w ~w ~w ms",
        lists:map(
            fun(T) -> T div 1000 end,
            [TC4, TC1, TC9, TC8, TC5, TC2, TC6, TC3, TC7, TC10])
    ),
    TotalLoadTime =
        (TC1 + TC2 + TC3 + TC4 + TC5 + TC6 + TC7 + TC8 + TC9 + TC10) div 1000,
    ct:log(?INFO, "Total load time ~w ms", [TotalLoadTime]),

    HeadMemoryTracker = memory_tracking(head, 1000),
    HeadAccountant = accounting(head, 2000, ProfileList),
    TotalHeadTime = 
        random_fetches(head, Bookie1, Bucket, KeyCount, HeadFetches),
    ok = stop_accounting(HeadAccountant),
    {MT1, MP1, MB1} = stop_tracker(HeadMemoryTracker),

    GetMemoryTracker = memory_tracking(get, 1000),
    GetAccountant = accounting(get, 3000, ProfileList),
    TotalGetTime = 
        random_fetches(get, Bookie1, Bucket, KeyCount, GetFetches),
    ok = stop_accounting(GetAccountant),
    {MT2, MP2, MB2} = stop_tracker(GetMemoryTracker),

    QueryMemoryTracker = memory_tracking(query, 1000),
    QueryAccountant = accounting(query, 1000, ProfileList),
    QuerySize = max(10, IndexCount div 1000),
    TotalQueryTime =
        random_queries(
            Bookie1,
            Bucket,
            10,
            IndexCount,
            QuerySize,
            IndexesReturned),
    ok = stop_accounting(QueryAccountant),
    {MT3a, MP3a, MB3a} = stop_tracker(QueryMemoryTracker),

    MiniQueryMemoryTracker = memory_tracking(mini_query, 1000),
    MiniQueryAccountant = accounting(mini_query, 1000, ProfileList),
    MiniQuerySize = max(1, IndexCount div 50000),
    TotalMiniQueryTime =
        random_queries(
            Bookie1,
            Bucket,
            10,
            IndexCount,
            MiniQuerySize,
            IndexesReturned div ?MINI_QUERY_DIVISOR),
    ok = stop_accounting(MiniQueryAccountant),
    {MT3b, MP3b, MB3b} = stop_tracker(MiniQueryMemoryTracker),

    RegexQueryMemoryTracker = memory_tracking(regex_query, 1000),
    RegexQueryAccountant = accounting(regex_query, 2000, ProfileList),
    RegexQueryTime =
        random_people_queries(
            Bookie1,
            Bucket,
            IndexesReturned div ?RGEX_QUERY_DIVISOR),
    ok = stop_accounting(RegexQueryAccountant),
    {MT3c, MP3c, MB3c} = stop_tracker(RegexQueryMemoryTracker),

    GuessMemoryTracker = memory_tracking(guess, 1000),
    GuessAccountant = accounting(guess, 1000, ProfileList),
    {GuessTime, GuessCount} =
        lists:foldl(
            fun(_I, {TSAcc, CountAcc}) ->
                {TS, Count} = counter(Bookie1, guess),
                {TSAcc + TS, CountAcc + Count}
            end,
            {0, 0},
            lists:seq(1, 60)
        ),
    ok = stop_accounting(GuessAccountant),
    {MT4a, MP4a, MB4a} = stop_tracker(GuessMemoryTracker),

    EstimateMemoryTracker = memory_tracking(estimate, 1000),
    EstimateAccountant = accounting(estimate, 1000, ProfileList),
    {EstimateTime, EstimateCount} =
        lists:foldl(
            fun(_I, {TSAcc, CountAcc}) ->
                {TS, Count} = counter(Bookie1, estimate),
                {TSAcc + TS, CountAcc + Count}
            end,
            {0, 0},
            lists:seq(1, 40)
        ),
    ok = stop_accounting(EstimateAccountant),
    {MT4b, MP4b, MB4b} = stop_tracker(EstimateMemoryTracker),

    SegFoldTime = (GuessTime + EstimateTime) div 1000,
    
    FullFoldMemoryTracker = memory_tracking(full, 1000),
    FullFoldAccountant = accounting(full, 2000, ProfileList),
    {FullFoldTime, FullFoldCount} =
        lists:foldl(
            fun(_I, {TSAcc, CountAcc}) ->
                {TS, Count} = counter(Bookie1, full),
                {TSAcc + TS, CountAcc + Count}
            end,
            {0, 0},
            lists:seq(1, 5)
        ),
    ok = stop_accounting(FullFoldAccountant),
    {MT5, MP5, MB5} = stop_tracker(FullFoldMemoryTracker),

    ct:log(
        info,
        "Guess size ~w Estimate size ~w Actual size ~w",
        [GuessCount div 60, EstimateCount div 40, FullFoldCount div 10]
    ),

    UpdateMemoryTracker = memory_tracking(update, 1000),
    UpdateAccountant = accounting(update, 1000, ProfileList),
    TotalUpdateTime =
        rotate_chunk(Bookie1, <<"UpdBucket">>, KeyCount div 50, ObjSize),
    ok = stop_accounting(UpdateAccountant),
    {MT6, MP6, MB6} = stop_tracker(UpdateMemoryTracker),

    DiskSpace = lists:nth(1, string:tokens(os:cmd("du -sh riakLoad"), "\t")),
    ct:log(?INFO, "Disk space taken by test ~s", [DiskSpace]),

    MemoryUsage = erlang:memory(),
    ct:log(?INFO, "Memory in use at end of test ~p", [MemoryUsage]),

    ProfileData =
        {Bookie1, Bucket, KeyCount, ObjSize, IndexCount, IndexesReturned},
    lists:foreach(
        fun(P) ->
            ct:log(?INFO, "Profile of ~w", [P]),
            P0 =
                case P of
                    mini_query ->
                        {mini_query, MiniQuerySize};
                    query ->
                        {query, QuerySize};
                    head ->
                        {head, HeadFetches};
                    get ->
                        {get, GetFetches};
                    load ->
                        {load, IndexGenFun};
                    P ->
                        P
                end,
            io:format(user, "~nProfile ~p:~n", [P]),
            ProFun = profile_fun(P0, ProfileData),
            profile_test(Bookie1, ProFun, P)
        end,
        ProfileList),

    {_Inker, _Pcl, SSTPids, _PClerk, CDBPids, _IClerk} = get_pids(Bookie1),
    leveled_bookie:book_destroy(Bookie1),
    
    {KeyCount, ObjSize, {PM, LC},
        TotalLoadTime,
        TotalHeadTime, TotalGetTime,
        TotalQueryTime, TotalMiniQueryTime, RegexQueryTime,
        FullFoldTime div 1000, SegFoldTime,
        TotalUpdateTime,
        DiskSpace,
        {(MT0 + MT1 + MT2 + MT3a + MT3b + MT3c + MT4a + MT4b + MT5 + MT6)
                div 9,
            (MP0 + MP1 + MP2 + MP3a + MP3b + MP3c + MP4a + MP4b + MP5 + MP6)
                div 9,
            (MB0 + MB1 + MB2 + MB3a + MB3b + MB3c + MB4a + MB4b + MB5 + MB6)
                div 9},
        SSTPids, CDBPids}.

<<<<<<< HEAD

=======
>>>>>>> d45356a4
profile_test(Bookie, ProfileFun, P) ->
    {Inker, Pcl, SSTPids, PClerk, CDBPids, IClerk} = get_pids(Bookie),
    TestPid = self(),
    profile_app(
        [TestPid, Bookie, Inker, IClerk, Pcl, PClerk] ++ SSTPids ++ CDBPids,
        ProfileFun,
        P
    ).

get_pids(Bookie) ->
    {ok, Inker, Pcl} = leveled_bookie:book_returnactors(Bookie),
    SSTPids = leveled_penciller:pcl_getsstpids(Pcl),
    PClerk = leveled_penciller:pcl_getclerkpid(Pcl),
    CDBPids = leveled_inker:ink_getcdbpids(Inker),
    IClerk = leveled_inker:ink_getclerkpid(Inker),
    {Inker, Pcl, SSTPids, PClerk, CDBPids, IClerk}.

output_result(
    {KeyCount, ObjSize, PressMethod,
        TotalLoadTime,
        TotalHeadTime, TotalGetTime,
        TotalQueryTime, TotalMiniQueryTime, RegexQueryTime,
        TotalFullFoldTime, TotalSegFoldTime,
        TotalUpdateTime,
        DiskSpace,
        {TotalMemoryMB, ProcessMemoryMB, BinaryMemoryMB},
        SSTPids, CDBPids}
) ->
    %% TODO ct:pal not working?  even with rebar3 ct --verbose?
    io:format(
        user,
        "~n"
        "Outputs from profiling with KeyCount ~w ObjSize ~w Compression ~w:~n"
        "TotalLoadTime - ~w ms~n"
        "TotalHeadTime - ~w ms~n"
        "TotalGetTime - ~w ms~n"
        "TotalQueryTime - ~w ms~n"
        "TotalMiniQueryTime - ~w ms~n"
        "TotalRegexQueryTime - ~w ms~n"
        "TotalFullFoldTime - ~w ms~n"
        "TotalAAEFoldTime - ~w ms~n"
        "TotalUpdateTime - ~w ms~n"
        "Disk space required for test - ~s~n"
        "Average Memory usage for test - Total ~p Proc ~p Bin ~p MB~n"
        "Closing count of SST Files - ~w~n"
        "Closing count of CDB Files - ~w~n",
        [KeyCount, ObjSize, PressMethod,
            TotalLoadTime, TotalHeadTime, TotalGetTime,
            TotalQueryTime, TotalMiniQueryTime, RegexQueryTime,
            TotalFullFoldTime, TotalSegFoldTime,
            TotalUpdateTime,
            DiskSpace,
            TotalMemoryMB, ProcessMemoryMB, BinaryMemoryMB,
            length(SSTPids), length(CDBPids)]
    ).

memory_usage() ->
    MemoryUsage = erlang:memory(),
    {element(2, lists:keyfind(total, 1, MemoryUsage)),
        element(2, lists:keyfind(processes, 1, MemoryUsage)),
        element(2, lists:keyfind(binary, 1, MemoryUsage))}.

profile_app(Pids, ProfiledFun, P) ->

    eprof:start(),
    eprof:start_profiling(Pids),

    ProfiledFun(),

    eprof:stop_profiling(),
    eprof:log(atom_to_list(P) ++ ".log"),
<<<<<<< HEAD
    eprof:analyze(total, [{filter, [{calls, 100}, {time, 200000}]}]),
=======
    eprof:analyze(total, [{filter, [{time, 150000}]}]),
>>>>>>> d45356a4
    eprof:stop(),
    {ok, Analysis} = file:read_file(atom_to_list(P) ++ ".log"),
    io:format(user, "~n~s~n", [Analysis])
    .
<<<<<<< HEAD

size_estimate_summary(Bookie) ->
    Loops = 10,
    ct:log(
        ?INFO,
        "Size Estimate Tester (SET) started with Loops ~w",
        [Loops]
    ),
    {{TotalGuessTime, TotalEstimateTime, TotalCountTime}, 
            {TotalEstimateVariance, TotalGuessVariance}} =
        lists:foldl(
            fun(_I, {{GT, ET, CT}, {AET, AGT}}) ->
                {{GT0, ET0, CT0}, {AE0, AG0}} = size_estimate_tester(Bookie),
                {{GT + GT0, ET + ET0, CT + CT0}, {AET + AE0, AGT + AG0}}
            end,
            {{0, 0, 0}, {0, 0}},
            lists:seq(1, Loops)
        ),
    ct:log(
        ?INFO,
        "SET: MeanGuess ~w ms MeanEstimate ~w ms MeanCount ~w ms",
        [TotalGuessTime div 10000,
            TotalEstimateTime div 10000,
            TotalCountTime div 10000]
    ),
    ct:log(
        ?INFO,
        "Mean variance in Estimate ~w Guess ~w",
        [TotalEstimateVariance div Loops, TotalGuessVariance div Loops]
    ),
    %% Assume that segment-list folds are 10 * as common as all folds
    {TotalCountTime div 1000, (TotalGuessTime + TotalEstimateTime) div 1000}.
=======
>>>>>>> d45356a4


rotate_chunk(Bookie, Bucket, KeyCount, ObjSize) ->
    ct:log(
        ?INFO,
        "Rotating an ObjList ~w - "
        "time includes object generation",
        [KeyCount]),
    V1 = base64:encode(leveled_rand:rand_bytes(ObjSize)),
    V2 = base64:encode(leveled_rand:rand_bytes(ObjSize)),
    V3 = base64:encode(leveled_rand:rand_bytes(ObjSize)),
    {TC, ok} = 
        timer:tc(
            fun() ->
                testutil:rotation_withnocheck(
                    Bookie, Bucket, KeyCount, V1, V2, V3)
            end),
    TC div 1000.

generate_chunk(CountPerList, ObjSize, IndexGenFun, Bucket, Chunk) ->
    testutil:generate_objects(
        CountPerList, 
        {fixed_binary, (Chunk - 1) * CountPerList + 1}, [],
        base64:encode(leveled_rand:rand_bytes(ObjSize)),
        IndexGenFun(Chunk),
        Bucket
    ).

load_chunk(Bookie, CountPerList, ObjSize, IndexGenFun, Bucket, Chunk) ->
    ct:log(?INFO, "Generating and loading ObjList ~w", [Chunk]),
    time_load_chunk(
        Bookie,
        {Bucket, base64:encode(leveled_rand:rand_bytes(ObjSize)), IndexGenFun(Chunk)},
        (Chunk - 1) * CountPerList + 1,
        Chunk * CountPerList,
        0,
        0
    ).

time_load_chunk(
        _Bookie, _ObjDetails, KeyNumber, TopKey, TotalTime, PC)
        when KeyNumber > TopKey ->
    garbage_collect(),
    timer:sleep(2000),
    ct:log(
        ?INFO,
        "Count of ~w pauses during chunk load",
        [PC]
    ),
    TotalTime;
time_load_chunk(
        Bookie, {Bucket, Value, IndexGen}, KeyNumber, TopKey, TotalTime, PC) ->
    ThisProcess = self(),
    spawn(
        fun() ->
            {RiakObj, IndexSpecs} =
                testutil:set_object(
                    Bucket, testutil:fixed_bin_key(KeyNumber), Value, IndexGen, []),
            {TC, R} =
                timer:tc(
                    testutil, book_riakput, [Bookie, RiakObj, IndexSpecs]
                ),
            case R of
                ok ->
                    ThisProcess! {TC, 0};
                pause ->
                    timer:sleep(40),
                    ThisProcess ! {TC + 40000, 1}
            end
        end
    ),
    receive
        {PutTime, Pause} ->
            time_load_chunk(
                Bookie, 
                {Bucket, Value, IndexGen},
                KeyNumber + 1,
                TopKey,
                TotalTime + PutTime,
                PC + Pause
            )
    end.

counter(Bookie, full) ->
    {async, DataSizeCounter} =
        leveled_bookie:book_headfold(
            Bookie,
            ?RIAK_TAG,
            {fun(_B, _K, _V, AccC) ->  AccC + 1 end, 0},
            false,
            true,
            false
        ),
    timer:tc(DataSizeCounter);
counter(Bookie, guess) ->
    TictacTreeSize = 1024 * 1024,
    RandomSegment = rand:uniform(TictacTreeSize - 32) - 1,
    {async, DataSizeGuesser} =
        leveled_bookie:book_headfold(
            Bookie,
            ?RIAK_TAG,
            {fun(_B, _K, _V, AccC) ->  AccC + 1024 end, 0},
            false,
            true,
            lists:seq(RandomSegment, RandomSegment + 31)
        ),
    timer:tc(DataSizeGuesser);
counter(Bookie, estimate) ->
    TictacTreeSize = 1024 * 1024,
    RandomSegment = rand:uniform(TictacTreeSize - 128) - 1,
    {async, DataSizeEstimater} =
        leveled_bookie:book_headfold(
            Bookie,
            ?RIAK_TAG,
            {fun(_B, _K, _V, AccC) ->  AccC + 256 end, 0},
            false,
            true,
            lists:seq(RandomSegment, RandomSegment + 127)
        ),
    timer:tc(DataSizeEstimater).
    

random_fetches(FetchType, Bookie, Bucket, ObjCount, Fetches) ->
    KeysToFetch =
        lists:map(
            fun(I) ->
                Twenty = ObjCount div 5,
                case I rem 5 of
                    1 ->
                        testutil:fixed_bin_key(
                            Twenty + leveled_rand:uniform(ObjCount - Twenty));
                    _ ->
                        testutil:fixed_bin_key(leveled_rand:uniform(Twenty))
                end
            end,
            lists:seq(1, Fetches)
        ),
    {TC, ok} =
        timer:tc(
            fun() ->
                lists:foreach(
                    fun(K) ->
                        {ok, _} =
                            case FetchType of
                                get ->
                                    testutil:book_riakget(Bookie, Bucket, K);
                                head ->
                                    testutil:book_riakhead(Bookie, Bucket, K)
                            end
                    end,
                    KeysToFetch
                )
            end
        ),
    ct:log(
        ?INFO,
        "Fetch of type ~w ~w keys in ~w ms",
        [FetchType, Fetches, TC div 1000]
    ),
    TC div 1000.
    
random_queries(Bookie, Bucket, IDs, IdxCnt, MaxRange, IndexesReturned) ->
    QueryFun =
        fun() ->
            ID = leveled_rand:uniform(IDs), 
            BinIndex =
                list_to_binary("binary" ++ integer_to_list(ID) ++ "_bin"),
            Twenty = IdxCnt div 5,
            RI = leveled_rand:uniform(MaxRange),
            [Start, End] =
                case RI of
                    RI when RI < (MaxRange div 5) ->
                        R0 = leveled_rand:uniform(IdxCnt - (Twenty + RI)),
                        [R0 + Twenty, R0 + Twenty + RI];
                    _ ->
                        R0 = leveled_rand:uniform(Twenty - RI),
                        [R0, R0 + RI]
                end,
            FoldKeysFun =  fun(_B, _K, Cnt) -> Cnt + 1 end,
            {async, R} =
                leveled_bookie:book_indexfold(
                    Bookie,
                    {Bucket, <<>>}, 
                    {FoldKeysFun, 0},
                    {BinIndex, <<Start:32/integer>>, <<End:32/integer>>},
                    {true, undefined}),
            R()
        end,
    
    {TC, {QC, EF}} =
        timer:tc(fun() -> run_queries(QueryFun, 0, 0, IndexesReturned) end),
    ct:log(
        ?INFO,
        "Fetch of ~w index entries in ~w queries took ~w ms",
        [EF, QC, TC div 1000]
    ),
    TC div 1000.


random_people_queries(Bookie, Bucket, IndexesReturned) ->
    SeventiesWillowRegex =
        "[^\\|]*\\|197[0-9]{5}\\|[^\\|]*\\|"
        "[^\\|]*#Willow[^\\|]*\\|[^\\|]*#LS[^\\|]*",
        %% born in the 70s with Willow as a given name
    QueryFun =
        fun() ->
            Surname = get_random_surname(),
            Range =
                {?PEOPLE_INDEX,
                    Surname,
                    <<Surname/binary, 126:8/integer>>
            },
            {ok, TermRegex} =
                re:compile(SeventiesWillowRegex),
            FoldKeysFun =  fun(_B, _K, Cnt) -> Cnt + 1 end,
            {async, R} =
                leveled_bookie:book_indexfold(
                    Bookie,
                    {Bucket, <<>>}, 
                    {FoldKeysFun, 0},
                    Range,
                    {true, TermRegex}),
            R()
        end,
    
    {TC, {QC, EF}} =
        timer:tc(fun() -> run_queries(QueryFun, 0, 0, IndexesReturned) end),
    ct:log(
        ?INFO,
        "Fetch of ~w index entries by regex in ~w queries took ~w ms",
        [EF, QC, TC div 1000]
    ),
    TC div 1000.


run_queries(_QueryFun, QueryCount, EntriesFound, TargetEntries)
        when EntriesFound >= TargetEntries ->
    {QueryCount, EntriesFound};
run_queries(QueryFun, QueryCount, EntriesFound, TargetEntries) ->
    Matches = QueryFun(),
    run_queries(
        QueryFun, QueryCount + 1, EntriesFound + Matches, TargetEntries).

profile_fun(false, _ProfileData) ->
    fun() -> ok end;
profile_fun(
        {mini_query, QuerySize},
        {Bookie, Bucket, _KeyCount, _ObjSize, IndexCount, IndexesReturned}) ->
    fun() ->
        random_queries(
            Bookie, Bucket, 10, IndexCount, QuerySize,
            IndexesReturned div ?MINI_QUERY_DIVISOR)
    end;
profile_fun(
        {query, QuerySize},
        {Bookie, Bucket, _KeyCount, _ObjSize, IndexCount, IndexesReturned}) ->
    fun() ->
        random_queries(
            Bookie, Bucket, 10, IndexCount, QuerySize, IndexesReturned)
    end;
profile_fun(
        regex_query,
        {Bookie, Bucket, _KeyCount, _ObjSize, _IndexCount, IndexesReturned}) ->
    fun() ->
        random_people_queries(
            Bookie, Bucket, IndexesReturned div ?RGEX_QUERY_DIVISOR)
    end;
profile_fun(
        {head, HeadFetches},
        {Bookie, Bucket, KeyCount, _ObjSize, _IndexCount, _IndexesReturned}) ->
    fun() ->
        random_fetches(head, Bookie, Bucket, KeyCount, HeadFetches)
    end;
profile_fun(
        {get, GetFetches},
        {Bookie, Bucket, KeyCount, _ObjSize, _IndexCount, _IndexesReturned}) ->
    fun() ->
        random_fetches(get, Bookie, Bucket, KeyCount, GetFetches)
    end;
profile_fun(
        {load, IndexGenFun},
        {Bookie, Bucket, KeyCount, ObjSize, _IndexCount, _IndexesReturned}) ->
    ObjList11 =
        generate_chunk(KeyCount div 10, ObjSize, IndexGenFun, Bucket, 11),
    fun() ->
        testutil:riakload(Bookie, ObjList11)
    end;
profile_fun(
        update,
        {Bookie, _Bucket, KeyCount, ObjSize, _IndexCount, _IndexesReturned}) ->
    fun() ->
        rotate_chunk(Bookie, <<"ProfileB">>, KeyCount div 50, ObjSize)
    end;
profile_fun(
        CounterFold,
        {Bookie, _Bucket, _KeyCount, _ObjSize, _IndexCount, _IndexesReturned}) ->
    Runs =
        case CounterFold of
            full ->
                20;
            estimate ->
                40;
            guess ->
                100
        end,
    fun() ->
        lists:foreach(
            fun(_I) ->
                _ = counter(Bookie, CounterFold)
            end,
            lists:seq(1, Runs)
        )
    end.

random_people_index() ->
    io_lib:format(
        "~s|~s|~s|#~s#~s#~s|#~s#~s#~s",
        [get_random_surname(),
            get_random_dob(),
            get_random_dod(),
            get_random_givenname(), get_random_givenname(), get_random_givenname(),
            get_random_postcode(), get_random_postcode(), get_random_postcode()
        ]
    ).

get_random_surname() ->
    lists:nth(
        rand:uniform(100),
        [<<"Smith">>, <<"Jones">>, <<"Taylor">>, <<"Brown">>, <<"Williams">>,
            <<"Wilson">>, <<"Johnson">>, <<"Davies">>, <<"Patel">>, <<"Robinson">>,
            <<"Wright">>, <<"Thompson">>, <<"Evans">>, <<"Walker">>, <<"White">>,
            <<"Roberts">>, <<"Green">>, <<"Hall">>, <<"Thomas">>, <<"Clarke">>,
            <<"Jackson">>, <<"Wood">>, <<"Harris">>, <<"Edwards">>, <<"Turner">>,
            <<"Martin">>, <<"Cooper">>, <<"Hill">>, <<"Ward">>, <<"Hughes">>,
            <<"Moore">>, <<"Clark">>, <<"King">>, <<"Harrison">>, <<"Lewis">>,
            <<"Baker">>, <<"Lee">>, <<"Allen">>, <<"Morris">>, <<"Khan">>,
            <<"Scott">>, <<"Watson">>, <<"Davis">>, <<"Parker">>, <<"James">>,
            <<"Bennett">>, <<"Young">>, <<"Phillips">>, <<"Richardson">>, <<"Mitchell">>,
            <<"Bailey">>, <<"Carter">>, <<"Cook">>, <<"Singh">>, <<"Shaw">>,
            <<"Bell">>, <<"Collins">>, <<"Morgan">>, <<"Kelly">>, <<"Begum">>,
            <<"Miller">>, <<"Cox">>, <<"Hussain">>, <<"Marshall">>, <<"Simpson">>,
            <<"Price">>, <<"Anderson">>, <<"Adams">>, <<"Wilkinson">>, <<"Ali">>,
            <<"Ahmed">>, <<"Foster">>, <<"Ellis">>, <<"Murphy">>, <<"Chapman">>,
            <<"Mason">>, <<"Gray">>, <<"Richards">>, <<"Webb">>, <<"Griffiths">>,
            <<"Hunt">>, <<"Palmer">>, <<"Campbell">>, <<"Holmes">>, <<"Mills">>,
            <<"Rogers">>, <<"Barnes">>, <<"Knight">>, <<"Matthews">>, <<"Barker">>,
            <<"Powell">>, <<"Stevens">>, <<"Kaur">>, <<"Fisher">>, <<"Butler">>,
            <<"Dixon">>, <<"Russell">>, <<"Harvey">>, <<"Pearson">>, <<"Graham">>]
    ).

get_random_givenname() ->
    lists:nth(
        rand:uniform(20),
        [<<"Noah">>, <<"Oliver">>, <<"George">>, <<"Arthur">>, <<"Muhammad">>,
            <<"Leo">>, <<"Harry">>, <<"Oscar">> , <<"Archie">>, <<"Henry">>,
            <<"Olivia">>, <<"Amelia">>, <<"Isla">>, <<"Ava">>, <<"Ivy">>,
            <<"Freya">>, <<"Lily">>, <<"Florence">>, <<"Mia">>, <<"Willow">>
    ]).

get_random_dob() ->
    io_lib:format(
        "~4..0B~2..0B~2..0B",
        [1900 + rand:uniform(99), rand:uniform(12), rand:uniform(28)]
    ).

get_random_dod() ->
    io_lib:format(
        "~4..0B~2..0B~2..0B",
        [2000 + rand:uniform(20), rand:uniform(12), rand:uniform(28)]
    ).

get_random_postcode() ->
    io_lib:format(
        "LS~w ~wXX", [rand:uniform(26), rand:uniform(9)]
    ).


memory_tracking(Phase, Timeout) ->
    spawn(
        fun() ->
            memory_tracking(Phase, Timeout, {0, 0, 0}, 0)
        end
    ).

memory_tracking(Phase, Timeout, {TAcc, PAcc, BAcc}, Loops) ->
    receive
        {stop, Caller} ->
            {T, P, B} = memory_usage(),
            TAvg = (T + TAcc) div ((Loops + 1) * 1000000),
            PAvg = (P + PAcc) div ((Loops + 1) * 1000000),
            BAvg = (B + BAcc) div ((Loops + 1) * 1000000),
            print_memory_stats(Phase, TAvg, PAvg, BAvg),
            Caller ! {TAvg, PAvg, BAvg}
    after Timeout ->
        {T, P, B} = memory_usage(),
        memory_tracking(
            Phase, Timeout, {TAcc + T, PAcc + P, BAcc + B}, Loops + 1)
    end.


-if(?performance == riak_ctperf).
print_memory_stats(_Phase, _TAvg, _PAvg, _BAvg) ->
    ok.
-else.
print_memory_stats(Phase, TAvg, PAvg, BAvg) ->
    io:format(
        user,
        "~nFor ~w memory stats: total ~wMB process ~wMB binary ~wMB~n",
        [Phase, TAvg, PAvg, BAvg]
    ).
-endif.

dummy_accountant() ->
    spawn(fun() -> receive {stop, Caller} -> Caller ! ok end end).
    
stop_accounting(Accountant) ->
    Accountant ! {stop, self()},
    receive ok -> ok end.

stop_tracker(Tracker) ->
    garbage_collect(),
        % Garbage collect the test process, before getting the memory stats
    Tracker ! {stop, self()},
    receive MemStats -> MemStats end.

-if(?ACCOUNTING).

-define(ACCT_TYPES, [scheduler, dirty_io_scheduler, dirty_cpu_scheduler, aux]).

accounting(Phase, Timeout, ProfileList) ->
    case lists:member(Phase, ProfileList) of
        true ->
            ZeroCounters =
                #{
                    emulator => 0,
                    aux => 0,
                    check_io => 0,
                    gc => 0,
                    other => 0
                },
            InitCounters =
                lists:map(fun(T) -> {T, ZeroCounters} end, ?ACCT_TYPES),
            spawn(
                fun() ->
                    accounting(Phase, Timeout, maps:from_list(InitCounters), 0)
                end
            );
        false ->
            dummy_accountant()
    end.

accounting(Phase, Timeout, Counters, Loops) ->
    receive
        {stop, Caller} ->
            io:format(
                user,
                "~n~nStats for Phase ~p after loops ~p:~n",
                [Phase, Loops]
            ),
            lists:foreach(
                fun(S) ->
                    scheduler_output(S, maps:get(S, Counters))
                end,
                ?ACCT_TYPES
            ),
            Caller ! ok
    after Timeout ->
        msacc:start(Timeout div 5),
        UpdCounters =
            lists:foldl(
                fun(StatMap, CountersAcc) ->
                    Type = maps:get(type, StatMap),
                    case lists:member(Type, ?ACCT_TYPES) of
                        true ->
                            TypeAcc =
                                maps:intersect_with(
                                    fun(_K, V1, V2) -> V1 + V2 end,
                                    maps:get(counters, StatMap),
                                    maps:get(Type, CountersAcc)
                                ),
                            maps:update(Type, TypeAcc, CountersAcc);
                        false ->
                            CountersAcc
                    end
                end,
                Counters,
                msacc:stats()
            ),
        accounting(Phase, Timeout, UpdCounters, Loops + 1)
    end.

scheduler_output(Scheduler, CounterMap) ->
    Total =
        maps:get(emulator, CounterMap) +
        maps:get(aux, CounterMap) +
        maps:get(check_io, CounterMap) +
        maps:get(gc, CounterMap) +
        maps:get(other, CounterMap),
    GC = maps:get(gc, CounterMap),
    GCperc = case Total > 0 of true -> GC/Total; false -> 0.0 end,
    io:format(
        user,
        "~nFor ~w:~n"
        "emulator=~w, aux=~w, check_io=~w, gc=~w, other=~w~n"
        "total ~w~n"
        "percentage_gc ~.2f %~n",
        [Scheduler,
            maps:get(emulator, CounterMap),
            maps:get(aux, CounterMap),
            maps:get(check_io, CounterMap),
            GC,
            maps:get(other, CounterMap),
            Total,
            GCperc
        ]
    ).

-else.

accounting(_Phase, _Timeout, _ProfileList) ->
    dummy_accountant().

-endif.<|MERGE_RESOLUTION|>--- conflicted
+++ resolved
@@ -6,20 +6,6 @@
     riak_ctperf/1, riak_fullperf/1, riak_profileperf/1, riak_miniperf/1
 ]).
 
-<<<<<<< HEAD
--ifdef(perf_full).
-    all() -> [riak_fullperf].
--else.
-    -ifdef(perf_mini).
-        all() -> [riak_miniperf].
-    -else.
-        -ifdef(perf_prof).
-            all() -> [riak_profileperf].
-        -else.
-            all() -> [riak_ctperf].
-        -endif.
-    -endif.
-=======
 -define(PEOPLE_INDEX, <<"people_bin">>).
 -define(MINI_QUERY_DIVISOR, 8).
 -define(RGEX_QUERY_DIVISOR, 32).
@@ -34,7 +20,6 @@
    -define(ACCOUNTING, true).
 -else.
    -define(ACCOUNTING, false).
->>>>>>> d45356a4
 -endif.
 
 suite() -> [{timetrap, {hours, 16}}].
@@ -68,11 +53,7 @@
         {<<"SensibleBucketTypeName">>, <<"SensibleBucketName0">>},
         1200000,
         2048,
-<<<<<<< HEAD
-        [load, full],
-=======
         [load, head, get, query, mini_query, regex_query, full, guess, estimate, update],
->>>>>>> d45356a4
         zstd,
         as_store
     ).
@@ -80,11 +61,6 @@
 % For standard ct test runs
 riak_ctperf(_Config) ->
     riak_load_tester(<<"B0">>, 400000, 1024, [], native, as_store).
-
-riak_miniperf(_Config) ->
-    Bucket = {<<"SensibleBucketTypeName">>, <<"SensibleBucketName0">>},
-    R2A = riak_load_tester(Bucket, 2000000, 2048, [], zstd, as_store),
-    output_result(R2A).
 
 riak_load_tester(Bucket, KeyCount, ObjSize, ProfileList, PM, LC) ->
     ct:log(
@@ -313,10 +289,6 @@
                 div 9},
         SSTPids, CDBPids}.
 
-<<<<<<< HEAD
-
-=======
->>>>>>> d45356a4
 profile_test(Bookie, ProfileFun, P) ->
     {Inker, Pcl, SSTPids, PClerk, CDBPids, IClerk} = get_pids(Bookie),
     TestPid = self(),
@@ -388,51 +360,11 @@
 
     eprof:stop_profiling(),
     eprof:log(atom_to_list(P) ++ ".log"),
-<<<<<<< HEAD
-    eprof:analyze(total, [{filter, [{calls, 100}, {time, 200000}]}]),
-=======
     eprof:analyze(total, [{filter, [{time, 150000}]}]),
->>>>>>> d45356a4
     eprof:stop(),
     {ok, Analysis} = file:read_file(atom_to_list(P) ++ ".log"),
     io:format(user, "~n~s~n", [Analysis])
     .
-<<<<<<< HEAD
-
-size_estimate_summary(Bookie) ->
-    Loops = 10,
-    ct:log(
-        ?INFO,
-        "Size Estimate Tester (SET) started with Loops ~w",
-        [Loops]
-    ),
-    {{TotalGuessTime, TotalEstimateTime, TotalCountTime}, 
-            {TotalEstimateVariance, TotalGuessVariance}} =
-        lists:foldl(
-            fun(_I, {{GT, ET, CT}, {AET, AGT}}) ->
-                {{GT0, ET0, CT0}, {AE0, AG0}} = size_estimate_tester(Bookie),
-                {{GT + GT0, ET + ET0, CT + CT0}, {AET + AE0, AGT + AG0}}
-            end,
-            {{0, 0, 0}, {0, 0}},
-            lists:seq(1, Loops)
-        ),
-    ct:log(
-        ?INFO,
-        "SET: MeanGuess ~w ms MeanEstimate ~w ms MeanCount ~w ms",
-        [TotalGuessTime div 10000,
-            TotalEstimateTime div 10000,
-            TotalCountTime div 10000]
-    ),
-    ct:log(
-        ?INFO,
-        "Mean variance in Estimate ~w Guess ~w",
-        [TotalEstimateVariance div Loops, TotalGuessVariance div Loops]
-    ),
-    %% Assume that segment-list folds are 10 * as common as all folds
-    {TotalCountTime div 1000, (TotalGuessTime + TotalEstimateTime) div 1000}.
-=======
->>>>>>> d45356a4
-
 
 rotate_chunk(Bookie, Bucket, KeyCount, ObjSize) ->
     ct:log(
