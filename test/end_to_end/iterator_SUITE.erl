--- conflicted
+++ resolved
@@ -601,17 +601,9 @@
             V = testutil:get_compressiblevalue(),
             Indexes = testutil:get_randomindexes_generator(8),
             SW = os:timestamp(),
-<<<<<<< HEAD
             ObjL1 =
                 testutil:generate_objects(
                     10000, binary_uuid, [], V, Indexes),
-=======
-            ObjL1 = testutil:generate_objects(10000,
-                                                binary_uuid,
-                                                [],
-                                                V,
-                                                Indexes),
->>>>>>> 60a4f78e
             testutil:riakload(Book1, ObjL1),
             io:format(
                 "Put of 10000 objects with 8 index entries "
@@ -620,24 +612,6 @@
         end,
         lists:seq(1, 8)),
     testutil:check_forobject(Book1, TestObject),
-<<<<<<< HEAD
-    Total = lists:foldl(fun(X, Acc) ->
-                                IdxF = "idx" ++ integer_to_list(X) ++ "_bin",
-                                T = count_termsonindex(BucketBin,
-                                                        IdxF,
-                                                        Book1,
-                                                        ?KEY_ONLY),
-                                io:format("~w terms found on index ~s~n",
-                                            [T, IdxF]),
-                                Acc + T
-                                end,
-                            0,
-                            lists:seq(1, 8)),
-    ok = case Total of 640000 -> ok end,
-    Index1Count =
-        count_termsonindex(
-            BucketBin, "idx1_bin", Book1, ?KEY_ONLY),
-=======
     Total =
         lists:foldl(
             fun(X, Acc) ->
@@ -654,42 +628,17 @@
     Index1Count =
         count_termsonindex(
             BucketBin, <<"idx1_bin">>, Book1, ?KEY_ONLY),
->>>>>>> 60a4f78e
     ok = leveled_bookie:book_close(Book1),
     {ok, Book2} =
         leveled_bookie:book_start(
             RootPath, 1000, 50000000, testutil:sync_strategy()),
     Index1Count =
         count_termsonindex(
-<<<<<<< HEAD
-            BucketBin, "idx1_bin", Book2, ?KEY_ONLY),
-=======
             BucketBin, <<"idx1_bin">>, Book2, ?KEY_ONLY),
->>>>>>> 60a4f78e
     NameList = testutil:name_list(),
     TotalNameByName =
         lists:foldl(
             fun({_X, Name}, Acc) ->
-<<<<<<< HEAD
-                {ok, Regex} = leveled_util:regex_compile("[0-9]+" ++ Name),
-                SW = os:timestamp(),
-                T =
-                    count_termsonindex(
-                        BucketBin, "idx1_bin", Book2, {false, Regex}),
-                TD = timer:now_diff(os:timestamp(), SW),
-                io:format("~w terms found on index idx1 with a "
-                            "regex in ~w microseconds~n", 
-                            [T, TD]),
-                Acc + T
-            end,
-            0,
-            NameList),
-    ok = case TotalNameByName of
-                Index1Count ->
-                    ok
-            end,
-    {ok, RegMia} = leveled_util:regex_compile("[0-9]+Mia"),
-=======
                 {ok, Regex} =
                     re:compile("[0-9]+" ++ Name),
                 SW = os:timestamp(),
@@ -710,7 +659,6 @@
             NameList),
     true = TotalNameByName == Index1Count,
     {ok, RegMia} = re:compile("[0-9]+Mia"),
->>>>>>> 60a4f78e
     Query1 = {index_query,
                 BucketBin,
                 {fun testutil:foldkeysfun/3, []},
