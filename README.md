--- conflicted
+++ resolved
@@ -2,12 +2,8 @@
 
 ## Introduction
 
-<<<<<<< HEAD
-[![Build Status](https://github.com/martinsumner/leveled/actions/workflows/erlang.yml/badge.svg?branch=develop-3.1)](https://github.com/martinsumner/leveled/actions)
-=======
 
 [![Build Status](https://github.com/martinsumner/leveled/actions/workflows/erlang.yml/badge.svg?branch=develop-3.0)](https://github.com/martinsumner/leveled/actions)
->>>>>>> 07f2f57b
 
 Leveled is a simple Key-Value store based on the concept of Log-Structured Merge Trees, with the following characteristics:
 
@@ -83,16 +79,8 @@
 
 To have rebar3 execute the full set of tests, run:
 
-<<<<<<< HEAD
-```rebar3 as test do xref, dialyzer, cover --reset, eunit --cover, ct --cover, cover --verbose```
-
-For those with a Quickcheck license, property-based tests can also be run using:
-
-```rebar3 as eqc do eunit --module=leveled_simpleeqc, eunit --module=leveled_statemeqc```
-=======
     `rebar3 as test do xref, dialyzer, cover --reset, eunit --cover, ct --cover, cover --verbose`
 
 For those with a Quickcheck license, property-based tests can also be run using:
 
-    `rebar3 as eqc do eunit --module=leveled_eqc`
->>>>>>> 07f2f57b
+    `rebar3 as eqc do eunit --module=leveled_eqc`